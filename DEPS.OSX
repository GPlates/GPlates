Dependencies For Mac OS X

Table of Contents

 1. Introduction
 2. Program and library dependencies
 3. Corresponding package dependencies
 4. Installing OpenGL
 5. Overview of different ways to install non-system dependencies
 6. Installing non-system dependencies using Macports

Introduction

This page lists the package dependencies which need to be satisfied to be able
to build GPlates from source on Mac OS X.

Program and library dependencies

To compile GPlates, you will need the following programs and libraries
installed:

  • cmake (2.6.2 or newer)
  • g++ 4.2 or above (see "BUILD.OSX" for instructions on how to install g++)
  • make
  • GL library (the OpenGL shared library)
  • GLU library (the OpenGL Utility shared library)
  • GLEW library (the OpenGL Extension Wrangler Library)
  • ICU library
  • Boost library headers (version 1.34 or newer)
<<<<<<< HEAD
  • Qt library (version 4.3 or newer)
  • Geospatial Data Abstraction Library (GDAL) (1.3.2 or newer)
  • Computational Geometry Algorithms Library (CGAL) (3.3.1 or newer)
  • PROJ.4 (4.6.0 or newer)
=======
  • Qt library (version 4.4 or newer)
  • Geospatial Data Abstraction Library (GDAL) (1.3.2 or newer)
  • Computational Geometry Algorithms Library (CGAL) (3.3.1 or newer)
  • PROJ.4 (4.6.0 or newer)
  • ImageMagick
>>>>>>> c62a7dbe

Corresponding package dependencies

This subsection provides more specific information on resolving the program and
library dependencies on Mac OS X 10.4 and 10.5 systems.

Program/library Corresponding Macports packages
cmake           cmake
ICU             icu
Boost           boost
Qt              qt4-mac
GDAL            gdal
CGAL            cgal
PROJ.4          proj
<<<<<<< HEAD
=======
ImageMagick     ImageMagick
>>>>>>> c62a7dbe

Installing OpenGL

The OpenGL libraries (GL and GLU) should already exist on your machine.
However in some cases this is not so. If they don't exist you'll get error messages
about missing "gl.h" or "glu.h" header files when compiling GPlates.
To ensure that they do exist you'll need to obtain a copy of the install disc used to
install Mac OS X on your computer. If you don't have this then you can download the
XCode development tools free of charge from http://developer.apple.com/technology/tools.html
(a login is required). Once you have the XCode disc image locate the OpenGLDSK.pkg (it should
be located in the "Packages" directory) and install it.
Note that a Mac OS X 10.5 install disc will not work on a computer with a 10.4 version of Mac OS X.
You should only need to install "OpenGLSDK.pkg" if you get compile errors abouting missing
"gl.h" or "glu.h" headers when compiling GPlates.

Overview of different ways to install non-system dependencies

There are multiple ways to install the remaining dependencies.
You can use Fink (http://www.finkproject.org/) or Macports (http://www.macports.org).
Or you can compile the dependent packages directly from source code.
Or you can install the dependent packages using precompiled installer packages where available.

In fact Christian Heine has written a great document titled
"Building GPlates from source on Mac OS X without package managers" dated 26th February 2009.
A link to that document is available at http://www.gplates.org/docs.html. In that document he
lists several websites where you can download GPlates dependencies as precompiled binaries in
the form of installer packages. These are certainly a better alternative to Macports or Fink
because the installation requires no compilation of source code and hence is much quicker to install.
Some of the slower Mac laptops can take hours to build GPlates and all its dependencies.
I'll list the install package locations mentioned in that document here also:
  • GDAL (and its dependencies): "http://www.kyngchaos.com/software:frameworks".
  • Qt: "http://www.qtsoftware.com/downloads/opensource/appdev/mac-os-cpp".
    Look for "qt-mac-opensource-4.4.3.dmg".
  • CMake: "http://www.cmake.org/cmake/resources/software.html".
    Look for "cmake-2.6.3-Darwin-universal.dmg".
	It is only for Tiger (10.4) but apparently also works on Leopard (10.5).
It is recommended that you use the installer packages over Macports or Fink where possible.

Installing non-system dependencies using Macports

Here we briefly describe how to install dependencies using Macports (http://www.macports.org).
For each dependency mentioned below it is recommended to use an installer package listed above
instead if one exists (ie, for GDAL, Qt and CMake).
  • Install Macports (http://www.macports.org) if it's not already installed.
  • Start a new terminal window (by running Applications->Utilities->Terminal in Finder).
  • You may need to set the path to Macports with "export PATH=/opt/local/bin:/opt/local/sbin:$PATH".
  • If you are behind a proxy server you may need to set the "http_proxy" and "FTP_PROXY" shell variables.
    For example, "export http_proxy=http://www-cache.usyd.edu.au:8080".
  • Update Macports with 'sudo port -d selfupdate'.
    It is important to do this every time you build a new version of GPlates (eg, GPlates 0.9.8
	introduced a new dependency CGAL which was only recently added to Macports).
    If this doesn't work then you'll need to download the 'ports.tar.gz' tarball by following the
    instructions in http://trac.macports.org/wiki/howto/PortTreeTarball.
    Thanks to Jo Whittaker for pointing this out.
  • In the following steps, if 'sudo port install ...' appears to hang then try one of the following:
    • Use 'sudo env http_proxy="$http_proxy" port install ...' instead of 'sudo port install' ...,
    • Or try manually downloading the port tarball from http://distfiles.macports.org/<portname>/ and copy it to
      ${prefix}/var/macports/distfiles/<portname>/ where 'prefix' is most likely '/opt/local'.
      More details can be found in the "Fetch failures" section at http://trac.macports.org/wiki/ProblemHotlist.
      You may have to do the same for any dependencies that failed to fetch.  Oh the joy !
  • Install CMake with 'sudo port install cmake' if you don't have CMake. Note that the installer
    at "http://www.cmake.org/files/v2.6/cmake-2.6.3-Darwin-universal.dmg" is easier than using Macports.
  • Install Qt4 with 'sudo port install qt4-mac' if you don't have Qt4. Note that the installer
    at "ftp://ftp.trolltech.com/qt/source/qt-mac-opensource-4.4.3.dmg" is easier than using
    Macports due to the large number of software dependencies required by Qt4.
  • Install GLEW with 'sudo port install glew' if you don't have GLEW.
  • Install Boost with 'sudo port install boost' if you don't have Boost.
  • Install ICU with 'sudo port install icu' if you don't have ICU.
  • Install CGAL with 'sudo port install cgal' if you don't have CGAL.
  • Install GDAL with 'sudo port install gdal +netcdf' if you don't have GDAL - note the additional "+netcdf".
    You may have to use 'sudo port upgrade --enforce-variants gdal +netcdf' if your GDAL is already up to date. 
    Note that the installers at "http://www.kyngchaos.com/software:frameworks" are easier than
    using Macports due to the large number of software dependencies required by GDAL.
  • Make sure you don't have multiple installations of the same library.
    For example, /opt/local/include/gdal* and /Library/Frameworks/GDAL.framework.<|MERGE_RESOLUTION|>--- conflicted
+++ resolved
@@ -27,18 +27,11 @@
   • GLEW library (the OpenGL Extension Wrangler Library)
   • ICU library
   • Boost library headers (version 1.34 or newer)
-<<<<<<< HEAD
-  • Qt library (version 4.3 or newer)
-  • Geospatial Data Abstraction Library (GDAL) (1.3.2 or newer)
-  • Computational Geometry Algorithms Library (CGAL) (3.3.1 or newer)
-  • PROJ.4 (4.6.0 or newer)
-=======
   • Qt library (version 4.4 or newer)
   • Geospatial Data Abstraction Library (GDAL) (1.3.2 or newer)
   • Computational Geometry Algorithms Library (CGAL) (3.3.1 or newer)
   • PROJ.4 (4.6.0 or newer)
   • ImageMagick
->>>>>>> c62a7dbe
 
 Corresponding package dependencies
 
@@ -53,10 +46,7 @@
 GDAL            gdal
 CGAL            cgal
 PROJ.4          proj
-<<<<<<< HEAD
-=======
 ImageMagick     ImageMagick
->>>>>>> c62a7dbe
 
 Installing OpenGL
 
