<<<<<<< HEAD
Copyright (C) 2003-2013 The University of Sydney, Australia.
Copyright (C) 2007-2013 The Geological Survey of Norway.
Copyright (C) 2004-2013 California Institute of Technology.
=======
Copyright (C) 2003-2014 The University of Sydney, Australia.
Copyright (C) 2007-2014 The Geological Survey of Norway.
Copyright (C) 2004-2014 California Institute of Technology.
>>>>>>> c397eba2
This is free software. You may redistribute copies of it under the terms of
the GNU General Public License version 2 <http://www.gnu.org/licenses/gpl.html>.
There is NO WARRANTY, to the extent permitted by law.<|MERGE_RESOLUTION|>--- conflicted
+++ resolved
@@ -1,12 +1,6 @@
-<<<<<<< HEAD
-Copyright (C) 2003-2013 The University of Sydney, Australia.
-Copyright (C) 2007-2013 The Geological Survey of Norway.
-Copyright (C) 2004-2013 California Institute of Technology.
-=======
 Copyright (C) 2003-2014 The University of Sydney, Australia.
 Copyright (C) 2007-2014 The Geological Survey of Norway.
 Copyright (C) 2004-2014 California Institute of Technology.
->>>>>>> c397eba2
 This is free software. You may redistribute copies of it under the terms of
 the GNU General Public License version 2 <http://www.gnu.org/licenses/gpl.html>.
 There is NO WARRANTY, to the extent permitted by law.