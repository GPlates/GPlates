#
# Useful CMAKE variables.
#

# There are two configuration files:
#   1) "ConfigDefault.cmake" - is version controlled and used to add new default variables and set defaults for everyone.
#   2) "ConfigUser.cmake" - is not version controlled (currently listed in svn:ignore property) and used to override defaults on a per-user basis.
#
# NOTE: If you want to change CMake behaviour just for yourself then modify the "ConfigUser.cmake" file (not "ConfigDefault.cmake").
#

# The GPlates package name.
set(GPLATES_PACKAGE_NAME "GPlates")

# The GPlates package vendor.
set(GPLATES_PACKAGE_VENDOR "Earthbyte project")

# A short description of the GPlates project (only a few words).
set(GPLATES_PACKAGE_DESCRIPTION_SUMMARY "GPlates is desktop software for the interactive visualisation of plate-tectonics.")

# The GPlates package version.
<<<<<<< HEAD
set(GPLATES_PACKAGE_VERSION_MAJOR "0")
set(GPLATES_PACKAGE_VERSION_MINOR "9")
set(GPLATES_PACKAGE_VERSION_PATCH "10.1")
=======
set(GPLATES_PACKAGE_VERSION_MAJOR "1")
set(GPLATES_PACKAGE_VERSION_MINOR "0")
set(GPLATES_PACKAGE_VERSION_PATCH "0")
>>>>>>> a4a8065f

# The GPlates package version.
set(GPLATES_PACKAGE_VERSION "${GPLATES_PACKAGE_VERSION_MAJOR}.${GPLATES_PACKAGE_VERSION_MINOR}.${GPLATES_PACKAGE_VERSION_PATCH}")

# The current GPlates version.
set(GPLATES_VERSION_STRING "${GPLATES_PACKAGE_NAME} ${GPLATES_PACKAGE_VERSION}")

# The GPlates copyright - string version to be used in a source file.
set(GPLATES_COPYRIGHT_STRING "")
set(GPLATES_COPYRIGHT_STRING "${GPLATES_COPYRIGHT_STRING}Copyright (C) 2003-2010 The University of Sydney, Australia\\n")
set(GPLATES_COPYRIGHT_STRING "${GPLATES_COPYRIGHT_STRING}Copyright (C) 2004-2010 California Institute of Technology\\n")
set(GPLATES_COPYRIGHT_STRING "${GPLATES_COPYRIGHT_STRING}Copyright (C) 2007-2010 The Geological Survey of Norway\\n")
set(GPLATES_COPYRIGHT_STRING "${GPLATES_COPYRIGHT_STRING}\\n")
set(GPLATES_COPYRIGHT_STRING "${GPLATES_COPYRIGHT_STRING}The GPlates source code also contains code derived from:\\n")
set(GPLATES_COPYRIGHT_STRING "${GPLATES_COPYRIGHT_STRING} * ReconTreeViewer (James Boyden)\\n")
set(GPLATES_COPYRIGHT_STRING "${GPLATES_COPYRIGHT_STRING} * Boost intrusive_ptr (Peter Dimov)\\n")
set(GPLATES_COPYRIGHT_STRING "${GPLATES_COPYRIGHT_STRING} * Boost fpclassify (John Maddock)\\n")
set(GPLATES_COPYRIGHT_STRING "${GPLATES_COPYRIGHT_STRING} * Loki ScopeGuard (Andrei Alexandrescu, Petru Marginean, Joshua Lehrer)\\n")
set(GPLATES_COPYRIGHT_STRING "${GPLATES_COPYRIGHT_STRING} * Loki RefToValue (Richard Sposato, Peter Kummel)\\n")
set(GPLATES_COPYRIGHT_STRING "${GPLATES_COPYRIGHT_STRING}\\n")
set(GPLATES_COPYRIGHT_STRING "${GPLATES_COPYRIGHT_STRING}The GPlates source tree additionally contains icons from the GNOME desktop\\n")
set(GPLATES_COPYRIGHT_STRING "${GPLATES_COPYRIGHT_STRING}environment, the Inkscape vector graphics editor and the Tango icon library.")

# The GPlates copyright for html.
set(GPLATES_HTML_COPYRIGHT_STRING "")
set(GPLATES_HTML_COPYRIGHT_STRING "${GPLATES_HTML_COPYRIGHT_STRING}<html><body>\\n")
set(GPLATES_HTML_COPYRIGHT_STRING "${GPLATES_HTML_COPYRIGHT_STRING}Copyright &copy; 2003-2010 The University of Sydney, Australia<br />\\n")
set(GPLATES_HTML_COPYRIGHT_STRING "${GPLATES_HTML_COPYRIGHT_STRING}Copyright &copy; 2004-2010 California Institute of Technology<br />\\n")
set(GPLATES_HTML_COPYRIGHT_STRING "${GPLATES_HTML_COPYRIGHT_STRING}Copyright &copy; 2007-2010 The Geological Survey of Norway<br />\\n")
set(GPLATES_HTML_COPYRIGHT_STRING "${GPLATES_HTML_COPYRIGHT_STRING}<br />\\n")
set(GPLATES_HTML_COPYRIGHT_STRING "${GPLATES_HTML_COPYRIGHT_STRING}\\n")
set(GPLATES_HTML_COPYRIGHT_STRING "${GPLATES_HTML_COPYRIGHT_STRING}The GPlates source code also contains code derived from: <ul>\\n")
set(GPLATES_HTML_COPYRIGHT_STRING "${GPLATES_HTML_COPYRIGHT_STRING} <li> ReconTreeViewer (James Boyden) </li>\\n")
set(GPLATES_HTML_COPYRIGHT_STRING "${GPLATES_HTML_COPYRIGHT_STRING} <li> Boost intrusive_ptr (Peter Dimov) </li>\\n")
set(GPLATES_HTML_COPYRIGHT_STRING "${GPLATES_HTML_COPYRIGHT_STRING} <li> Boost fpclassify (John Maddock) </li>\\n")
set(GPLATES_HTML_COPYRIGHT_STRING "${GPLATES_HTML_COPYRIGHT_STRING} <li> Loki ScopeGuard (Andrei Alexandrescu, Petru Marginean, Joshua Lehrer) </li>\\n")
set(GPLATES_HTML_COPYRIGHT_STRING "${GPLATES_HTML_COPYRIGHT_STRING} <li> Loki RefToValue (Richard Sposato, Peter Kummel) </li>\\n")
set(GPLATES_HTML_COPYRIGHT_STRING "${GPLATES_HTML_COPYRIGHT_STRING}</ul>\\n")
set(GPLATES_HTML_COPYRIGHT_STRING "${GPLATES_HTML_COPYRIGHT_STRING}\\n")
set(GPLATES_HTML_COPYRIGHT_STRING "${GPLATES_HTML_COPYRIGHT_STRING}The GPlates source tree additionally contains icons from the GNOME desktop\\n")
set(GPLATES_HTML_COPYRIGHT_STRING "${GPLATES_HTML_COPYRIGHT_STRING}environment, the Inkscape vector graphics editor and the Tango icon library.\\n")
set(GPLATES_HTML_COPYRIGHT_STRING "${GPLATES_HTML_COPYRIGHT_STRING}</body></html>\\n")

# The subversion revision of the GPlates source code.
# This is manually set when making GPlates *public* releases.
# However, when making internal releases or just an ordinary developer build, leave it
# empty; if it is empty, the revision number is automatically populated for you on build.
<<<<<<< HEAD
set(GPLATES_SOURCE_CODE_CONTROL_VERSION_STRING "9767")
=======
set(GPLATES_SOURCE_CODE_CONTROL_VERSION_STRING "10566")
>>>>>>> a4a8065f

# List the Qt plugins used by GPlates.
# This is needed for packaging standalone versions of GPlates for a binary installer.
# NOTE: each plugin listed should have its own double quotes as these are list variables.
# The paths listed should be relative to the Qt 'plugins' directory which can be found
# by typing 'qmake -query QT_INSTALL_PLUGINS' at the command/shell prompt.
# Each platform has a different name for the library(s).
# The binary packagers for Mac OS X and Windows will copy these plugins
# into a standalone location to be included in the installer and, in the case of Mac OS X,
# will fixup the references to point to libraries inside the app bundle.
# Note: not really required for Linux since the binary installer will use the
# Debian/RPM package manager to install Qt (and its plugins) on the target machine.
set(GPLATES_QT_PLUGINS_MACOSX 
	"imageformats/libqjpeg.dylib"
	"imageformats/libqgif.dylib"
	"imageformats/libqico.dylib"
	"imageformats/libqmng.dylib"
	"imageformats/libqsvg.dylib"
	"imageformats/libqtiff.dylib"
	)
set(GPLATES_QT_PLUGINS_WIN32 
	"imageformats/qjpeg4.dll"
	)
set(GPLATES_QT_PLUGINS_LINUX 
	"imageformats/libqjpeg.so"
	)

# Extra files/directories that should be included with the binary installer.
# Paths must be full paths (eg, '~/sample-data' is ok but '../sample-data' is not).
# NOTE: each file/directory listed should have its own double quotes as this is a list variable.
# NOTE: it's better to override this in 'cmake/ConfigUser.cmake' instead of changing it here
# to make sure this change does not inadvertently get checked into source code control.
set(GPLATES_BINARY_INSTALL_EXTRAS "")

# Set to 'true' if this is a public code release (to non-developers).
# Currently turns off warnings and any errors caused by them (because warnings are treated as errors).
# And also defines a compiler flag GPLATES_PUBLIC_RELEASE.
set(GPLATES_PUBLIC_RELEASE true)

# Pre-compiled headers are turned off by default as they are not implicitly supported by CMake.
# Developers of GPlates may want to turn them on in their 'ConfigUser.cmake' file to speed up build times.
set(GPLATES_USE_PCH false)

# Specify which source directories (relative to the 'doc/' directory) should be scanned by doxygen.
set(GPLATES_DOXYGEN_INPUT
    "../src/feature-visitors ../src/file-io ../src/model ../src/property-values ../src/utils")

# You can set the build configuration type as a command-line argument to 'cmake' using -DCMAKE_BUILD_TYPE:STRING=Debug for example.
# If no build configuration type was given as a command-line option to 'cmake' then a default cache entry is set here.
# A cache entry is what appears in the 'CMakeCache.txt' file that CMake generates - you can edit that file directly or use the CMake GUI to edit it.
# The user can then set this parameter via the CMake GUI before generating the native build system.
# NOTE: this is not needed for Visual Studio because it has multiple configurations in the IDE (and CMake includes them all).
# However Makefile generators can only have one build type (to have multiple build types you'll need multiple out-of-place builds - one for each build type).
#
# The following are some valid build configuration types:
# 1) Debug - no optimisation with debug info.
# 2) Release - release build optimised for speed.
# 3) RelWithDebInfo - release build optimised for speed with debug info.
# 4) MinSizeRel - release build optimised for size.

# The following is from http://mail.kde.org/pipermail/kde-buildsystem/2008-November/005112.html...
#
# "The way to identify whether a generator is multi-configuration is to
# check whether CMAKE_CONFIGURATION_TYPES is set.  The VS/XCode generators
# set it (and ignore CMAKE_BUILD_TYPE).  The Makefile generators do not
# set it (and use CMAKE_BUILD_TYPE).  If CMAKE_CONFIGURATION_TYPES is not
# already set, don't set it."
#
IF(NOT CMAKE_CONFIGURATION_TYPES)
    IF(NOT CMAKE_BUILD_TYPE)
      # Should we set build type to RelWithDebInfo for developers and
      # to Release for general public (ie when GPLATES_SOURCE_RELEASE is true) ?
      # Currently it's Release for both.
      SET(CMAKE_BUILD_TYPE Release CACHE STRING
          "Choose the type of build, options are: None Debug Release RelWithDebInfo MinSizeRel ${extra_build_configurations}."
          FORCE)
    ENDIF(NOT CMAKE_BUILD_TYPE)
ENDIF(NOT CMAKE_CONFIGURATION_TYPES)

# The location of the GPlates executable is placed here when it is built (but not installed).
# Note that this is different from the "RUNTIME DESTINATION" in the "install" command which specifies
# the suffix path of where the installed executable goes (versus the built executable).
# This variable is not advised for cmake 2.6 and above since it doesn't provide as fine grained control
# as the new RUNTIME_OUTPUT_DIRECTORY, ARCHIVE_OUTPUT_DIRECTORY and LIBRARY_OUTPUT_DIRECTORY but it's
# fine for our use (a single executable and no libraries).
SET(EXECUTABLE_OUTPUT_PATH "${CMAKE_BINARY_DIR}/bin")

# Turn this on if you want to...
#	Unix: see compiler commands echoed to console and messages about make entering and leaving directories.
#	VisualStudio: see compiler commands.
# Setting CMAKE_VERBOSE_MAKEFILE to 'true'...
#	Unix: puts 'VERBOSE=1' in the top Makefile.
#	VisualStudio: sets SuppressStartupBanner to FALSE.
# If CMAKE_VERBOSE_MAKEFILE is set to 'false' and you want to turn on verbosity temporarily you can...
#	Unix: type 'make VERBOSE=1'  on the command-line when building.
#	VisualStudio: change SuppressStartupBanner to 'no' in "project settings->configuration properties->*->general".
set(CMAKE_VERBOSE_MAKEFILE false)

# Order the include directories so that directories which are in the source or build tree always
# come before directories outside the project.
set(CMAKE_INCLUDE_DIRECTORIES_PROJECT_BEFORE true)

# Set this to true if you don't want to rebuild the object files if the rules have changed,
# but not the actual source files or headers (e.g. if you changed some compiler switches) .
set(CMAKE_SKIP_RULE_DEPENDENCY false)

# Automatically add CMAKE_CURRENT_SOURCE_DIR and CMAKE_CURRENT_BINARY_DIR to the include directories in every processed CMakeLists.txt.
# It behaves as if you had used INCLUDE_DIRECTORIES in every CMakeLists.txt file or your project.
# The added directory paths are relative to the being-processed CMakeLists.txt, which is different in each directory.
set(CMAKE_INCLUDE_CURRENT_DIR false)

# This will cause CMake to not put in the rules that re-run CMake.
# Use this if you want to avoid Visual Studio asking to reload a project in the middle of a build,
# or Unix makefiles changing in middle of build, because a 'CMakeList.txt' file was changed.
set(CMAKE_SUPPRESS_REGENERATION false)<|MERGE_RESOLUTION|>--- conflicted
+++ resolved
@@ -19,15 +19,9 @@
 set(GPLATES_PACKAGE_DESCRIPTION_SUMMARY "GPlates is desktop software for the interactive visualisation of plate-tectonics.")
 
 # The GPlates package version.
-<<<<<<< HEAD
-set(GPLATES_PACKAGE_VERSION_MAJOR "0")
-set(GPLATES_PACKAGE_VERSION_MINOR "9")
-set(GPLATES_PACKAGE_VERSION_PATCH "10.1")
-=======
 set(GPLATES_PACKAGE_VERSION_MAJOR "1")
 set(GPLATES_PACKAGE_VERSION_MINOR "0")
 set(GPLATES_PACKAGE_VERSION_PATCH "0")
->>>>>>> a4a8065f
 
 # The GPlates package version.
 set(GPLATES_PACKAGE_VERSION "${GPLATES_PACKAGE_VERSION_MAJOR}.${GPLATES_PACKAGE_VERSION_MINOR}.${GPLATES_PACKAGE_VERSION_PATCH}")
@@ -75,11 +69,7 @@
 # This is manually set when making GPlates *public* releases.
 # However, when making internal releases or just an ordinary developer build, leave it
 # empty; if it is empty, the revision number is automatically populated for you on build.
-<<<<<<< HEAD
-set(GPLATES_SOURCE_CODE_CONTROL_VERSION_STRING "9767")
-=======
 set(GPLATES_SOURCE_CODE_CONTROL_VERSION_STRING "10566")
->>>>>>> a4a8065f
 
 # List the Qt plugins used by GPlates.
 # This is needed for packaging standalone versions of GPlates for a binary installer.
