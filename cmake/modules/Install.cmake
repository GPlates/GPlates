######################################################################################################
#                                                                                                    #
# Install the ${BUILD_TARGET} target (either 'gplates' or 'pygplates').                              #
#                                                                                                    #
# This also enables the target to run on *other* machines (rather than just the *build* machine)     #
# by copying dependency artifacts into the install location on Windows and macOS (this is not        #
# typically required on Linux systems which have binary package managers that install dependencies). #
#                                                                                                    #
######################################################################################################

include(GNUInstallDirs)

#
# The following shows how to configure CMake for either 'gplates' or 'pygplates', build it and then
# install it into a 'staging' sub-directory. It assumes the source code is in a directory 'gplates-src'
# and that you are creating a sibling directory 'gplates-build' or 'pygplates-build' (or both).
#
# For 'gplates':
#
#   mkdir gplates-build  # You should now see 'gplates-src/' and 'gplates-build/' side-by-side
#   cd gplates-build
#   cmake -D GPLATES_BUILD_GPLATES:BOOL=TRUE ../gplates-src  # Note the TRUE for building gplates
#   cmake --build .
#   cmake --install . --prefix staging  # Should now have a 'gplates-build/staging/' directory
#
# For 'pygplates':
#
#   mkdir pygplates-build  # You should now see 'gplates-src/' and 'pygplates-build/' side-by-side
#   cd pygplates-build
#   cmake -D GPLATES_BUILD_GPLATES:BOOL=FALSE ../gplates-src  # Note the FALSE for building pygplates
#   cmake --build .
#   cmake --install . --prefix staging  # Should now have a 'pygplates-build/staging/' directory
#
# For GPlates, in most cases you wouldn't typically install directly like this. More likely you'd create a package
# using CPack (see Package.cmake) which will, in turn, install to its own staging area prior to creating a package.
# However for pyGPlates, we use the install phase to setup our staging area for creating a Python package using setuptools.
#

#
# Check some requirments for installing targets (such as minimum CMake version required).
#
if (GPLATES_INSTALL_STANDALONE)
    #
    # Install GPlates or pyGPlates as a standalone bundle (by copying dependency libraries during installation).
    #

    # On Apple, warn if a code signing identity has not been specified.
    #
    # This can avoid wasted time trying to notarize a package (created via cpack) only to fail because it was not code signed.
    if (APPLE)
        # Check at *install* time thus allowing users to build without a code signing identity
        # (if they just plan to run the build locally and don't plan to deploy to other machines).
        install(
                CODE "
                    set(CODE_SIGN_IDENTITY [[${GPLATES_APPLE_CODE_SIGN_IDENTITY}]])
                    if (NOT CODE_SIGN_IDENTITY)
                        message(WARNING [[Code signing identity not specified - please set GPLATES_APPLE_CODE_SIGN_IDENTITY before distributing to other machines]])
                    endif()
                "
        )
    endif()
endif()


#
# Install the gplates or pygplates target.
#
# Support all target configurations. Ie, no need for the CONFIGURATIONS option in install(TARGETS ...), which is equivalent to...
#
#   install(TARGETS gplates
#       CONFIGURATIONS Release RelWithDebInfo MinSizeRel Debug
#       RUNTIME ...
#       BUNDLE ...
#       LIBRARY ...)
#
# This applies to all install(TARGETS), not just this one.
# Note that if we only supported Release then we'd have to specify 'CONFIGURATIONS Release' for every install() command (not just TARGETS).
#
# Note: GPlates uses RUNTIME and BUNDLE entity types.
#       PyGPlates is a module library which always uses the LIBRARY entity type (according to CMake: "Module libraries are always treated as LIBRARY targets").
#
# Note: For standalone we want to bundle everything together so it's relocatable, and it's easier to place gplates or pygplates
#       in the base install directory (along with 'qt.conf', which has to be in the same directory).
#
if (GPLATES_BUILD_GPLATES)  # GPlates ...

    if (GPLATES_INSTALL_STANDALONE)
        #
        # For a standalone installation bundle everything together in the base install directory.
        #
        # For Windows this means 'gplates.exe' ultimately gets installed into, for example, "C:\Program Files\GPlates\GPlates 2.3.0"
        # instead of "C:\Program Files\GPlates\GPlates 2.3.0\bin". And we copy the dependency DLLs into the same directory as gplates (so it can find them).
        # For macOS this means you immediately see the app bundle in the base directory (rather than in a 'bin' sub-directory).
        # For Linux the standalone version is typically packaged as an archive (not a '.deb') and the extracted gplates executable will be immediately visible (in base directory).
        set(STANDALONE_BASE_INSTALL_DIR .)

        # Install the gplates target.
        install(TARGETS gplates
            RUNTIME # Windows and Linux
                DESTINATION ${STANDALONE_BASE_INSTALL_DIR}
            BUNDLE # Apple
                DESTINATION ${STANDALONE_BASE_INSTALL_DIR})
    else() # not standalone
        #
        # When not a standalone installation just use the standard install locations ('bin' and 'lib').
        #
        install(TARGETS gplates
            RUNTIME # Windows and Linux
                DESTINATION ${CMAKE_INSTALL_BINDIR}
            BUNDLE # Apple
                DESTINATION ${CMAKE_INSTALL_BINDIR})
    endif()

else()  # pyGPlates ...

    #
    # For 'pygplates' we install the pygplates module library into a 'pygplates/' sub-directory of the base directory since we are making
    # pygplates a "Python package" (with the pygplates module library in a 'pygplates/' directory as well as an '__init__.py').
    #
    # For a standalone installation this enables the pygplates module library to find its runtime location (needed to locate the GDAL/PROJ data bundled with pygplates).
    #
    # When not a standalone installation, GDAL/PROJ are installed in a standard location and so GDAL/PROJ are able to find their own data directories, which means
    # we don't need to bundle them up with pygplates. But we'll still retain the 'pygplates/' package directory (and '__init__.py') rather than leaving it as a
    # single pygplates shared library file (such as 'pygplates.so' or 'pygplates.pyd') in the base directory (ie, not in a 'pygplates/' sub-directory).
    #
    set(PYGPLATES_PYTHON_PACKAGE_DIR pygplates)
    if (GPLATES_INSTALL_STANDALONE)
        set(STANDALONE_BASE_INSTALL_DIR ${PYGPLATES_PYTHON_PACKAGE_DIR})
    endif()

    # Install the pygplates target.
    install(TARGETS pygplates
        LIBRARY # Windows, Apple and Linux
            DESTINATION ${PYGPLATES_PYTHON_PACKAGE_DIR})

    ########################################################################################################################
    # Create and install an "__init__.py" file for pygplates in same directory as the pygplates library (on all platforms) #
    ########################################################################################################################
    #
    # This is because pygplates is a "Python package" where the pygplates module library is in the *base* 'pygplates/' directory as well as '__init__.py'.
    set(PYGPLATES_INIT_PY "${CMAKE_CURRENT_BINARY_DIR}/__init__.py")
    # Note that we allow no indentation in the file content to avoid Python 'unexpected indent' errors.
    #
    # Notes for the "__init__.py" source code:
    #
    # Previously, once we imported symbols from the pygplates shared library (C++) into the namespace of this package (also called pygplates),
    # we used to delete 'pygplates.pygplates' (after renaming it to something more private with a leading underscore).
    # However we no longer do this because the '__module__' attribute of objects in pygplates remain as 'pygplates.pygplates'
    # (since 'pygplates.{pyd,so}' is in 'pygplates/' package). And the '__module__' attribute is used during pickling
    # (at least 'dill' appears to use it), so deleting what it references interferes with pickling (at least for 'dill').
    #
    # This does mean we have both pygplates.<symbol> and pygplates.pygplates.<symbol>. The former being the public API.
    #
    # We could change the name of the module to '_pygplates' (so that we have pygplates.<symbol> and pygplates._pygplates.<symbol>) but it would
    # require a lot of potentially confusing changes. For example, pygplates tests run on the build target (rather than the installed Python package),
    # which would be '_pygplates'.{pyd,so}, and therefore the tests would need to 'import _pygplates' instead of 'import pygplates'.
    # Also GPlates embeds 'pygplates' (not '_pygplates') and so we'd need to use a module name of 'pygplates' when building GPlates
    # and '_pygplates' when building pyGPlates. So it's easier just to keep it as 'pygplates' (instead of '_pygplates').
    #
    file(WRITE "${PYGPLATES_INIT_PY}" [[
# Import the pygplates shared library (C++).
from .pygplates import *
# Import any private symbols (with leading underscore).
from .pygplates import __version__
from .pygplates import __doc__

# Let the pygplates shared library (C++) know of its imported location.
import os.path
pygplates._post_import(os.path.dirname(__file__))
]])
    install(FILES "${PYGPLATES_INIT_PY}" DESTINATION ${PYGPLATES_PYTHON_PACKAGE_DIR})

endif()


#
# Install Python scripts (but only for the gplates target).
#
if (GPLATES_BUILD_GPLATES)  # GPlates ...
    foreach (_script hellinger.py hellinger_maths.py)
        if (EXISTS "${PROJECT_SOURCE_DIR}/scripts/${_script}")
            if (GPLATES_INSTALL_STANDALONE)
                # For standalone we want to bundle everything together so it's relocatable.
                if (APPLE)
                    install(FILES "${PROJECT_SOURCE_DIR}/scripts/${_script}" DESTINATION ${STANDALONE_BASE_INSTALL_DIR}/gplates.app/Contents/Resources/scripts)
                else()
                    install(FILES "${PROJECT_SOURCE_DIR}/scripts/${_script}" DESTINATION ${STANDALONE_BASE_INSTALL_DIR}/scripts)
                endif()
            else()
                install(FILES "${PROJECT_SOURCE_DIR}/scripts/${_script}" DESTINATION share/gplates/scripts)
            endif()
        endif()
    endforeach()
endif()

# Install geodata if requested (but only for the gplates target).
#
# The variables GPLATES_INSTALL_GEO_DATA and GPLATES_INSTALL_GEO_DATA_DIR are cache variables that the user can set to control this.
#
if (GPLATES_BUILD_GPLATES)  # GPlates ...
    if (GPLATES_INSTALL_GEO_DATA)
        # Remove the trailing '/', if there is one, so that we can then
        # append a '/' in CMake's 'install(DIRECTORY ...)' which tells us:
        #
        #   "The last component of each directory name is appended to the destination directory but
        #    a trailing slash may be used to avoid this because it leaves the last component empty"
        #
        string(REGEX REPLACE "/+$" "" _SOURCE_GEO_DATA_DIR "${GPLATES_INSTALL_GEO_DATA_DIR}")

        #
        # Note: Depending on the installation location ${CMAKE_INSTALL_PREFIX} a path length limit might be
        #       exceeded since some of the geodata paths can be quite long, and combined with ${CMAKE_INSTALL_PREFIX}
        #       could, for example, exceed 260 characters (MAX_PATH) on Windows (eg, when creating an NSIS package).
        #       This can even happen on the latest Windows 10 with long paths opted in.
        #       For example, when packaging with NSIS you can get a geodata file with a path like the following:
        #           <build_dir>\_CPack_Packages\win64\NSIS\gplates_2.3.0_win64\GeoData\<geo_data_file>
        #       ...and currently <geo_data_file> can reach 160 chars, which when added to the middle part
        #       '\_CPack_Packages\...' of ~60 chars becomes ~220 chars leaving only 40 chars for <build_dir>.
        #
        #       Which means you'll need a build directory path that's under 40 characters long (which is pretty short).
        #       Something like "C:\gplates\build\trunk-py37\" (which is already 28 characters).
        #
        if (GPLATES_INSTALL_STANDALONE)
            # For standalone we want to bundle everything together so it's relocatable.
            install(DIRECTORY ${_SOURCE_GEO_DATA_DIR}/ DESTINATION ${STANDALONE_BASE_INSTALL_DIR}/GeoData)
        else()
            install(DIRECTORY ${_SOURCE_GEO_DATA_DIR}/ DESTINATION share/gplates/GeoData)
        endif()
    endif()
endif()

# Install Linux man page (but only for the gplates target).
if (GPLATES_BUILD_GPLATES)  # GPlates ...
    if (CMAKE_SYSTEM_NAME STREQUAL "Linux")  # Linux
        if (EXISTS "${PROJECT_SOURCE_DIR}/doc/gplates.1.gz")
            if (GPLATES_INSTALL_STANDALONE)
                # For standalone we want to bundle everything together so it's relocatable.
                install(FILES  "${PROJECT_SOURCE_DIR}/doc/gplates.1.gz" DESTINATION ${STANDALONE_BASE_INSTALL_DIR}/man1)
            else()
                install(FILES  "${PROJECT_SOURCE_DIR}/doc/gplates.1.gz" DESTINATION share/man/man1)
            endif()
        endif()
    endif()
endif()


#
# Whether to install GPlates (or pyGPlates) as a standalone bundle (by copying dependency libraries during installation).
#
# When GPLATES_INSTALL_STANDALONE is true then we install code to fix up GPlates (or pyGPlates) for deployment to another machine
# (which mainly involves copying dependency libraries into the install location, which subsequently gets packaged).
# When this is false then we don't install dependencies, instead only installing the GPlates executable (or pyGPlates library) and a few non-dependency items.
#
# On Windows and Apple this is *enabled* by default since we typically distribute a self-contained package to users on those systems.
# However this can be *disabled* for use cases such as creating a conda package (since conda manages dependency installation itself).
#
# On Linux this is *disabled* by default since we rely on the Linux binary package manager to install dependencies on the user's system
# (for example, we create a '.deb' package that only *lists* the dependencies, which are then installed on the target system if not already there).
# However this can be *enabled* for use cases such as creating a standalone bundle for upload to a cloud service (where it is simply extracted).
#
if (GPLATES_INSTALL_STANDALONE)
    #
    # Configure install code to fix up GPlates (or pyGPlates) for deployment to another machine.
    #
    # Note that we don't get Qt to deploy its libraries/plugins to our install location (using windeployqt/macdeployqt).
    # Instead we find the Qt library dependencies ourself and we explicitly list the Qt plugins we expect to use.
    # On Windows: The official pre-built Qt binaries are configured for 'dynamic' OpenGL (see https://doc.qt.io/qt-5/windows-requirements.html).
    #             This means the normal desktop OpenGL drivers will be used where sufficient, otherwise Qt falls back to ANGLE or software OpenGL.
    #             This fallback relies on the ANGLE or software DLLs being present. They are dynamically loaded, rather than being dynamically linked, and
    #             so are not found by file(GET_RUNTIME_DEPENDENCIES) and so are not deployed. However 'windeployqt' will include those ANGLE and software DLLs.
    #             But the fact that we're not using 'windeployqt' is fine because GPlates uses OpenGL 3.3 which is above what ANGLE and software supports
    #             and so Qt cannot fallback. Hence not deploying the ANGLE and software DLLs is not a problem. GPlates also tells Qt not to fall back by
    #             specifying the Qt::AA_UseDesktopOpenGL attribute (in the C++ code).
    # On macOS:   The Qt deployment tool 'macdeployqt' actually deploys more than just the Qt libraries/plugins (and the libraries they depend on).
    #             It also deploys all libraries that GPlates depends on (eg, Boost, GDAL, etc). But we're already doing this via file(GET_RUNTIME_DEPENDENCIES)
    #             and we're explicitly listing the Qt plugins. So we don't really need to use 'macdeployqt'.
    #
    
    #
    # Run the deployment code in the install prefix location.
    #
    # This consists of a bunch of "install(CODE ...)" commands to install code into "cmake_install.cmake" that CMake in turn
    # executes at 'install' time into the install prefix location ${CMAKE_INSTALL_PREFIX} (evaluated at 'install' time).
    #
    # Note: The command "install(CODE)" requires CMake 3.14 since we're using generator expressions in the code.
    #       And using FOLLOW_SYMLINK_CHAIN in file(INSTALL) requires CMake 3.15.
    #
    # Note: When using CODE with double quotes, as with install(CODE "<code>"), variable subsitution is *enabled*.
    #       So we use this when transferring variables.
    #       However when using square brackets, as with install(CODE [[<code>]]), variable subitition is *disabled* (as is escaping).
    #       So we use this for the bulk of code to avoid unwanted variable transfer (instead using variables defined at *install* time)
    #       and to avoid having to escape characters (like double quotes).
    #       An example of this is ${CMAKE_INSTALL_PREFIX} where we use square brackets (CODE [[<code>]]) to ensure it is expanded only at
    #       install time (not at configure time). This is important because it can be different. For example, at configure time it might
    #       default to "c:/Program Files/${PROJECT_NAME}", but when packaging, the install prefix will instead be the staging area.
    #


    if (GPLATES_BUILD_GPLATES)  # GPlates ...

        #
        # Function to install the Python standard library.
        #
        # Note: The Python standard library is only installed for the 'gplates' target which has an embedded Python interpreter
        #       (not 'pygplates' which is imported into a Python interpreter on the user's system via 'import pygplates').
        #
        function(install_python_standard_library)
            if (APPLE)
                # On Apple we're expecting Python to be a framework. Ideally we should already have installed the Python framework
                # (ie, this function should be called after the frameworks have been installed), but this is not absolutely necessary
                # (since we could install the Python standard library first and then install the Python framework library/resources second).
                if (GPLATES_PYTHON_STDLIB_DIR MATCHES "/Python\\.framework/")
                    # Convert, for example, '/opt/local/Library/Frameworks/Python.framework/Versions/3.8/lib/python3.8' to
                    # 'gplates.app/Contents/Frameworks/Python.framework/Versions/3.8/lib/python3.8'.
                    string(REGEX REPLACE "^.*/(Python\\.framework/.*)$" "gplates.app/Contents/Frameworks/\\1" _PYTHON_STDLIB_INSTALL_DIR ${GPLATES_PYTHON_STDLIB_DIR})
                else()
                    message(FATAL_ERROR "Expected Python to be a framework")
                endif()
            else() # Windows or Linux
                # Find the relative path from the Python prefix directory to the standard library directory.
                # We'll use this as the standard library install location relative to our install prefix.
                file(RELATIVE_PATH _PYTHON_STDLIB_INSTALL_DIR ${GPLATES_PYTHON_PREFIX_DIR} ${GPLATES_PYTHON_STDLIB_DIR})
            endif()

            # Remove the trailing '/', if there is one, so that we can then
            # append a '/' in CMake's 'install(DIRECTORY ...)' which tells us:
            #
            #   "The last component of each directory name is appended to the destination directory but
            #    a trailing slash may be used to avoid this because it leaves the last component empty"
            #
            string(REGEX REPLACE "/+$" "" _PYTHON_STDLIB_DIR "${GPLATES_PYTHON_STDLIB_DIR}")
            # Install the Python standard library.
            install(DIRECTORY "${_PYTHON_STDLIB_DIR}/" DESTINATION ${STANDALONE_BASE_INSTALL_DIR}/${_PYTHON_STDLIB_INSTALL_DIR})

            # On Windows there's also a 'DLLs/' sibling directory of the 'Lib/' directory.
            if (WIN32)
                get_filename_component(_PYTHON_DLLS_DIR "${_PYTHON_STDLIB_DIR}" DIRECTORY)
                set(_PYTHON_DLLS_DIR "${_PYTHON_DLLS_DIR}/DLLs")
                if (EXISTS "${_PYTHON_DLLS_DIR}")
                    install(DIRECTORY "${_PYTHON_DLLS_DIR}/" DESTINATION ${STANDALONE_BASE_INSTALL_DIR}/DLLs)
                endif()
            endif()

            # On Apple there are some shared '.so' libraries in Python framework that need code signing.
            #
            # For example, there's a directory called, , 'Python.framework/Versions/3.8/lib/python3.8/lib-dynload/' that is in 'sys.path' and contains '.so' libraries.
            # There's also site packages (eg, in 'Python.framework/Versions/3.8/lib/python3.8/site-packages/' like NumPy that contain '.so' libraries.
            if (APPLE)
                # We need to codesign and secure timestamp these (otherwise Apple notarization fails).
                # So we use our codesign() function - it is defined later but that's fine since this code is not executed until after codesign() has been defined.
                install(
                    CODE "set(STANDALONE_BASE_INSTALL_DIR [[${STANDALONE_BASE_INSTALL_DIR}]])"
                    CODE "set(_PYTHON_STDLIB_INSTALL_DIR [[${_PYTHON_STDLIB_INSTALL_DIR}]])"
                    CODE [[
                        # Recursively search for '.so' files within the Python standard library.
                        file(GLOB_RECURSE _python_shared_libs "${CMAKE_INSTALL_PREFIX}/${STANDALONE_BASE_INSTALL_DIR}/${_PYTHON_STDLIB_INSTALL_DIR}/*.so")
                        foreach(_python_shared_lib ${_python_shared_libs})
                            codesign(${_python_shared_lib})
                        endforeach()
                    ]]
                )
            endif()
        endfunction()

    endif()

    #############################################################################################
    # Copy the Proj library data into standalone bundle (to avoid Proj error finding 'proj.db') #
    #############################################################################################
    #
    # Find the 'projinfo' command.
    find_program(PROJINFO_COMMAND "projinfo" PATHS ${PROJ_BINARY_DIRS})
    if (PROJINFO_COMMAND)
        # Run 'projinfo --searchpaths' to get a list of directories that Proj will look for resources in.
        # Note that 'projinfo' is new in Proj version 6.0 and the '--searchpaths' option is new in version 7.0.
        execute_process(COMMAND ${PROJINFO_COMMAND} --searchpaths
            RESULT_VARIABLE _projinfo_result
            OUTPUT_VARIABLE _projinfo_output
            ERROR_QUIET)
        if (NOT _projinfo_result)  # success
            # Convert 'projinfo' output to a list of lines - we do this by converting newlines to the list separator character ';'.
            string(REPLACE "\n" ";" _projinfo_search_paths "${_projinfo_output}")
            # Search each path for 'proj.db'.
            foreach(_projinfo_search_path ${_projinfo_search_paths})
                file(TO_CMAKE_PATH ${_projinfo_search_path} _projinfo_search_path)
                if (EXISTS "${_projinfo_search_path}/proj.db")
                    set(_proj_data_dir ${_projinfo_search_path})
                    break()
                endif()
            endforeach()
            if (NOT _proj_data_dir)
                message(WARNING "Found proj resource dirs but did not find 'proj.db' - proj library data will not be included in standalone bundle.")
            endif()
        else()
            message(WARNING "'projinfo' does not support '--searchpaths' option - likely using Proj version older than 7.0 - proj library data will not be included in standalone bundle.")
        endif()
    else()
        message(WARNING "Unable to find 'projinfo' command - likely using Proj version older than 6.0 - proj library data will not be included in standalone bundle.")
    endif()
    #
    # Install the Proj data.
    if (_proj_data_dir)
        # Remove the trailing '/', if there is one, so that we can then append a '/' in CMake's 'install(DIRECTORY ...)' which tells us:
        #   "The last component of each directory name is appended to the destination directory but
        #    a trailing slash may be used to avoid this because it leaves the last component empty"
        string(REGEX REPLACE "/+$" "" _proj_data_dir "${_proj_data_dir}")
        if (GPLATES_BUILD_GPLATES)  # GPlates ...
            if (APPLE)
                set(_proj_data_rel_base gplates.app/Contents/Resources/${GPLATES_STANDALONE_PROJ_DATA_DIR})
            else()
                set(_proj_data_rel_base ${GPLATES_STANDALONE_PROJ_DATA_DIR})
            endif()
        else()  # pyGPlates ...
            set(_proj_data_rel_base ${GPLATES_STANDALONE_PROJ_DATA_DIR})
        endif()
        install(DIRECTORY "${_proj_data_dir}/" DESTINATION ${STANDALONE_BASE_INSTALL_DIR}/${_proj_data_rel_base})
    endif()

    #################################################################################################
    # Copy the GDAL library data into standalone bundle to avoid GDAL error finding 'gcs.csv'       #
    # (which was moved into 'proj.db' for GDAL >= 2.5, but there's other GDAL data files to bundle) #
    #################################################################################################
    #
    if (WIN32)
        # The 'gdal-config' command is not available on Windows. Instead we're expected to use the GDAL_DATA environment variable.
        set(_gdal_data_dir $ENV{GDAL_DATA})
        if (NOT _gdal_data_dir)
            message(WARNING "GDAL_DATA environment variable not set - GDAL library data will not be included in standalone bundle.")
        endif()
    else() # Apple or Linux
        # Find the 'gdal-config' command (should be able to find via PATH environment variable).
        find_program(GDAL_CONFIG_COMMAND "gdal-config")
        if (GDAL_CONFIG_COMMAND)
            # Run 'gdal-config --datadir' to get directory that GDAL will look for resources in.
            execute_process(COMMAND ${GDAL_CONFIG_COMMAND} --datadir
                RESULT_VARIABLE _gdal_config_result
                OUTPUT_VARIABLE _gdal_config_output
                ERROR_QUIET OUTPUT_STRIP_TRAILING_WHITESPACE)
            if (NOT _gdal_config_result)  # success
                set(_gdal_data_dir ${_gdal_config_output})
            else()
                message(WARNING "'gdal-config --datadir' failed - GDAL library data will not be included in standalone bundle.")
            endif()
        else()
            message(WARNING "Unable to find 'gdal-config' command - GDAL library data will not be included in standalone bundle.")
        endif()
    endif()
    #
    # Install the GDAL data.
    if (_gdal_data_dir)
        file(TO_CMAKE_PATH ${_gdal_data_dir} _gdal_data_dir)
        if (EXISTS "${_gdal_data_dir}")
            # Remove the trailing '/', if there is one, so that we can then append a '/' in CMake's 'install(DIRECTORY ...)' which tells us:
            #   "The last component of each directory name is appended to the destination directory but
            #    a trailing slash may be used to avoid this because it leaves the last component empty"
            string(REGEX REPLACE "/+$" "" _gdal_data_dir "${_gdal_data_dir}")
            if (GPLATES_BUILD_GPLATES)  # GPlates ...
                if (APPLE)
                    set(_gdal_data_rel_base gplates.app/Contents/Resources/${GPLATES_STANDALONE_GDAL_DATA_DIR})
                else()
                    set(_gdal_data_rel_base ${GPLATES_STANDALONE_GDAL_DATA_DIR})
                endif()
            else()  # pyGPlates ...
                set(_gdal_data_rel_base ${GPLATES_STANDALONE_GDAL_DATA_DIR})
            endif()
            install(DIRECTORY "${_gdal_data_dir}/" DESTINATION ${STANDALONE_BASE_INSTALL_DIR}/${_gdal_data_rel_base})
        else()
            message(WARNING "GDAL data directory \"${_gdal_data_dir}\" does not exist - GDAL library data will not be included in standalone bundle.")
        endif()
    endif()

    ##########################################################################################################
    # Copy the GDAL library plugins (eg, NetCDF) into standalone bundle (unless compiled into core library). #
    ##########################################################################################################
    #
    # Find the GDAL home directory (the GDAL plugins will be in a sub-directory depending on the platform).
    if (WIN32)
        # The 'gdal-config' command is not available on Windows. Instead we'll use the GDAL_HOME environment variable (that we asked the user to set).
        set(_gdal_home_dir $ENV{GDAL_HOME})
        if (NOT _gdal_home_dir)
            message(WARNING "GDAL_HOME environment variable not set - any GDAL library plugins not compiled into core library will not be included in standalone bundle.")
        endif()
    else() # Apple or Linux
        # Find the 'gdal-config' command (should be able to find via PATH environment variable).
        find_program(GDAL_CONFIG_COMMAND "gdal-config")
        if (GDAL_CONFIG_COMMAND)
            # Run 'gdal-config --prefix' to get directory that GDAL was install into.
            execute_process(COMMAND ${GDAL_CONFIG_COMMAND} --prefix
                RESULT_VARIABLE _gdal_config_result
                OUTPUT_VARIABLE _gdal_config_output
                ERROR_QUIET OUTPUT_STRIP_TRAILING_WHITESPACE)
            if (NOT _gdal_config_result)  # success
                set(_gdal_home_dir ${_gdal_config_output})
            else()
                message(WARNING "'gdal-config --prefix' failed - any GDAL library plugins not compiled into core library will not be included in standalone bundle.")
            endif()
        else()
            message(WARNING "Unable to find 'gdal-config' command - any GDAL library plugins not compiled into core library will not be included in standalone bundle.")
        endif()
    endif()
    #
    if (_gdal_home_dir)
        file(TO_CMAKE_PATH ${_gdal_home_dir} _gdal_home_dir)
        if (EXISTS "${_gdal_home_dir}")
            # Remove the trailing '/' if there is one.
            string(REGEX REPLACE "/+$" "" _gdal_home_dir "${_gdal_home_dir}")
        else()
            message(WARNING "GDAL home directory \"${_gdal_home_dir}\" does not exist - any GDAL library plugins not compiled into core library will not be included in standalone bundle.")
        endif()
    endif()
    #
    # The GDAL 'plugins' install directory (relative to base install location).
    #
    # For gplates...
    if (APPLE)
        # On macOS place in 'gplates.app/Contents/Resources/gdal_plugins/'.
        set(GDAL_PLUGINS_INSTALL_PREFIX_gplates "gplates.app/Contents/Resources/${GPLATES_STANDALONE_GDAL_PLUGINS_DIR}")
    else() # Windows or Linux
        # On Windows, and Linux, place in the 'gdal_plugins/' sub-directory of the directory containing the executable.
        set(GDAL_PLUGINS_INSTALL_PREFIX_gplates "${GPLATES_STANDALONE_GDAL_PLUGINS_DIR}")
    endif()
    # For pygplates...
    set(GDAL_PLUGINS_INSTALL_PREFIX_pygplates "${GPLATES_STANDALONE_GDAL_PLUGINS_DIR}")
    #
    # Function to install a GDAL plugin. Call as...
    #
    #   install_gdal_plugin(gdal_plugin_short_name install_component [EXCLUDE_FROM_ALL])
    #
    # ...and the full path to installed plugin file will be added to 'GDAL_PLUGINS_${install_component}'.
    function(install_gdal_plugin gdal_plugin_short_name install_component)
        if (NOT EXISTS "${_gdal_home_dir}")
            return()
        endif()

        # Get the source file location of the GDAL plugin.
        if (WIN32)
            set(_gdal_plugin_path ${_gdal_home_dir}/bin/gdalplugins/gdal_${gdal_plugin_short_name}.dll)
        elseif (APPLE)
            # If the GDAL home directory is inside a framework then it has a different plugin path.
            if (_gdal_home_dir MATCHES "[^/]+\\.framework/")
                set(_gdal_plugin_path ${_gdal_home_dir}/PlugIns/gdal_${gdal_plugin_short_name}.dylib)
            else()
                set(_gdal_plugin_path ${_gdal_home_dir}/lib/gdalplugins/gdal_${gdal_plugin_short_name}.dylib)
            endif()
        else()  # Linux
            set(_gdal_plugin_path ${_gdal_home_dir}/lib/gdalplugins/gdal_${gdal_plugin_short_name}.so)
        endif()

        if (NOT EXISTS "${_gdal_plugin_path}")
            # Report message at install time since it's not an error if plugin is compiled into core GDAL library.
            install(
                    CODE "message(\"GDAL plugin ${_gdal_plugin_path} not found, so not installed (might be compiled into core GDAL library though)\")"
                    COMPONENT ${install_component} ${ARGN})
            return()
        endif()

        # The plugin install directory (relative to ${CMAKE_INSTALL_PREFIX}).
        set(_install_gdal_plugin_dir ${STANDALONE_BASE_INSTALL_DIR_${install_component}}/${GDAL_PLUGINS_INSTALL_PREFIX_${install_component}})

        # Install the GDAL plugin.
        install(FILES "${_gdal_plugin_path}"
            DESTINATION ${_install_gdal_plugin_dir}
            COMPONENT ${install_component}
            ${ARGN})

        # Extract plugin filename.
        get_filename_component(_gdal_plugin_file "${_gdal_plugin_path}" NAME)

        # Use square brackets to avoid evaluating ${CMAKE_INSTALL_PREFIX} at configure time (should be done at install time).
        string(CONCAT _installed_gdal_plugin
            [[${CMAKE_INSTALL_PREFIX}/]]
            ${_install_gdal_plugin_dir}/
            ${_gdal_plugin_file})

        # Add full path to installed plugin file to the plugin list.
        set(_installed_gdal_plugin_list ${GDAL_PLUGINS_${install_component}})
        list(APPEND _installed_gdal_plugin_list "${_installed_gdal_plugin}")
        # Set caller's plugin list. This will be, for example, GDAL_PLUGINS_gplates or GDAL_PLUGINS_pygplates.
        set(GDAL_PLUGINS_${install_component} ${_installed_gdal_plugin_list} PARENT_SCOPE)
    endfunction()
    #
    # Install the GDAL plugins (if not already compiled into the core GDAL library).
    #
    # Each installed plugin (full installed path) is added to GDAL_PLUGINS_<comp> (which is a list variable).
    # And each installed path has ${CMAKE_INSTALL_PREFIX} in it (to be evaluated at install time).
    # Later we will pass GDAL_PLUGINS_<comp> to file(GET_RUNTIME_DEPENDENCIES) to find its dependencies and install them also.
    #
    # NetCDF plugin.
    install_gdal_plugin(netCDF gplates)
    install_gdal_plugin(netCDF pygplates EXCLUDE_FROM_ALL)


    ###############################################
    # Install the Visual Studio runtime libraries #
    ###############################################
    #
    # Note that Qt5 should also be using the same runtime libraries because it should be using the same compiler
    # since, when installing Qt, we selected the pre-built components appropriate for our compiler.
    # For example, "MSVC 2015 64-bit" when compiling 64-bit using Visual Studio 2015.
    #
    if (MSVC)
        # CMake tells us for Visual Studio 2015 (and higher) this will: "install the Windows Universal CRT libraries for app-local deployment (e.g. to Windows XP)".
        #
        # I've verified that this copies all the DLLs in the "C:\Program Files (x86)\Windows Kits\10\Redist\ucrt" directory of the Windows SDK
        # (see https://devblogs.microsoft.com/cppblog/introducing-the-universal-crt/).
        set(CMAKE_INSTALL_UCRT_LIBRARIES TRUE)

        set(CMAKE_INSTALL_SYSTEM_RUNTIME_LIBS_SKIP TRUE)
        include(InstallRequiredSystemLibraries)
        # Install the runtime libraries in same location as gplates.exe (or pygplates.pyd) so they can be found when executing gplates (or importing pygplates).
        install(PROGRAMS ${CMAKE_INSTALL_SYSTEM_RUNTIME_LIBS} DESTINATION ${STANDALONE_BASE_INSTALL_DIR})
    endif()

    #####################
    # Install "qt.conf" #
    #####################

    # Create the "qt.conf" file.
    set(QT_CONF_FILE "${CMAKE_CURRENT_BINARY_DIR}/qt.conf")
    # We'll place the Qt plugins in the 'plugins/' sub-directory of the directory containing 'qt.conf'.
    set(QT_PLUGIN_DIR_BASENAME "plugins")
    file(WRITE "${QT_CONF_FILE}" "[Paths]\nPlugins = ${QT_PLUGIN_DIR_BASENAME}\n")

    if (GPLATES_BUILD_GPLATES)  # GPlates ...
        # Install the "qt.conf" file for gplates.
        if (APPLE)
            # On macOS install into the bundle 'Resources' directory.
            install(FILES "${QT_CONF_FILE}" DESTINATION ${STANDALONE_BASE_INSTALL_DIR}/gplates.app/Contents/Resources)
        else() # Windows or Linux
            # On Windows and Linux install into same directory as executable.
            install(FILES "${QT_CONF_FILE}" DESTINATION ${STANDALONE_BASE_INSTALL_DIR})
        endif()
    else()  # pyGPlates ...
        # Install the "qt.conf" file for pygplates in same directory as pygplates library (on all platforms).
        install(FILES "${QT_CONF_FILE}" DESTINATION ${STANDALONE_BASE_INSTALL_DIR})
    endif()

    ######################
    # Install Qt plugins #
    ######################

    # The 'plugins' directory (relative to base install location).
    #
    if (GPLATES_BUILD_GPLATES)  # GPlates ...
        if (APPLE)
            # On macOS relative paths inside 'qt.conf' are relative to 'gplates.app/Contents/'.
            set(QT_PLUGINS_INSTALL_PREFIX "gplates.app/Contents/${QT_PLUGIN_DIR_BASENAME}")
        else() # Windows or Linux
            # On Windows, and Linux, relative paths inside 'qt.conf' are relative to the directory containing the executable.
            set(QT_PLUGINS_INSTALL_PREFIX "${QT_PLUGIN_DIR_BASENAME}")
        endif()
    else()  # pyGPlates ...
        set(QT_PLUGINS_INSTALL_PREFIX "${QT_PLUGIN_DIR_BASENAME}")
    endif()

    # Function to install a Qt plugin target. Call as...
    #
    #   install_qt5_plugin(qt_plugin_target)
    #
<<<<<<< HEAD
    # ...and the full path to installed plugin file will be added to 'QT_PLUGINS_INSTALLED'.
    function(install_qt5_plugin qt_plugin_target)
=======
    # ...and the full path to installed plugin file will be added to 'QT_PLUGINS_${install_component}'.
    function(install_qt5_plugin qt_plugin_target install_component)
>>>>>>> b9cbf433
        # Get the target file location of the Qt plugin target.
        #
        # Note that we have access to Qt imported targets (like Qt5::QJpegPlugin) because we
        # (the file containing this code) gets included by 'src/CMakeLists.txt' (which has found
        # Qt and imported its targets) and so the Qt imported targets are visible to us.
        get_target_property(_qt_plugin_path "${qt_plugin_target}" LOCATION)

        if(EXISTS "${_qt_plugin_path}")
            # Extract plugin type (eg, 'imageformats') and filename.
            get_filename_component(_qt_plugin_file "${_qt_plugin_path}" NAME)
            get_filename_component(_qt_plugin_type "${_qt_plugin_path}" DIRECTORY)
            get_filename_component(_qt_plugin_type "${_qt_plugin_type}" NAME)

            # The plugin install directory (relative to ${CMAKE_INSTALL_PREFIX}).
            set(_install_qt_plugin_dir ${STANDALONE_BASE_INSTALL_DIR}/${QT_PLUGINS_INSTALL_PREFIX}/${_qt_plugin_type})

            # Install the Qt plugin.
            install(FILES "${_qt_plugin_path}" DESTINATION ${_install_qt_plugin_dir})

            # Use square brackets to avoid evaluating ${CMAKE_INSTALL_PREFIX} at configure time (should be done at install time).
            string(CONCAT _installed_qt_plugin
                [[${CMAKE_INSTALL_PREFIX}/]]
                ${_install_qt_plugin_dir}/
                ${_qt_plugin_file})

            # Add full path to installed plugin file to the plugin list.
            set(_installed_qt_plugin_list ${QT_PLUGINS_INSTALLED})
            list(APPEND _installed_qt_plugin_list "${_installed_qt_plugin}")
            # Set caller's plugin list.
            set(QT_PLUGINS_INSTALLED ${_installed_qt_plugin_list} PARENT_SCOPE)
        else()
            message(FATAL_ERROR "Qt plugin ${qt_plugin_target} not found")
        endif()
    endfunction()

    # Each installed plugin (full installed path) is added to QT_PLUGINS_INSTALLED (which is a list variable).
    # And each installed path has ${CMAKE_INSTALL_PREFIX} in it (to be evaluated at install time).
    # Later we will pass QT_PLUGINS_INSTALLED to file(GET_RUNTIME_DEPENDENCIES) to find its dependencies and install them also.

    # Install common platform *independent* plugins (used by GPlates and pyGPlates).
    # Note: This list was obtained by running the Qt deployment tool (windeployqt/macdeployqt) on GPlates (to see which plugins it deployed).
    install_qt5_plugin(Qt5::QGenericEnginePlugin)
    install_qt5_plugin(Qt5::QSvgIconPlugin)
    install_qt5_plugin(Qt5::QGifPlugin)
    install_qt5_plugin(Qt5::QICOPlugin)
    install_qt5_plugin(Qt5::QJpegPlugin)
    install_qt5_plugin(Qt5::QSvgPlugin)
    # These are common to Windows and macOS only...
    if (WIN32 OR APPLE)
        install_qt5_plugin(Qt5::QICNSPlugin)
        install_qt5_plugin(Qt5::QTgaPlugin)
        install_qt5_plugin(Qt5::QTiffPlugin)
        install_qt5_plugin(Qt5::QWbmpPlugin)
        install_qt5_plugin(Qt5::QWebpPlugin)
    endif()

    # Install platform *dependent* plugins used by GPlates.
    if (GPLATES_BUILD_GPLATES)  # GPlates ...
        # Note: This list was obtained by running the Qt deployment tool (windeployqt/macdeployqt) on GPlates (to see which plugins it deployed).
        if (WIN32)
            install_qt5_plugin(Qt5::QWindowsIntegrationPlugin)
            install_qt5_plugin(Qt5::QWindowsVistaStylePlugin)
        elseif (APPLE)
            install_qt5_plugin(Qt5::QCocoaIntegrationPlugin)
            install_qt5_plugin(Qt5::QMacStylePlugin)
        else() # Linux
            install_qt5_plugin(Qt5::QXcbIntegrationPlugin)
            # The following plugins are needed otherwise GPlates generates the following error and then seg. faults:
            #  "QXcbIntegration: Cannot create platform OpenGL context, neither GLX nor EGL are enabled"
            # Actually installing only the Glx plugin solved the issue (on Ubuntu 20.04), but we'll also install Egl in case.
            install_qt5_plugin(Qt5::QXcbGlxIntegrationPlugin)
            install_qt5_plugin(Qt5::QXcbEglIntegrationPlugin)
        endif()
    endif()

    #######################################################
    # Install all dynamically linked dependency libraries #
    #######################################################

    # List platform-specific parameters to pass to 'file(GET_RUNTIME_DEPENDENCIES ...)'.
    #
    # Examples include...
    # List of regular expressions to exclude when searching runtime dependencies.
    # List of directories when searching.
    if (WIN32)
        # On Windows exclude 'api-ms-', 'System32' and 'SysWOW64'.
        # The necessary 'api-ms-win-*' get installed when installing the Windows Universal CRT libraries (using InstallRequiredSystemLibraries).
        list(APPEND GET_RUNTIME_DEPENDENCIES_EXCLUDE_REGEXES [[.*api-ms-win-.*]])
        list(APPEND GET_RUNTIME_DEPENDENCIES_EXCLUDE_REGEXES [[.*[/\\][Ss]ystem32[/\\].*]])
        list(APPEND GET_RUNTIME_DEPENDENCIES_EXCLUDE_REGEXES [[.*[/\\][Ss]ys[Ww][Oo][Ww]64[/\\].*]])
        # On Windows search for DLLs using the PATH environment variable.
        set(GET_RUNTIME_DEPENDENCIES_DIRECTORIES $ENV{PATH})
    elseif (APPLE)
        # On macOS exclude '/usr/lib' and '/System/Library'.
        # These should only contain system libraries (ie, should not contain any of our dependency libraries).
        list(APPEND GET_RUNTIME_DEPENDENCIES_EXCLUDE_REGEXES [[/usr/lib.*]])
        list(APPEND GET_RUNTIME_DEPENDENCIES_EXCLUDE_REGEXES [[/System/Library.*]])
    else() # Linux
        # On Linux don't exclude the standard library locations (eg, '/lib[64]' or '/usr/lib').
        # Our dependency libraries get installed there (by the binary package manager).
    endif()

    #
    # Find the dependency libraries.
    #
    # Note: file(GET_RUNTIME_DEPENDENCIES) requires CMake 3.16.
    #

<<<<<<< HEAD
    # The *build* target: executable (for gplates) or module library (for pygplates).
    install(CODE "set(_target_file \"$<TARGET_FILE:${BUILD_TARGET}>\")")

    install(
            CODE "set(GET_RUNTIME_DEPENDENCIES_EXCLUDE_REGEXES [[${GET_RUNTIME_DEPENDENCIES_EXCLUDE_REGEXES}]])"
            CODE "set(GET_RUNTIME_DEPENDENCIES_DIRECTORIES [[${GET_RUNTIME_DEPENDENCIES_DIRECTORIES}]])"
            # Note: Using \"${QT_PLUGINS_INSTALLED}\"" instead of [[${QT_PLUGINS_INSTALLED}]] because install code needs to evaluate
            #       ${CMAKE_INSTALL_PREFIX} (inside QT_PLUGINS_INSTALLED). And a side note, it does this at install time...
            CODE "set(QT_PLUGINS_INSTALLED \"${QT_PLUGINS_INSTALLED}\")"
            CODE "set(GPLATES_BUILD_GPLATES [[${GPLATES_BUILD_GPLATES}]])"
            CODE [[
                unset(ARGUMENT_EXECUTABLES)
                unset(ARGUMENT_BUNDLE_EXECUTABLE)
                # Search the Qt plugins regardless of whether installing gplates or pygplates.
                set(ARGUMENT_MODULES MODULES ${QT_PLUGINS_INSTALLED})
                # Target 'gplates' is an executable and target 'pygplates' is a module.
                if (GPLATES_BUILD_GPLATES)  # GPlates ...
                    # Add gplates to the list of executables to search.
                    set(ARGUMENT_BUNDLE_EXECUTABLE BUNDLE_EXECUTABLE "${_target_file}")  # gplates
                    set(ARGUMENT_EXECUTABLES EXECUTABLES "${_target_file}")  # gplates
                else()  # pyGPlates ...
                    # Add pygplates to the list of modules to search.
                    set(ARGUMENT_MODULES ${ARGUMENT_MODULES} "${_target_file}")  # pygplates
                endif()
                
                # Only specify arguments to file(GET_RUNTIME_DEPENDENCIES) if we have them.
                # The arguments that might be empty are DIRECTORIES, PRE_EXCLUDE_REGEXES and POST_EXCLUDE_REGEXES.
                unset(ARGUMENT_DIRECTORIES)
                unset(ARGUMENT_PRE_EXCLUDE_REGEXES)
                unset(ARGUMENT_POST_EXCLUDE_REGEXES)
                if (GET_RUNTIME_DEPENDENCIES_DIRECTORIES)
                    set(ARGUMENT_DIRECTORIES DIRECTORIES ${GET_RUNTIME_DEPENDENCIES_DIRECTORIES})
                endif()
                if (GET_RUNTIME_DEPENDENCIES_EXCLUDE_REGEXES)
                    set(ARGUMENT_PRE_EXCLUDE_REGEXES PRE_EXCLUDE_REGEXES ${GET_RUNTIME_DEPENDENCIES_EXCLUDE_REGEXES})
                    set(ARGUMENT_POST_EXCLUDE_REGEXES POST_EXCLUDE_REGEXES ${GET_RUNTIME_DEPENDENCIES_EXCLUDE_REGEXES})
                endif()
=======
        install(
                CODE "set(GET_RUNTIME_DEPENDENCIES_EXCLUDE_REGEXES [[${GET_RUNTIME_DEPENDENCIES_EXCLUDE_REGEXES}]])"
                CODE "set(GET_RUNTIME_DEPENDENCIES_DIRECTORIES [[${GET_RUNTIME_DEPENDENCIES_DIRECTORIES}]])"
                # Note: Using \"${QT_PLUGINS_<comp>}\"" instead of [[${QT_PLUGINS_<comp>}]] because install code needs to evaluate
                #       ${CMAKE_INSTALL_PREFIX} (inside QT_PLUGINS_<comp>). And a side note, it does this at install time...
                CODE "set(QT_PLUGINS \"${QT_PLUGINS_${install_component}}\")"
                CODE "set(GDAL_PLUGINS \"${GDAL_PLUGINS_${install_component}}\")"
                CODE "set(install_component [[${install_component}]])"
                CODE [[
                    unset(ARGUMENT_EXECUTABLES)
                    unset(ARGUMENT_BUNDLE_EXECUTABLE)
                    # Search the Qt and GDAL plugins regardless of whether installing gplates or pygplates.
                    set(ARGUMENT_MODULES MODULES ${QT_PLUGINS} ${GDAL_PLUGINS})
                    # Component 'gplates' is an executable and component 'pygplates' is a module.
                    if (install_component STREQUAL "gplates")
                        # Add gplates to the list of executables to search.
                        set(ARGUMENT_BUNDLE_EXECUTABLE BUNDLE_EXECUTABLE "${_target_file}")  # gplates
                        set(ARGUMENT_EXECUTABLES EXECUTABLES "${_target_file}")  # gplates
                    else() # pygplates
                        # Add pygplates to the list of modules to search.
                        set(ARGUMENT_MODULES ${ARGUMENT_MODULES} "${_target_file}")  # pygplates
                    endif()
                    
                    # Only specify arguments to file(GET_RUNTIME_DEPENDENCIES) if we have them.
                    # The arguments that might be empty are DIRECTORIES, PRE_EXCLUDE_REGEXES and POST_EXCLUDE_REGEXES.
                    unset(ARGUMENT_DIRECTORIES)
                    unset(ARGUMENT_PRE_EXCLUDE_REGEXES)
                    unset(ARGUMENT_POST_EXCLUDE_REGEXES)
                    if (GET_RUNTIME_DEPENDENCIES_DIRECTORIES)
                        set(ARGUMENT_DIRECTORIES DIRECTORIES ${GET_RUNTIME_DEPENDENCIES_DIRECTORIES})
                    endif()
                    if (GET_RUNTIME_DEPENDENCIES_EXCLUDE_REGEXES)
                        set(ARGUMENT_PRE_EXCLUDE_REGEXES PRE_EXCLUDE_REGEXES ${GET_RUNTIME_DEPENDENCIES_EXCLUDE_REGEXES})
                        set(ARGUMENT_POST_EXCLUDE_REGEXES POST_EXCLUDE_REGEXES ${GET_RUNTIME_DEPENDENCIES_EXCLUDE_REGEXES})
                    endif()

                    #
                    # Search the *build* target, but we'll later install its dependencies into the *install* location.
                    #
                    file(GET_RUNTIME_DEPENDENCIES
                        ${ARGUMENT_EXECUTABLES}  # Evaluates to empty for pygplates.
                        # Also search the Qt plugins (since they're not discoverable because not dynamically linked)...
                        ${ARGUMENT_MODULES}  # Also includes pygplates (when installing pygplates).
                        ${ARGUMENT_BUNDLE_EXECUTABLE}  # Ignored on non-Apple platforms, and evaluates to empty for pygplates.
                        RESOLVED_DEPENDENCIES_VAR _resolved_dependencies
                        UNRESOLVED_DEPENDENCIES_VAR _unresolved_dependencies
                        CONFLICTING_DEPENDENCIES_PREFIX _conflicting_dependencies
                        ${ARGUMENT_DIRECTORIES}  # Can evaluate to empty.
                        ${ARGUMENT_PRE_EXCLUDE_REGEXES}  # Can evaluate to empty.
                        ${ARGUMENT_POST_EXCLUDE_REGEXES})  # Can evaluate to empty.

                    # Fail if any unresolved/conflicting dependencies.
                    if (_unresolved_dependencies)
                        message(FATAL_ERROR "There were unresolved dependencies of \"${_target_file}\":
                            ${_unresolved_dependencies}")
                    endif()
                    if (_conflicting_dependencies)
                        message(FATAL_ERROR "There were conflicting dependencies of \"${_target_file}\":
                            ${_conflicting_dependencies}")
                    endif()
                ]]
>>>>>>> b9cbf433

                #
                # Search the *build* target, but we'll later install its dependencies into the *install* location.
                #
                file(GET_RUNTIME_DEPENDENCIES
                    ${ARGUMENT_EXECUTABLES}  # Evaluates to empty for pygplates.
                    # Also search the Qt plugins (since they're not discoverable because not dynamically linked)...
                    ${ARGUMENT_MODULES}  # Also includes pygplates (when installing pygplates).
                    ${ARGUMENT_BUNDLE_EXECUTABLE}  # Ignored on non-Apple platforms, and evaluates to empty for pygplates.
                    RESOLVED_DEPENDENCIES_VAR _resolved_dependencies
                    UNRESOLVED_DEPENDENCIES_VAR _unresolved_dependencies
                    CONFLICTING_DEPENDENCIES_PREFIX _conflicting_dependencies
                    ${ARGUMENT_DIRECTORIES}  # Can evaluate to empty.
                    ${ARGUMENT_PRE_EXCLUDE_REGEXES}  # Can evaluate to empty.
                    ${ARGUMENT_POST_EXCLUDE_REGEXES})  # Can evaluate to empty.

                # Fail if any unresolved/conflicting dependencies.
                if (_unresolved_dependencies)
                    message(FATAL_ERROR "There were unresolved dependencies of \"${_target_file}\":
                        ${_unresolved_dependencies}")
                endif()
                if (_conflicting_dependencies)
                    message(FATAL_ERROR "There were conflicting dependencies of \"${_target_file}\":
                        ${_conflicting_dependencies}")
                endif()
            ]]
    )


    #
    # Install the dependency libraries.
    #
    if (WIN32)

        # On Windows we simply copy the dependency DLLs to the install prefix location (where 'gplates.exe', or 'pygplates.pyd', is)
        # so that they will get found at runtime by virtue of being in the same directory.
        install(
                CODE "set(STANDALONE_BASE_INSTALL_DIR [[${STANDALONE_BASE_INSTALL_DIR}]])"
                CODE [[
                    # Install the dependency libraries in the *install* location.
                    foreach(_resolved_dependency ${_resolved_dependencies})
                        file(INSTALL "${_resolved_dependency}" DESTINATION "${CMAKE_INSTALL_PREFIX}/${STANDALONE_BASE_INSTALL_DIR}")
                    endforeach()
                ]]
        )

        # Install the Python standard library.
        #
        # Note: The Python standard library is only installed for the 'gplates' target which has an embedded Python interpreter
        #       (not 'pygplates' which is imported into a Python interpreter on the user's system via 'import pygplates').
        if (GPLATES_BUILD_GPLATES)  # GPlates ...
            install_python_standard_library()
        endif()

    elseif (APPLE)

        #
        # On macOS we need to:
        #   1 - Copy each resolved direct and indirect dependency of GPlates (or pyGPlates) and its Qt plugins into the appropriate location inside the
        #       installed GPlates application bundle (or base install directory of pyGPlates) depending of whether a regular '.dylib' or a framework.
        #   2 - Fix up the path to each *direct* dependency of GPlates (or pyGPlates), its Qt plugins and their resolved dependencies
        #       (ie, each dependency will depend on other dependencies in turn and must point to their location within the installation).
        #   3 - Code sign GPlates (or pyGPlates), its Qt plugins and their resolved dependencies with a valid Developer ID certificate.
        #       For GPlates we also then code sign the entire application *bundle* (for pyGPlates, the 'pygplates.so' library has already been signed).
        #

        # Find the 'codesign' command.
        find_program(CODESIGN "codesign")
        if (NOT CODESIGN)
            message(FATAL_ERROR "Unable to find 'codesign' command - cannot sign installed bundle with a Developer ID cerficate")
        endif()

        # Create an entitlements file for code signing.
        #
        # Apple notarization of Developer ID signed app bundles requires hardened runtime to succeed.
        # However that also seems to prevent using relative paths inside our bundle (such as "@executable_path/../Frameworks/...").
        # Currently we get around that by enabling the 'disable-library-validation' entitlement - although it would be better if we
        # didn't (because that enables unsigned libraries inside bundle to be loaded, although we do sign all ours).
        # Still, it's a bit of a security loophole.
        set(ENTITLEMENTS_FILE "${CMAKE_CURRENT_BINARY_DIR}/gplates.entitlements")
        file(WRITE "${ENTITLEMENTS_FILE}" [[
                <?xml version="1.0" encoding="UTF-8"?>
                <!DOCTYPE plist PUBLIC "-//Apple Computer/DTD PLIST 1.0//EN" "http://www.apple.com/DTDs/PropertyList-1.0.dtd">
                <plist version="1.0">
                <dict>
                    <key>com.apple.security.cs.disable-library-validation</key>
                    <true/>
                </dict>
                </plist>
            ]])
        
        #
        # Function to code sign an installed file/directory using a code signing identity (typically a Developer ID).
        install(
            CODE "set(CODESIGN [[${CODESIGN}]])"
            CODE "set(ENTITLEMENTS_FILE [[${ENTITLEMENTS_FILE}]])"
            # The CMake cache variable configured by the user to specify their code signing identity on macOS...
            CODE "set(CODE_SIGN_IDENTITY [[${GPLATES_APPLE_CODE_SIGN_IDENTITY}]])"
            CODE [[
                function(codesign installed_file)
                    # Only sign if a signing identity was provided.
                    if (CODE_SIGN_IDENTITY)
                        # Run 'codesign' to sign installed file/directory with a Developer ID certificate.
                        # Note that we need "--timestamp" to provide a secure timestamp, otherwise notarization will fail.
                        execute_process(
                            COMMAND ${CODESIGN} --timestamp --force --verify --options runtime --sign ${CODE_SIGN_IDENTITY}
                                    --entitlements ${ENTITLEMENTS_FILE} ${installed_file}
                            RESULT_VARIABLE _codesign_result
                            OUTPUT_VARIABLE _codesign_output
                            ERROR_VARIABLE _codesign_error)
                        if (_codesign_result)
                            message(FATAL_ERROR "${CODESIGN} failed: ${_codesign_error}")
                        endif()
                    endif()
                endfunction()
            ]]
        )

        # Copy each resolved dependency of GPlates (or pyGPlates) and its Qt plugins into the appropriate location inside the installed GPlates application bundle
        # (or base install directory of pygplates) depending of whether a regular '.dylib' or a framework.
        install(
                #
                # Function to install/copy the *framework* of a resolved dependency library into the installed bundle.
                #
                # A framework should look like the following:
                #
                #   Dependency.framework/
                #                        Dependency -> Versions/Current/Dependency
                #                        Resources  -> Versions/Current/Resources
                #                        Versions/
                #                                 Current -> 2
                #                                 2/
                #                                         Dependency
                #                                         Resources/
                #                                                       Info.plist
                #
                # We only copy the resolved dependency library itself (eg, 'Dependency.framework/Versions/2/Dependency') and the framework 'Resources' directory
                # (eg, 'Dependency.framework/Versions/2/Resources/'), while also setting up the symbolic links shown above if the framework is versioned
                # (eg, 'Dependency.framework/Dependency', 'Dependency.framework/Resources' and 'Dependency.framework/Versions/Current').
                #
                # The code in this function was inspired by the CMake 3.19 implementation of BundleUtilities.
                #
                CODE [[
                    function(install_framework resolved_dependency install_framework_prefix installed_dependency)
                        # Get the *install* dependency directory (within the install framework) to copy the resolved dependency library to.
                        # For example, convert '/.../Dependency.framework/Versions/2/Dependency' to '${install_framework_prefix}/Dependency.framework/Versions/2'.
                        string(REGEX REPLACE "^.*/([^/]+\\.framework/.+)/[^/]+$" "${install_framework_prefix}/\\1" _install_dependency_dir "${resolved_dependency}")

                        # Copy the resolved dependency library into the install dependency directory.
                        # For example, copy '/.../Dependency.framework/Versions/2/Dependency' to '${install_framework_prefix}/Dependency.framework/Versions/2'.
                        file(INSTALL "${resolved_dependency}" DESTINATION "${_install_dependency_dir}" FOLLOW_SYMLINK_CHAIN)

                        # Get the directory of the resolved dependency library.
                        # For example, convert '/.../Dependency.framework/Versions/2/Dependency' to '/.../Dependency.framework/Versions/2'.
                        string(REGEX REPLACE "^(.*)/[^/]+$" "\\1" _resolved_dependency_dir "${resolved_dependency}")

                        # If there's a 'Resources/' directory (in same directory as resolved dependency library) then
                        # copy it to the equivalent directory in the installed framework.
                        # For example, if there's a '/.../Dependency.framework/Versions/2/Resources' directory.
                        if (EXISTS "${_resolved_dependency_dir}/Resources")
                            # For example, copy '/.../Dependency.framework/Versions/2/Resources' to '${install_framework_prefix}/Dependency.framework/Versions/2'.
                            file(INSTALL "${_resolved_dependency_dir}/Resources" DESTINATION "${_install_dependency_dir}" FOLLOW_SYMLINK_CHAIN
                                    # Exclude any app bundles inside the 'Resources/' directory since otherwise these would also need to be code signed and
                                    # have a hardened runtime (for notarization) and have a secure timestamp (also for notarization).
                                    REGEX "[^/]+\\.app" EXCLUDE)
                        endif()

                        # See if there's a "Versions" directory in the framework.
                        # For example, convert '/.../Dependency.framework/Versions/2/Dependency' to 'Versions'.
                        string(REGEX REPLACE "^.*/([^/]+)/[^/]+/[^/]+$" "\\1" _versions_dir_basename "${resolved_dependency}")
                        if (_versions_dir_basename STREQUAL "Versions")
                            # _install_versions_dir = '${install_framework_prefix}/Dependency.framework/Versions'
                            string(REGEX REPLACE "^(.*)/[^/]+$" "\\1" _install_versions_dir "${_install_dependency_dir}")

                            # Create symbolic link (eg, '${install_framework_prefix}/Dependency.framework/Versions/Current' -> '2').
                            if (NOT EXISTS "${_install_versions_dir}/Current")
                                # Get the version directory (eg, "2" from '${install_framework_prefix}/Dependency.framework/Versions/2').
                                string(REGEX REPLACE "^.*/([^/]+)$" "\\1" _install_version_dir_basename "${_install_dependency_dir}")

                                # Create symbolic link.
                                # Note: file(CREATE_LINK) requires CMake 3.14.
                                file(CREATE_LINK "${_install_version_dir_basename}" "${_install_versions_dir}/Current" SYMBOLIC)
                            endif()

                            # Get '${install_framework_prefix}/Dependency.framework' from '${install_framework_prefix}/Dependency.framework/Versions/2'.
                            string(REGEX REPLACE "^(.*)/[^/]+/[^/]+$" "\\1" _install_framework_dir "${_install_dependency_dir}")

                            # Create symbolic link (eg, '${install_framework_prefix}/Dependency.framework/Resources' -> 'Versions/Current/Resources').
                            if (NOT EXISTS "${_install_framework_dir}/Resources")
                                # Create symbolic link.
                                # Note: file(CREATE_LINK) requires CMake 3.14.
                                file(CREATE_LINK "Versions/Current/Resources" "${_install_framework_dir}/Resources" SYMBOLIC)
                            endif()

                            # Get 'Dependency' from '/.../Dependency.framework/Versions/2/Dependency'.
                            string(REGEX REPLACE "^.*/([^/]+)$" "\\1" _dependency_basename "${resolved_dependency}")

                            # Create symbolic link (eg, '${install_framework_prefix}/Dependency.framework/Dependency' -> 'Versions/Current/Dependency').
                            if (NOT EXISTS "${_install_framework_dir}/${_dependency_basename}")
                                # Create symbolic link.
                                # Note: file(CREATE_LINK) requires CMake 3.14.
                                file(CREATE_LINK "Versions/Current/${_dependency_basename}" "${_install_framework_dir}/${_dependency_basename}" SYMBOLIC)
                            endif()
                        endif()

                        # Get '${install_framework_prefix}/Dependency.framework/Versions/2/Dependency' from '/.../Dependency.framework/Versions/2/Dependency'.
                        string(REGEX REPLACE "^.*/([^/]+\\.framework/.*)$" "${install_framework_prefix}/\\1" _installed_dependency "${resolved_dependency}")
                        # Set caller's 'installed_dependency'.
                        set(${installed_dependency} "${_installed_dependency}" PARENT_SCOPE)
                    endfunction()
                ]]
                #
                # Copy each resolved dependency of GPlates (or pyGPlates) and its Qt plugins into the appropriate location inside the installed GPlates application bundle
                # (or base install directory of pygplates) depending of whether a regular '.dylib' or a framework.
                #
                CODE "set(STANDALONE_BASE_INSTALL_DIR ${STANDALONE_BASE_INSTALL_DIR})"
                CODE "set(GPLATES_BUILD_GPLATES [[${GPLATES_BUILD_GPLATES}]])"
                CODE [[
                    set(_installed_dependencies)
                    foreach(_resolved_dependency ${_resolved_dependencies})
                        # If the resolved dependency is inside a framework then copy the framework into the GPlates bundle or pyGPlates install location
                        # (but only copy the resolved dependency library and the framework 'Resources/' directory).
                        if (_resolved_dependency MATCHES "[^/]+\\.framework/")
                            if (GPLATES_BUILD_GPLATES)  # GPlates ...
                                # Install in the 'Contents/Frameworks/' sub-directory of the 'gplates' app bundle.
                                install_framework(${_resolved_dependency} "${CMAKE_INSTALL_PREFIX}/${STANDALONE_BASE_INSTALL_DIR}/gplates.app/Contents/Frameworks" _installed_dependency)
                            else()  # pyGPlates ...
                                # Install in the 'Frameworks/' sub-directory of base install directory of pygplates.
                                install_framework(${_resolved_dependency} "${CMAKE_INSTALL_PREFIX}/${STANDALONE_BASE_INSTALL_DIR}/Frameworks" _installed_dependency)
                            endif()
                        else()  # regular '.dylib' ...
                            # Ensure we copy symlinks (using FOLLOW_SYMLINK_CHAIN). For example, with 'libCGAL.13.dylib -> libCGAL.13.0.3.dylib' both the symlink
                            # 'libCGAL.13.dylib' and the dereferenced library 'libCGAL.13.0.3.dylib' are copied, otherwise just the symlink would be copied.
                            if (GPLATES_BUILD_GPLATES)  # GPlates ...
                                # Install in the 'Contents/MacOS/' sub-directory of 'gplates' app bundle.
                                file(INSTALL "${_resolved_dependency}" DESTINATION "${CMAKE_INSTALL_PREFIX}/${STANDALONE_BASE_INSTALL_DIR}/gplates.app/Contents/MacOS" FOLLOW_SYMLINK_CHAIN)
                            else()  # pyGPlates ...
                                # Install in the 'lib/' sub-directory of base install directory of pygplates.
                                file(INSTALL "${_resolved_dependency}" DESTINATION "${CMAKE_INSTALL_PREFIX}/${STANDALONE_BASE_INSTALL_DIR}/lib" FOLLOW_SYMLINK_CHAIN)
                            endif()

                            if (GPLATES_BUILD_GPLATES)  # GPlates ...
                                # Get '${CMAKE_INSTALL_PREFIX}/${STANDALONE_BASE_INSTALL_DIR}/gplates.app/Contents/MacOS/dependency.dylib' from resolved dependency.
                                string(REGEX REPLACE "^.*/([^/]+)$" "${CMAKE_INSTALL_PREFIX}/${STANDALONE_BASE_INSTALL_DIR}/gplates.app/Contents/MacOS/\\1" _installed_dependency "${_resolved_dependency}")
                            else()  # pyGPlates ...
                                # Get '${CMAKE_INSTALL_PREFIX}/${STANDALONE_BASE_INSTALL_DIR}/lib/dependency.dylib' from resolved dependency.
                                string(REGEX REPLACE "^.*/([^/]+)$" "${CMAKE_INSTALL_PREFIX}/${STANDALONE_BASE_INSTALL_DIR}/lib/\\1" _installed_dependency "${_resolved_dependency}")
                            endif()
                        endif()

                        # Add installed dependency to the list.
                        list(APPEND _installed_dependencies "${_installed_dependency}")
                    endforeach()
                ]]
        )

        # Install the Python standard library.
        #
        # Note: The Python standard library is only installed for the 'gplates' target which has an embedded Python interpreter
        #       (not 'pygplates' which is imported into a Python interpreter on the user's system via 'import pygplates').
        if (GPLATES_BUILD_GPLATES)  # GPlates ...
            install_python_standard_library()
        endif()

        # Find the 'otool' command.
        find_program(OTOOL "otool")
        if (NOT OTOOL)
            message(FATAL_ERROR "Unable to find 'otool' command - cannot fix dependency paths to reference inside installation")
        endif()

        # Find the 'install_name_tool' command.
        find_program(INSTALL_NAME_TOOL "install_name_tool")
        if (NOT INSTALL_NAME_TOOL)
            message(FATAL_ERROR "Unable to find 'install_name_tool' command - cannot fix dependency paths to reference inside installation")
        endif()

        # Fix up the path to each *direct* dependency of GPlates (or pyGPlates), its Qt plugins and their installed dependencies.
        # Each dependency will depend on other dependencies in turn and must point to their location within the installation.
        # At the same time code sign GPlates (or pyGPlates), its Qt plugins and their installed dependencies with a valid Developer ID certificate.
        install(
                #
                # Function to find the relative path from the directory of the installed file to the specified installed dependency library.
                #
                # This is only needed for installing pyGPlates because it uses @loader_path which is different between the pygplates library,
                # its Qt plugins and dependency frameworks/libraries (whereas GPlates uses @executable_path which is fixed for all).
                # The returned relative path can then be used as '@loader_path/<relative_path>'.
                #
                CODE [[
                    function(get_relative_path_to_installed_dependency installed_file installed_dependency installed_dependency_relative_path)

                        get_filename_component(_installed_file_dir ${installed_file} DIRECTORY)

                        # Need to optionally convert relative paths to absolute paths (required by file(RELATIVE_PATH)) because it's possible that
                        # CMAKE_INSTALL_PREFIX (embedded in install paths) is a relative path (eg, 'staging' if installing with
                        # 'cmake --install . --prefix staging').
                        #
                        # Note that both the installed file and installed dependency will have paths starting with CMAKE_INSTALL_PREFIX so the
                        # relative path will be unaffected by whatever absolute prefix we use, so we don't need to specify BASE_DIR
                        # (it will default to 'CMAKE_CURRENT_SOURCE_DIR' which defaults to the current working directory when this
                        # install code is finally run in cmake script mode '-P' but, as mentioned, it doesn't matter what this is).
                        get_filename_component(_installed_file_dir ${_installed_file_dir} ABSOLUTE)
                        get_filename_component(installed_dependency ${installed_dependency} ABSOLUTE)

                        # Get the relative path.
                        file(RELATIVE_PATH _installed_dependency_relative_path ${_installed_file_dir} ${installed_dependency})

                        # Set caller's relative path.
                        set(${installed_dependency_relative_path} ${_installed_dependency_relative_path} PARENT_SCOPE)
                    endfunction()
                ]]

                CODE "set(OTOOL [[${OTOOL}]])"
                CODE "set(INSTALL_NAME_TOOL [[${INSTALL_NAME_TOOL}]])"
                CODE "set(STANDALONE_BASE_INSTALL_DIR ${STANDALONE_BASE_INSTALL_DIR})"
                CODE "set(GPLATES_BUILD_GPLATES [[${GPLATES_BUILD_GPLATES}]])"
                #
                # Function to change the dependency install names in the specified install file so that it references the
                # installed dependency file's location relative to the GPlates executable (or pyGPlates library).
                #
                CODE [[
                    function(fix_dependency_install_names installed_file)
                        # Run 'otool -L <installed-file>' to get a list of dependencies.
                        execute_process(
                            COMMAND ${OTOOL} -L ${installed_file}
                            RESULT_VARIABLE _otool_result
                            OUTPUT_VARIABLE _otool_output
                            ERROR_VARIABLE _otool_error)
                        if (_otool_result)
                            message(FATAL_ERROR "${OTOOL} failed: ${_otool_error}")
                        endif()

                        # Convert 'otool' output to a list of lines.
                        # We do this by converting newlines to the list separator character ';' but
                        # only after escaping any existing ';' characters in the output.
                        string(REPLACE ";" "\\;" _otool_output_lines "${_otool_output}")
                        string(REPLACE "\n" ";" _otool_output_lines "${_otool_output_lines}")
                    
                        # Extract a dependency from each line in the output.
                        set(_dependency_file_install_names)
                        foreach(_otool_output_line ${_otool_output_lines})
                            # Dependency lines follow the format " <install-name> (<versioning-info>)".
                            # Extract the <install-name> part.
                            # Lines containing dependencies look like:
                            #   dependency.dylib (compatibility version 0.0.0, current version 0.0.0)
                            # ...so we pattern match using the parentheses.
                            if (_otool_output_line MATCHES ".*\\(.*\\)")
                                string(REGEX REPLACE "^(.*)\\(.*\\).*$" "\\1" _dependency_file_install_name "${_otool_output_line}")
                                string(STRIP ${_dependency_file_install_name} _dependency_file_install_name)
                                if (_dependency_file_install_name)  # Might be that the last line is empty for some reason
                                    list(APPEND _dependency_file_install_names "${_dependency_file_install_name}")
                                endif()
                            endif()
                        endforeach()
                    
                        # Accumulate 'install_name_tool' options '-change <old> <new>' for each dependency.
                        set(_change_installed_dependency_file_install_names_options)
                        foreach(_dependency_file_install_name ${_dependency_file_install_names})

                            # Skip system libraries since these are also on the deployed system and
                            # hence their install name will still apply (on the deployed system).
                            if ((_dependency_file_install_name MATCHES "^/usr/lib") OR
                                (_dependency_file_install_name MATCHES "^/System"))
                                continue()
                            endif()

                            # Get the install name for the installed dependency (ie, the dependency location in the installed bundle).
                            #
                            # See if it's a framework.
                            if (_dependency_file_install_name MATCHES "[^/]+\\.framework/")
                                if (GPLATES_BUILD_GPLATES)  # GPlates ...
                                    # For example, "@executable_path/../Frameworks/Dependency.framework/Versions/2/Dependency".
                                    string(REGEX REPLACE "^.*/([^/]+\\.framework/.*)$" "@executable_path/../Frameworks/\\1"
                                            _installed_dependency_file_install_name "${_dependency_file_install_name}")
                                else()  # pyGPlates ...
                                    # For example, "${CMAKE_INSTALL_PREFIX}/${STANDALONE_BASE_INSTALL_DIR}/Frameworks/Dependency.framework/Versions/2/Dependency".
                                    string(REGEX REPLACE "^.*/([^/]+\\.framework/.*)$" "${CMAKE_INSTALL_PREFIX}/${STANDALONE_BASE_INSTALL_DIR}/Frameworks/\\1"
                                            _installed_dependency_file_name "${_dependency_file_install_name}")
                                    # Get the relative path from the installed file to its installed dependency.
                                    if (_installed_dependency_file_name STREQUAL _dependency_file_install_name)
                                        # string(REGEX REPLACE) did not find a match.
                                        # This can happen when the installed file references itself as a dependency.
                                        # In this case just use "@loader_path".
                                        set(_installed_dependency_file_install_name "@loader_path")
                                    else()
                                        # Get the path of installed dependency relative to the referencing installed file.
                                        get_relative_path_to_installed_dependency(
                                                ${installed_file} ${_installed_dependency_file_name} _relative_path_to_installed_dependency)
                                        set(_installed_dependency_file_install_name "@loader_path/${_relative_path_to_installed_dependency}")
                                    endif()
                                endif()
                            else()  # it's a regular shared library...
                                if (GPLATES_BUILD_GPLATES)  # GPlates ...
                                    # Non-framework librares are installed in same directory as executable.
                                    # For example, "@executable_path/../MacOS/dependency.dylib".
                                    string(REGEX REPLACE "^.*/([^/]+)$" "@executable_path/../MacOS/\\1"
                                            _installed_dependency_file_install_name "${_dependency_file_install_name}")
                                else()  # pyGPlates ...
                                    # Non-framework librares are installed in 'lib/' sub-directory of directory containing pygplates library.
                                    # For example, "${CMAKE_INSTALL_PREFIX}/${STANDALONE_BASE_INSTALL_DIR}/lib/dependency.dylib".
                                    string(REGEX REPLACE "^.*/([^/]+)$" "${CMAKE_INSTALL_PREFIX}/${STANDALONE_BASE_INSTALL_DIR}/lib/\\1"
                                            _installed_dependency_file_name "${_dependency_file_install_name}")
                                    # Get the relative path from the installed file to its installed dependency.
                                    if (_installed_dependency_file_name STREQUAL _dependency_file_install_name)
                                        # string(REGEX REPLACE) did not find a match.
                                        # This can happen when the installed file references itself as a dependency.
                                        # In this case just use "@loader_path".
                                        set(_installed_dependency_file_install_name "@loader_path")
                                    else()
                                        # Get the path of installed dependency relative to the referencing installed file.
                                        get_relative_path_to_installed_dependency(
                                                ${installed_file} ${_installed_dependency_file_name} _relative_path_to_installed_dependency)
                                        set(_installed_dependency_file_install_name "@loader_path/${_relative_path_to_installed_dependency}")
                                    endif()
                                endif()
                            endif()

<<<<<<< HEAD
                            # Add '-change <old> <new>' to the list of 'install_name_tool' options.
                            set(_change_installed_dependency_file_install_names_options ${_change_installed_dependency_file_install_names_options}
                                    -change "${_dependency_file_install_name}" "${_installed_dependency_file_install_name}")
                        endforeach()

                        # Run 'install_name_tool -change <installed-dependency-file-install-name> <installed-dependency-file> ... <installed-file>' .
                        execute_process(
                            COMMAND ${INSTALL_NAME_TOOL} ${_change_installed_dependency_file_install_names_options} ${installed_file}
                            RESULT_VARIABLE _install_name_tool_result
                            ERROR_VARIABLE _install_name_tool_error)
                        if (_install_name_tool_result)
                            message(FATAL_ERROR "${INSTALL_NAME_TOOL} failed: ${_install_name_tool_error}")
                        endif()
=======
                            # Get the install name for the installed file itself (as opposed to its dependencies).
                            # For this we'll just use the basename since it's not needed at runtime to find dependency libraries.
                            string(REGEX REPLACE "^.*/([^/]+)$" "\\1" _installed_file_install_name "${installed_file}")

                            # Run 'install_name_tool -id <installed-file-install-name> <installed-file>'.
                            #
                            # Note: This does nothing for executables (eg, the 'gplates' executable).
                            #       For example, 'install_name_tool -id gplates ${CMAKE_INSTALL_PREFIX}/${STANDALONE_BASE_INSTALL_DIR}/gplates.app/Contents/MacOS/gplates'.
                            execute_process(
                                COMMAND ${INSTALL_NAME_TOOL} -id ${_installed_file_install_name} ${installed_file}
                                RESULT_VARIABLE _install_name_tool_result
                                ERROR_VARIABLE _install_name_tool_error)
                            if (_install_name_tool_result)
                                message(FATAL_ERROR "${INSTALL_NAME_TOOL} failed: ${_install_name_tool_error}")
                            endif()
                        endfunction()
                    ]]

                    # Note: Using \"${QT_PLUGINS_<comp>}\"" instead of [[${QT_PLUGINS_<comp>}]] because install code needs to evaluate
                    #       ${CMAKE_INSTALL_PREFIX} (inside QT_PLUGINS_<comp>). And a side note, it does this at install time...
                    CODE "set(QT_PLUGINS \"${QT_PLUGINS_${install_component}}\")"
                    CODE "set(GDAL_PLUGINS \"${GDAL_PLUGINS_${install_component}}\")"
                    #
                    # Fix up the path to each *direct* dependency of GPlates/pyGPlates, its Qt plugins and their installed dependencies.
                    #
                    # At the same time code sign GPlates/pyGPlates, its Qt plugins and their installed dependencies with a valid Developer ID certificate (if available).
                    #
                    CODE [[
                        # Fix the dependency install names in each installed dependency.
                        foreach(_installed_dependency ${_installed_dependencies})
                            fix_dependency_install_names(${_installed_dependency})
                            # Sign *after* fixing dependencies (since we cannot modify after signing).
                            codesign(${_installed_dependency})
                        endforeach()

                        # Fix the dependency install names in each installed Qt plugin.
                        foreach(_qt_plugin ${QT_PLUGINS} ${GDAL_PLUGINS})
                            fix_dependency_install_names(${_qt_plugin})
                            # Sign *after* fixing dependencies (since we cannot modify after signing).
                            codesign(${_qt_plugin})
                        endforeach()
>>>>>>> b9cbf433

                        # Get the install name for the installed file itself (as opposed to its dependencies).
                        # For this we'll just use the basename since it's not needed at runtime to find dependency libraries.
                        string(REGEX REPLACE "^.*/([^/]+)$" "\\1" _installed_file_install_name "${installed_file}")

                        # Run 'install_name_tool -id <installed-file-install-name> <installed-file>'.
                        #
                        # Note: This does nothing for executables (eg, the 'gplates' executable).
                        #       For example, 'install_name_tool -id gplates ${CMAKE_INSTALL_PREFIX}/${STANDALONE_BASE_INSTALL_DIR}/gplates.app/Contents/MacOS/gplates'.
                        execute_process(
                            COMMAND ${INSTALL_NAME_TOOL} -id ${_installed_file_install_name} ${installed_file}
                            RESULT_VARIABLE _install_name_tool_result
                            ERROR_VARIABLE _install_name_tool_error)
                        if (_install_name_tool_result)
                            message(FATAL_ERROR "${INSTALL_NAME_TOOL} failed: ${_install_name_tool_error}")
                        endif()
                    endfunction()
                ]]

                # Note: Using \"${QT_PLUGINS_INSTALLED}\"" instead of [[${QT_PLUGINS_INSTALLED}]] because install code needs to evaluate
                #       ${CMAKE_INSTALL_PREFIX} (inside QT_PLUGINS_INSTALLED). And a side note, it does this at install time...
                CODE "set(QT_PLUGINS_INSTALLED \"${QT_PLUGINS_INSTALLED}\")"
                CODE "set(GPLATES_BUILD_GPLATES [[${GPLATES_BUILD_GPLATES}]])"
                # The *build* target filename: executable (for gplates) or module library (for pygplates).
                CODE "set(_target_file_name \"$<TARGET_FILE_NAME:${BUILD_TARGET}>\")"
                #
                # Fix up the path to each *direct* dependency of GPlates (or pyGPlates), its Qt plugins and their installed dependencies.
                #
                # At the same time code sign GPlates (or pyGPlates), its Qt plugins and their installed dependencies with a valid Developer ID certificate (if available).
                #
                CODE [[
                    # Fix the dependency install names in each installed dependency.
                    foreach(_installed_dependency ${_installed_dependencies})
                        fix_dependency_install_names(${_installed_dependency})
                        # Sign *after* fixing dependencies (since we cannot modify after signing).
                        codesign(${_installed_dependency})
                    endforeach()

                    # Fix the dependency install names in each installed Qt plugin.
                    foreach(_qt_plugin ${QT_PLUGINS_INSTALLED})
                        fix_dependency_install_names(${_qt_plugin})
                        # Sign *after* fixing dependencies (since we cannot modify after signing).
                        codesign(${_qt_plugin})
                    endforeach()

                    # And finally fix dependencies and code sign the GPlates application bundle (or the pyGPlates library).
                    #
                    if (GPLATES_BUILD_GPLATES)  # GPlates ...
                        # Fix the dependency install names in the installed gplates executable.
                        fix_dependency_install_names(${CMAKE_INSTALL_PREFIX}/${STANDALONE_BASE_INSTALL_DIR}/gplates.app/Contents/MacOS/gplates)
                        # Sign *after* fixing dependencies (since we cannot modify after signing).
                        #
                        # NOTE: We sign the entire installed bundle (not just the 'gplates.app/Contents/MacOS/gplates' executable).
                        #       And this must be done as the last step.
                        codesign(${CMAKE_INSTALL_PREFIX}/${STANDALONE_BASE_INSTALL_DIR}/gplates.app)
                    else()  # pyGPlates ...
                        # Fix the dependency install names in the installed pygplates library.
                        fix_dependency_install_names(${CMAKE_INSTALL_PREFIX}/${STANDALONE_BASE_INSTALL_DIR}/${_target_file_name})
                        # Sign *after* fixing dependencies (since we cannot modify after signing).
                        codesign(${CMAKE_INSTALL_PREFIX}/${STANDALONE_BASE_INSTALL_DIR}/${_target_file_name})
                    endif()
                ]]
        )

    else()  # Linux

        #
        # On Linux we need to:
        #   1 - copy each resolved direct and indirect dependency library of GPlates (or pyGPlates) and its Qt plugins into the 'lib/' sub-directory of base install directory,
        #   2 - specify an appropriate RPATH for GPlates (or pyGPlates), its Qt plugins and their resolved dependencies
        #       (ie, each dependency will depend on other dependencies in turn and must point to their location, ie, in 'lib/').
        #

        install(
                #
                # Copy each resolved dependency of GPlates (or pyGPlates) and its Qt plugins into the 'lib/' sub-directory of base install directory.
                #
                # On Linux we simply copy the dependency shared libraries to the 'lib/' sub-directory of the
                # install prefix location so that they will get found at runtime from an RPATH of '$ORIGIN/lib' where $ORIGIN is
                # the location of the gplates executable (or pyGPlates library) in the base install directory.
                #
                CODE "set(STANDALONE_BASE_INSTALL_DIR ${STANDALONE_BASE_INSTALL_DIR})"
                CODE "set(CMAKE_INSTALL_LIBDIR ${CMAKE_INSTALL_LIBDIR})"
                CODE [[
                    set(_installed_dependencies)
                    foreach(_resolved_dependency ${_resolved_dependencies})
                        # Install into the 'lib/' sub-directory of base install directory.
                        # Ensure we copy symlinks (using FOLLOW_SYMLINK_CHAIN). For example, with 'libCGAL.13.so -> libCGAL.13.0.3.so' both the symlink
                        # 'libCGAL.13.so' and the dereferenced library 'libCGAL.13.0.3.so' are copied, otherwise just the symlink would be copied.
                        file(INSTALL "${_resolved_dependency}" DESTINATION "${CMAKE_INSTALL_PREFIX}/${STANDALONE_BASE_INSTALL_DIR}/${CMAKE_INSTALL_LIBDIR}/" FOLLOW_SYMLINK_CHAIN)

                        # Get '${CMAKE_INSTALL_PREFIX}/<base-install-dir>/lib/dependency.so' from resolved dependency.
                        string(REGEX REPLACE
                            "^.*/([^/]+)$"
                            "${CMAKE_INSTALL_PREFIX}/${STANDALONE_BASE_INSTALL_DIR}/${CMAKE_INSTALL_LIBDIR}/\\1"
                            _installed_dependency
                            "${_resolved_dependency}")

                        # Add installed dependency to the list.
                        list(APPEND _installed_dependencies "${_installed_dependency}")
                    endforeach()
                ]]
        )

        # Install the Python standard library.
        #
        # Note: The Python standard library is only installed for the 'gplates' target which has an embedded Python interpreter
        #       (not 'pygplates' which is imported into a Python interpreter on the user's system via 'import pygplates').
        if (GPLATES_BUILD_GPLATES)  # GPlates ...
            install_python_standard_library()
        endif()

        # Find the 'patchelf' command.
        find_program(PATCHELF "patchelf")
        if (NOT PATCHELF)
            message(FATAL_ERROR "Unable to find 'patchelf' command - cannot set RPATH - please install 'patchelf', for example 'sudo apt install patchelf' on Ubuntu")
        endif()

        install(
                CODE "set(PATCHELF [[${PATCHELF}]])"
                CODE "set(STANDALONE_BASE_INSTALL_DIR ${STANDALONE_BASE_INSTALL_DIR})"
                CODE "set(CMAKE_INSTALL_LIBDIR ${CMAKE_INSTALL_LIBDIR})"
                #
                # Function to set the RPATH of the specified installed file to '$ORIGIN/<relative-path-to-libs-dir>' so that it can
                # find its direct dependency libraries (in the 'lib/' sub-directory of the base install directory).
                #
                CODE [[
                    function(set_rpath installed_file)
                        #
                        # Find the relative path from the directory of the installed file to the directory where all the dependency libraries are installed.
                        #

                        get_filename_component(_installed_file_dir ${installed_file} DIRECTORY)

                        # Need to optionally convert relative paths to absolute paths (required by file(RELATIVE_PATH)) because it's possible that
                        # CMAKE_INSTALL_PREFIX is a relative path (eg, 'staging' if installing with 'cmake --install . --prefix staging').
                        #
                        # Note that both the installed file and installed libs will have paths starting with "${CMAKE_INSTALL_PREFIX}/<base-install-dir>"
                        # so the relative path will be unaffected by whatever absolute prefix we use, so we don't need to specify BASE_DIR
                        # (it will default to 'CMAKE_CURRENT_SOURCE_DIR' which defaults to the current working directory when this
                        # install code is finally run in cmake script mode '-P' but, as mentioned, it doesn't matter what this is).
                        get_filename_component(_installed_file_dir ${_installed_file_dir} ABSOLUTE)
                        get_filename_component(_installed_libs_dir "${CMAKE_INSTALL_PREFIX}/${STANDALONE_BASE_INSTALL_DIR}/${CMAKE_INSTALL_LIBDIR}" ABSOLUTE)

                        # Get the relative path to the 'libs' sub-directory of base install directory.
                        file(RELATIVE_PATH _relative_path_to_libs_dir "${_installed_file_dir}" "${_installed_libs_dir}")

<<<<<<< HEAD
                        #
                        # Run 'patchelf --set-rpath <rpath> <installed-file>' to set the required RPATH.
                        #
                        execute_process(
                            COMMAND ${PATCHELF} --set-rpath $ORIGIN/${_relative_path_to_libs_dir} ${installed_file}
                            RESULT_VARIABLE _patchelf_result
                            ERROR_VARIABLE _patchelf_error)
                        if (_patchelf_result)
                            message(FATAL_ERROR "${PATCHELF} failed: ${_patchelf_error}")
                        endif()
                    endfunction()
                ]]

                # Note: Using \"${QT_PLUGINS_INSTALLED}\"" instead of [[${QT_PLUGINS_INSTALLED}]] because install code needs to evaluate
                #       ${CMAKE_INSTALL_PREFIX} (inside QT_PLUGINS_INSTALLED). And a side note, it does this at install time...
                CODE "set(QT_PLUGINS_INSTALLED \"${QT_PLUGINS_INSTALLED}\")"
                # The *build* target filename: executable (for gplates) or module library (for pygplates).
                CODE "set(_target_file_name \"$<TARGET_FILE_NAME:${BUILD_TARGET}>\")"
                #
                # Set the RPATH of gplates (or pygplates), its Qt plugins and their installed dependencies so that they all can find their direct dependencies.
                #
                # For example, gplates (or pygplates) needs to find its *direct* dependency libraries in 'lib/' and those dependencies need to find their *direct*
                # dependencies (also in 'lib/').
                #
                CODE [[
                    # Set the RPATH in each installed dependency.
                    foreach(_installed_dependency ${_installed_dependencies})
                        set_rpath(${_installed_dependency})
                    endforeach()
=======
                    # Note: Using \"${QT_PLUGINS_<comp>}\"" instead of [[${QT_PLUGINS_<comp>}]] because install code needs to evaluate
                    #       ${CMAKE_INSTALL_PREFIX} (inside QT_PLUGINS_<comp>). And a side note, it does this at install time...
                    CODE "set(QT_PLUGINS \"${QT_PLUGINS_${install_component}}\")"
                    CODE "set(GDAL_PLUGINS \"${GDAL_PLUGINS_${install_component}}\")"
                    #
                    # Set the RPATH of gplates/pygplates, its Qt plugins and their installed dependencies so that they all can find their direct dependencies.
                    #
                    # For example, gplates/pygplates needs to find its *direct* dependency libraries in 'lib/' and those dependencies need to find their *direct*
                    # dependencies (also in 'lib/').
                    #
                    CODE [[
                        # Set the RPATH in each installed dependency.
                        foreach(_installed_dependency ${_installed_dependencies})
                            set_rpath(${_installed_dependency})
                        endforeach()

                        # Set the RPATH in each installed Qt plugin.
                        foreach(_qt_plugin ${QT_PLUGINS} ${GDAL_PLUGINS})
                            set_rpath(${_qt_plugin})
                        endforeach()
>>>>>>> b9cbf433

                    # Set the RPATH in each installed Qt plugin.
                    foreach(_qt_plugin ${QT_PLUGINS_INSTALLED})
                        set_rpath(${_qt_plugin})
                    endforeach()

                    # Set the RPATH in the installed gplates executable (or pygplates library).
                    set_rpath(${CMAKE_INSTALL_PREFIX}/${STANDALONE_BASE_INSTALL_DIR}/${_target_file_name})
                ]]
        )
    endif()  # if (WIN32) ... elif (APPLE) ... else ...
endif()  # GPLATES_INSTALL_STANDALONE<|MERGE_RESOLUTION|>--- conflicted
+++ resolved
@@ -511,23 +511,24 @@
     #
     # The GDAL 'plugins' install directory (relative to base install location).
     #
-    # For gplates...
-    if (APPLE)
-        # On macOS place in 'gplates.app/Contents/Resources/gdal_plugins/'.
-        set(GDAL_PLUGINS_INSTALL_PREFIX_gplates "gplates.app/Contents/Resources/${GPLATES_STANDALONE_GDAL_PLUGINS_DIR}")
-    else() # Windows or Linux
-        # On Windows, and Linux, place in the 'gdal_plugins/' sub-directory of the directory containing the executable.
-        set(GDAL_PLUGINS_INSTALL_PREFIX_gplates "${GPLATES_STANDALONE_GDAL_PLUGINS_DIR}")
-    endif()
-    # For pygplates...
-    set(GDAL_PLUGINS_INSTALL_PREFIX_pygplates "${GPLATES_STANDALONE_GDAL_PLUGINS_DIR}")
+    if (GPLATES_BUILD_GPLATES)  # GPlates ...
+        if (APPLE)
+            # On macOS place in 'gplates.app/Contents/Resources/gdal_plugins/'.
+            set(GDAL_PLUGINS_INSTALL_PREFIX "gplates.app/Contents/Resources/${GPLATES_STANDALONE_GDAL_PLUGINS_DIR}")
+        else() # Windows or Linux
+            # On Windows, and Linux, place in the 'gdal_plugins/' sub-directory of the directory containing the executable.
+            set(GDAL_PLUGINS_INSTALL_PREFIX "${GPLATES_STANDALONE_GDAL_PLUGINS_DIR}")
+        endif()
+    else()  # pyGPlates ...
+        set(GDAL_PLUGINS_INSTALL_PREFIX "${GPLATES_STANDALONE_GDAL_PLUGINS_DIR}")
+    endif()
     #
     # Function to install a GDAL plugin. Call as...
     #
-    #   install_gdal_plugin(gdal_plugin_short_name install_component [EXCLUDE_FROM_ALL])
-    #
-    # ...and the full path to installed plugin file will be added to 'GDAL_PLUGINS_${install_component}'.
-    function(install_gdal_plugin gdal_plugin_short_name install_component)
+    #   install_gdal_plugin(gdal_plugin_short_name)
+    #
+    # ...and the full path to installed plugin file will be added to 'GDAL_PLUGINS_INSTALLED'.
+    function(install_gdal_plugin gdal_plugin_short_name)
         if (NOT EXISTS "${_gdal_home_dir}")
             return()
         endif()
@@ -548,20 +549,15 @@
 
         if (NOT EXISTS "${_gdal_plugin_path}")
             # Report message at install time since it's not an error if plugin is compiled into core GDAL library.
-            install(
-                    CODE "message(\"GDAL plugin ${_gdal_plugin_path} not found, so not installed (might be compiled into core GDAL library though)\")"
-                    COMPONENT ${install_component} ${ARGN})
+            install(CODE "message(\"GDAL plugin ${_gdal_plugin_path} not found, so not installed (might be compiled into core GDAL library though)\")")
             return()
         endif()
 
         # The plugin install directory (relative to ${CMAKE_INSTALL_PREFIX}).
-        set(_install_gdal_plugin_dir ${STANDALONE_BASE_INSTALL_DIR_${install_component}}/${GDAL_PLUGINS_INSTALL_PREFIX_${install_component}})
+        set(_install_gdal_plugin_dir ${STANDALONE_BASE_INSTALL_DIR}/${GDAL_PLUGINS_INSTALL_PREFIX})
 
         # Install the GDAL plugin.
-        install(FILES "${_gdal_plugin_path}"
-            DESTINATION ${_install_gdal_plugin_dir}
-            COMPONENT ${install_component}
-            ${ARGN})
+        install(FILES "${_gdal_plugin_path}" DESTINATION ${_install_gdal_plugin_dir})
 
         # Extract plugin filename.
         get_filename_component(_gdal_plugin_file "${_gdal_plugin_path}" NAME)
@@ -573,21 +569,20 @@
             ${_gdal_plugin_file})
 
         # Add full path to installed plugin file to the plugin list.
-        set(_installed_gdal_plugin_list ${GDAL_PLUGINS_${install_component}})
+        set(_installed_gdal_plugin_list ${GDAL_PLUGINS_INSTALLED})
         list(APPEND _installed_gdal_plugin_list "${_installed_gdal_plugin}")
-        # Set caller's plugin list. This will be, for example, GDAL_PLUGINS_gplates or GDAL_PLUGINS_pygplates.
-        set(GDAL_PLUGINS_${install_component} ${_installed_gdal_plugin_list} PARENT_SCOPE)
+        # Set caller's plugin list.
+        set(GDAL_PLUGINS_INSTALLED ${_installed_gdal_plugin_list} PARENT_SCOPE)
     endfunction()
     #
     # Install the GDAL plugins (if not already compiled into the core GDAL library).
     #
-    # Each installed plugin (full installed path) is added to GDAL_PLUGINS_<comp> (which is a list variable).
+    # Each installed plugin (full installed path) is added to GDAL_PLUGINS_INSTALLED (which is a list variable).
     # And each installed path has ${CMAKE_INSTALL_PREFIX} in it (to be evaluated at install time).
-    # Later we will pass GDAL_PLUGINS_<comp> to file(GET_RUNTIME_DEPENDENCIES) to find its dependencies and install them also.
+    # Later we will pass GDAL_PLUGINS_INSTALLED to file(GET_RUNTIME_DEPENDENCIES) to find its dependencies and install them also.
     #
     # NetCDF plugin.
-    install_gdal_plugin(netCDF gplates)
-    install_gdal_plugin(netCDF pygplates EXCLUDE_FROM_ALL)
+    install_gdal_plugin(netCDF)
 
 
     ###############################################
@@ -657,13 +652,8 @@
     #
     #   install_qt5_plugin(qt_plugin_target)
     #
-<<<<<<< HEAD
     # ...and the full path to installed plugin file will be added to 'QT_PLUGINS_INSTALLED'.
     function(install_qt5_plugin qt_plugin_target)
-=======
-    # ...and the full path to installed plugin file will be added to 'QT_PLUGINS_${install_component}'.
-    function(install_qt5_plugin qt_plugin_target install_component)
->>>>>>> b9cbf433
         # Get the target file location of the Qt plugin target.
         #
         # Note that we have access to Qt imported targets (like Qt5::QJpegPlugin) because we
@@ -772,7 +762,6 @@
     # Note: file(GET_RUNTIME_DEPENDENCIES) requires CMake 3.16.
     #
 
-<<<<<<< HEAD
     # The *build* target: executable (for gplates) or module library (for pygplates).
     install(CODE "set(_target_file \"$<TARGET_FILE:${BUILD_TARGET}>\")")
 
@@ -782,12 +771,13 @@
             # Note: Using \"${QT_PLUGINS_INSTALLED}\"" instead of [[${QT_PLUGINS_INSTALLED}]] because install code needs to evaluate
             #       ${CMAKE_INSTALL_PREFIX} (inside QT_PLUGINS_INSTALLED). And a side note, it does this at install time...
             CODE "set(QT_PLUGINS_INSTALLED \"${QT_PLUGINS_INSTALLED}\")"
+            CODE "set(GDAL_PLUGINS_INSTALLED \"${GDAL_PLUGINS_INSTALLED}\")"
             CODE "set(GPLATES_BUILD_GPLATES [[${GPLATES_BUILD_GPLATES}]])"
             CODE [[
                 unset(ARGUMENT_EXECUTABLES)
                 unset(ARGUMENT_BUNDLE_EXECUTABLE)
-                # Search the Qt plugins regardless of whether installing gplates or pygplates.
-                set(ARGUMENT_MODULES MODULES ${QT_PLUGINS_INSTALLED})
+                # Search the Qt and GDAL plugins regardless of whether installing gplates or pygplates.
+                set(ARGUMENT_MODULES MODULES ${QT_PLUGINS_INSTALLED} ${GDAL_PLUGINS_INSTALLED})
                 # Target 'gplates' is an executable and target 'pygplates' is a module.
                 if (GPLATES_BUILD_GPLATES)  # GPlates ...
                     # Add gplates to the list of executables to search.
@@ -810,69 +800,6 @@
                     set(ARGUMENT_PRE_EXCLUDE_REGEXES PRE_EXCLUDE_REGEXES ${GET_RUNTIME_DEPENDENCIES_EXCLUDE_REGEXES})
                     set(ARGUMENT_POST_EXCLUDE_REGEXES POST_EXCLUDE_REGEXES ${GET_RUNTIME_DEPENDENCIES_EXCLUDE_REGEXES})
                 endif()
-=======
-        install(
-                CODE "set(GET_RUNTIME_DEPENDENCIES_EXCLUDE_REGEXES [[${GET_RUNTIME_DEPENDENCIES_EXCLUDE_REGEXES}]])"
-                CODE "set(GET_RUNTIME_DEPENDENCIES_DIRECTORIES [[${GET_RUNTIME_DEPENDENCIES_DIRECTORIES}]])"
-                # Note: Using \"${QT_PLUGINS_<comp>}\"" instead of [[${QT_PLUGINS_<comp>}]] because install code needs to evaluate
-                #       ${CMAKE_INSTALL_PREFIX} (inside QT_PLUGINS_<comp>). And a side note, it does this at install time...
-                CODE "set(QT_PLUGINS \"${QT_PLUGINS_${install_component}}\")"
-                CODE "set(GDAL_PLUGINS \"${GDAL_PLUGINS_${install_component}}\")"
-                CODE "set(install_component [[${install_component}]])"
-                CODE [[
-                    unset(ARGUMENT_EXECUTABLES)
-                    unset(ARGUMENT_BUNDLE_EXECUTABLE)
-                    # Search the Qt and GDAL plugins regardless of whether installing gplates or pygplates.
-                    set(ARGUMENT_MODULES MODULES ${QT_PLUGINS} ${GDAL_PLUGINS})
-                    # Component 'gplates' is an executable and component 'pygplates' is a module.
-                    if (install_component STREQUAL "gplates")
-                        # Add gplates to the list of executables to search.
-                        set(ARGUMENT_BUNDLE_EXECUTABLE BUNDLE_EXECUTABLE "${_target_file}")  # gplates
-                        set(ARGUMENT_EXECUTABLES EXECUTABLES "${_target_file}")  # gplates
-                    else() # pygplates
-                        # Add pygplates to the list of modules to search.
-                        set(ARGUMENT_MODULES ${ARGUMENT_MODULES} "${_target_file}")  # pygplates
-                    endif()
-                    
-                    # Only specify arguments to file(GET_RUNTIME_DEPENDENCIES) if we have them.
-                    # The arguments that might be empty are DIRECTORIES, PRE_EXCLUDE_REGEXES and POST_EXCLUDE_REGEXES.
-                    unset(ARGUMENT_DIRECTORIES)
-                    unset(ARGUMENT_PRE_EXCLUDE_REGEXES)
-                    unset(ARGUMENT_POST_EXCLUDE_REGEXES)
-                    if (GET_RUNTIME_DEPENDENCIES_DIRECTORIES)
-                        set(ARGUMENT_DIRECTORIES DIRECTORIES ${GET_RUNTIME_DEPENDENCIES_DIRECTORIES})
-                    endif()
-                    if (GET_RUNTIME_DEPENDENCIES_EXCLUDE_REGEXES)
-                        set(ARGUMENT_PRE_EXCLUDE_REGEXES PRE_EXCLUDE_REGEXES ${GET_RUNTIME_DEPENDENCIES_EXCLUDE_REGEXES})
-                        set(ARGUMENT_POST_EXCLUDE_REGEXES POST_EXCLUDE_REGEXES ${GET_RUNTIME_DEPENDENCIES_EXCLUDE_REGEXES})
-                    endif()
-
-                    #
-                    # Search the *build* target, but we'll later install its dependencies into the *install* location.
-                    #
-                    file(GET_RUNTIME_DEPENDENCIES
-                        ${ARGUMENT_EXECUTABLES}  # Evaluates to empty for pygplates.
-                        # Also search the Qt plugins (since they're not discoverable because not dynamically linked)...
-                        ${ARGUMENT_MODULES}  # Also includes pygplates (when installing pygplates).
-                        ${ARGUMENT_BUNDLE_EXECUTABLE}  # Ignored on non-Apple platforms, and evaluates to empty for pygplates.
-                        RESOLVED_DEPENDENCIES_VAR _resolved_dependencies
-                        UNRESOLVED_DEPENDENCIES_VAR _unresolved_dependencies
-                        CONFLICTING_DEPENDENCIES_PREFIX _conflicting_dependencies
-                        ${ARGUMENT_DIRECTORIES}  # Can evaluate to empty.
-                        ${ARGUMENT_PRE_EXCLUDE_REGEXES}  # Can evaluate to empty.
-                        ${ARGUMENT_POST_EXCLUDE_REGEXES})  # Can evaluate to empty.
-
-                    # Fail if any unresolved/conflicting dependencies.
-                    if (_unresolved_dependencies)
-                        message(FATAL_ERROR "There were unresolved dependencies of \"${_target_file}\":
-                            ${_unresolved_dependencies}")
-                    endif()
-                    if (_conflicting_dependencies)
-                        message(FATAL_ERROR "There were conflicting dependencies of \"${_target_file}\":
-                            ${_conflicting_dependencies}")
-                    endif()
-                ]]
->>>>>>> b9cbf433
 
                 #
                 # Search the *build* target, but we'll later install its dependencies into the *install* location.
@@ -1289,7 +1216,6 @@
                                 endif()
                             endif()
 
-<<<<<<< HEAD
                             # Add '-change <old> <new>' to the list of 'install_name_tool' options.
                             set(_change_installed_dependency_file_install_names_options ${_change_installed_dependency_file_install_names_options}
                                     -change "${_dependency_file_install_name}" "${_installed_dependency_file_install_name}")
@@ -1303,49 +1229,6 @@
                         if (_install_name_tool_result)
                             message(FATAL_ERROR "${INSTALL_NAME_TOOL} failed: ${_install_name_tool_error}")
                         endif()
-=======
-                            # Get the install name for the installed file itself (as opposed to its dependencies).
-                            # For this we'll just use the basename since it's not needed at runtime to find dependency libraries.
-                            string(REGEX REPLACE "^.*/([^/]+)$" "\\1" _installed_file_install_name "${installed_file}")
-
-                            # Run 'install_name_tool -id <installed-file-install-name> <installed-file>'.
-                            #
-                            # Note: This does nothing for executables (eg, the 'gplates' executable).
-                            #       For example, 'install_name_tool -id gplates ${CMAKE_INSTALL_PREFIX}/${STANDALONE_BASE_INSTALL_DIR}/gplates.app/Contents/MacOS/gplates'.
-                            execute_process(
-                                COMMAND ${INSTALL_NAME_TOOL} -id ${_installed_file_install_name} ${installed_file}
-                                RESULT_VARIABLE _install_name_tool_result
-                                ERROR_VARIABLE _install_name_tool_error)
-                            if (_install_name_tool_result)
-                                message(FATAL_ERROR "${INSTALL_NAME_TOOL} failed: ${_install_name_tool_error}")
-                            endif()
-                        endfunction()
-                    ]]
-
-                    # Note: Using \"${QT_PLUGINS_<comp>}\"" instead of [[${QT_PLUGINS_<comp>}]] because install code needs to evaluate
-                    #       ${CMAKE_INSTALL_PREFIX} (inside QT_PLUGINS_<comp>). And a side note, it does this at install time...
-                    CODE "set(QT_PLUGINS \"${QT_PLUGINS_${install_component}}\")"
-                    CODE "set(GDAL_PLUGINS \"${GDAL_PLUGINS_${install_component}}\")"
-                    #
-                    # Fix up the path to each *direct* dependency of GPlates/pyGPlates, its Qt plugins and their installed dependencies.
-                    #
-                    # At the same time code sign GPlates/pyGPlates, its Qt plugins and their installed dependencies with a valid Developer ID certificate (if available).
-                    #
-                    CODE [[
-                        # Fix the dependency install names in each installed dependency.
-                        foreach(_installed_dependency ${_installed_dependencies})
-                            fix_dependency_install_names(${_installed_dependency})
-                            # Sign *after* fixing dependencies (since we cannot modify after signing).
-                            codesign(${_installed_dependency})
-                        endforeach()
-
-                        # Fix the dependency install names in each installed Qt plugin.
-                        foreach(_qt_plugin ${QT_PLUGINS} ${GDAL_PLUGINS})
-                            fix_dependency_install_names(${_qt_plugin})
-                            # Sign *after* fixing dependencies (since we cannot modify after signing).
-                            codesign(${_qt_plugin})
-                        endforeach()
->>>>>>> b9cbf433
 
                         # Get the install name for the installed file itself (as opposed to its dependencies).
                         # For this we'll just use the basename since it's not needed at runtime to find dependency libraries.
@@ -1368,6 +1251,7 @@
                 # Note: Using \"${QT_PLUGINS_INSTALLED}\"" instead of [[${QT_PLUGINS_INSTALLED}]] because install code needs to evaluate
                 #       ${CMAKE_INSTALL_PREFIX} (inside QT_PLUGINS_INSTALLED). And a side note, it does this at install time...
                 CODE "set(QT_PLUGINS_INSTALLED \"${QT_PLUGINS_INSTALLED}\")"
+                CODE "set(GDAL_PLUGINS_INSTALLED \"${GDAL_PLUGINS_INSTALLED}\")"
                 CODE "set(GPLATES_BUILD_GPLATES [[${GPLATES_BUILD_GPLATES}]])"
                 # The *build* target filename: executable (for gplates) or module library (for pygplates).
                 CODE "set(_target_file_name \"$<TARGET_FILE_NAME:${BUILD_TARGET}>\")"
@@ -1385,7 +1269,7 @@
                     endforeach()
 
                     # Fix the dependency install names in each installed Qt plugin.
-                    foreach(_qt_plugin ${QT_PLUGINS_INSTALLED})
+                    foreach(_qt_plugin ${QT_PLUGINS_INSTALLED} ${GDAL_PLUGINS_INSTALLED})
                         fix_dependency_install_names(${_qt_plugin})
                         # Sign *after* fixing dependencies (since we cannot modify after signing).
                         codesign(${_qt_plugin})
@@ -1493,7 +1377,6 @@
                         # Get the relative path to the 'libs' sub-directory of base install directory.
                         file(RELATIVE_PATH _relative_path_to_libs_dir "${_installed_file_dir}" "${_installed_libs_dir}")
 
-<<<<<<< HEAD
                         #
                         # Run 'patchelf --set-rpath <rpath> <installed-file>' to set the required RPATH.
                         #
@@ -1510,6 +1393,7 @@
                 # Note: Using \"${QT_PLUGINS_INSTALLED}\"" instead of [[${QT_PLUGINS_INSTALLED}]] because install code needs to evaluate
                 #       ${CMAKE_INSTALL_PREFIX} (inside QT_PLUGINS_INSTALLED). And a side note, it does this at install time...
                 CODE "set(QT_PLUGINS_INSTALLED \"${QT_PLUGINS_INSTALLED}\")"
+                CODE "set(GDAL_PLUGINS_INSTALLED \"${GDAL_PLUGINS_INSTALLED}\")"
                 # The *build* target filename: executable (for gplates) or module library (for pygplates).
                 CODE "set(_target_file_name \"$<TARGET_FILE_NAME:${BUILD_TARGET}>\")"
                 #
@@ -1523,31 +1407,9 @@
                     foreach(_installed_dependency ${_installed_dependencies})
                         set_rpath(${_installed_dependency})
                     endforeach()
-=======
-                    # Note: Using \"${QT_PLUGINS_<comp>}\"" instead of [[${QT_PLUGINS_<comp>}]] because install code needs to evaluate
-                    #       ${CMAKE_INSTALL_PREFIX} (inside QT_PLUGINS_<comp>). And a side note, it does this at install time...
-                    CODE "set(QT_PLUGINS \"${QT_PLUGINS_${install_component}}\")"
-                    CODE "set(GDAL_PLUGINS \"${GDAL_PLUGINS_${install_component}}\")"
-                    #
-                    # Set the RPATH of gplates/pygplates, its Qt plugins and their installed dependencies so that they all can find their direct dependencies.
-                    #
-                    # For example, gplates/pygplates needs to find its *direct* dependency libraries in 'lib/' and those dependencies need to find their *direct*
-                    # dependencies (also in 'lib/').
-                    #
-                    CODE [[
-                        # Set the RPATH in each installed dependency.
-                        foreach(_installed_dependency ${_installed_dependencies})
-                            set_rpath(${_installed_dependency})
-                        endforeach()
-
-                        # Set the RPATH in each installed Qt plugin.
-                        foreach(_qt_plugin ${QT_PLUGINS} ${GDAL_PLUGINS})
-                            set_rpath(${_qt_plugin})
-                        endforeach()
->>>>>>> b9cbf433
 
                     # Set the RPATH in each installed Qt plugin.
-                    foreach(_qt_plugin ${QT_PLUGINS_INSTALLED})
+                    foreach(_qt_plugin ${QT_PLUGINS_INSTALLED} ${GDAL_PLUGINS_INSTALLED})
                         set_rpath(${_qt_plugin})
                     endforeach()
 
