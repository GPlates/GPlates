--- conflicted
+++ resolved
@@ -274,13 +274,9 @@
     8. Add the GDAL *install* directory to the CMAKE_PREFIX_PATH environment variable (eg, "C:\SDK\gdal\gdal-3.4.2\msvc2015_64").
        This enables CMake to find GDAL when configuring GPlates/pyGPlates (see BUILD.Windows).
        Note that this is not strictly necessary since CMake can find the GDAL install prefix using the PATH environment variable (CMake strips off 'bin').
-<<<<<<< HEAD
-    9. Set the GDAL_DATA environment variable to the installed GDAL data directory (eg, "C:\SDK\gdal\gdal-3.4.2\msvc2015_64\data").
-=======
-    9. Set the GDAL_HOME environment variable to the installed GDAL directory (eg, "C:\SDK\gdal\gdal-3.3.0\msvc2015_64").
+    9. Set the GDAL_HOME environment variable to the installed GDAL directory (eg, "C:\SDK\gdal\gdal-3.4.2\msvc2015_64").
        This enables GPlates to deploy GDAL plugins.
-       Set the GDAL_DATA environment variable to the installed GDAL data directory (eg, "C:\SDK\gdal\gdal-3.3.0\msvc2015_64\data").
->>>>>>> b9cbf433
+       Set the GDAL_DATA environment variable to the installed GDAL data directory (eg, "C:\SDK\gdal\gdal-3.4.2\msvc2015_64\data").
        This enables GDAL to find its resource data.
     
     NOTE that GDAL 2.3 (and above) use C++11 features which requires Visual Studio 2015 (or above).
