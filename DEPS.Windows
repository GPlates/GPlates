--- conflicted
+++ resolved
@@ -55,13 +55,10 @@
 version number of x.y.z, you should aim to keep x and y the same). However,
 GPlates should compile and function correctly with newer versions of these
 dependencies.
-<<<<<<< HEAD
-=======
 
 Microsoft Visual Studio
 
   1. Install Visual Studio 8 (2005) or newer.
->>>>>>> c62a7dbe
 
 CMake
 
@@ -151,8 +148,6 @@
   2. Add the location of the gzip executable to the PATH environment variable
      (see above).
 
-<<<<<<< HEAD
-=======
 ImageMagick
 
   1. Get and install the Q16 DLL version of ImageMagick from
@@ -162,7 +157,6 @@
        * Ensure "Install development headers and libraries for C and C++" is selected.
        * The other options are not required, but may be chosen to taste.
 
->>>>>>> c62a7dbe
 Subversion (optional, but recommended for developers)
 
   1. Get the command-line client from http://www.collab.net/downloads/subversion/
