# Current binary directory must be included first for g++ pre-compiled headers.
# There's a '_pch.h' file in current source and current binary directory however the '_pch.h.gch' pre-compiled header
# is only in current binary directory and it will only be used by the compiler if it's in the same directory as the found '_pch.h' file.
# So we need to ensure that we find the '_pch.h' file from the current binary directory first.
include_directories(${CMAKE_CURRENT_BINARY_DIR})
# Current source directory (directory that this 'CMakeLists.txt' file is in).
include_directories(${CMAKE_CURRENT_SOURCE_DIR})

# The variables used here are set in the parent 'CMakeList.txt' file.
include_directories(${SYSTEM_INCLUDE_FLAG} ${external_INCLUDE_DIRS})
include_directories(${internal_INCLUDE_DIRS})

set(srcs
    AnimationSequenceUtils.cc
    AnimationSequenceUtils.h
    CallStackTracker.cc
    CallStackTracker.h
    ExportTemplateFilenameSequence.cc
    ExportTemplateFilenameSequence.h
    ExportTemplateFilenameSequenceFormats.cc
    ExportTemplateFilenameSequenceFormats.h
    ExportTemplateFilenameSequenceImpl.cc
    ExportTemplateFilenameSequenceImpl.h
    FloatingPointComparisons.cc
    FloatingPointComparisons.h
    GeometryCreationUtils.h
    IdStringSet.cc
    IdStringSet.h
    LatLonAreaSampling.h
    MathUtils.h
    non_null_intrusive_ptr.h
    NullIntrusivePointerHandler.cc
    NullIntrusivePointerHandler.h
    NullNonNullIntrusivePointerException.h
    Profile.cc
    Profile.h
    ReferenceCount.h
    SmartNodeLinkedList.h
    SmartNodeLinkedList_test.cc
    StringFormattingUtils.cc
    StringFormattingUtils.h
    StringSet.cc
    StringSet.h
    StringUtils.h
    UnicodeStringUtils.cc
    UnicodeStringUtils.h
    UniqueId.cc
    UniqueId.h
    VirtualProxy.h
    XmlNamespaces.h
)


# We have a nasty case of a variable shadow warning in a boost
# header "boost/pool/object_pool.hpp". Since it's a system header it should
# not emit a warning but it does on g++ 4.1.2 and g++ 4.1.3 (only ones tested
# so far). Luckily this header is only used by Profile.cc and so we can
# use the nasty hack of turning off shadow warnings just for this source file.
# 'COMPILE_FLAGS' just adds to the default compiler flags.
# TODO: find a better way of doing this sort of thing.
<<<<<<< HEAD
# JC: I am commenting this block below out so things will compile; see changeset 6066.
##if (CMAKE_COMPILER_IS_GNUCXX)
##	set_source_files_properties(Profile.cc PROPERTIES COMPILE_FLAGS "-Wno-shadow")
##endif (CMAKE_COMPILER_IS_GNUCXX)
=======
if (CMAKE_COMPILER_IS_GNUCXX)
	set_source_files_properties(Profile.cc PROPERTIES COMPILE_FLAGS "-Wno-shadow")
endif (CMAKE_COMPILER_IS_GNUCXX)
>>>>>>> c77c7341


set(target_name utils)

# Does the following:
# - finds '.ui' files and adds commands to create 'Ui.h' files.
# - adds dependencies on generated header files.
# - scans '.h' files for Q_OBJECT and adds commands to run Qt's moc.exe to generate 'moc_*.cc' files.
# - finds '.qrc' files and adds commands to generate '.cc' files from them.
# - adds header files to Visual Studio projects.
# - groups files in Visual Studio IDE according to type.
GPLATES_GENERATE_TARGET_SOURCES(${target_name} target_srcs ${srcs})

add_library(${target_name} ${target_srcs})

GPLATES_POST_ADD_TARGET(${target_name} target_srcs)<|MERGE_RESOLUTION|>--- conflicted
+++ resolved
@@ -58,16 +58,9 @@
 # use the nasty hack of turning off shadow warnings just for this source file.
 # 'COMPILE_FLAGS' just adds to the default compiler flags.
 # TODO: find a better way of doing this sort of thing.
-<<<<<<< HEAD
-# JC: I am commenting this block below out so things will compile; see changeset 6066.
-##if (CMAKE_COMPILER_IS_GNUCXX)
-##	set_source_files_properties(Profile.cc PROPERTIES COMPILE_FLAGS "-Wno-shadow")
-##endif (CMAKE_COMPILER_IS_GNUCXX)
-=======
 if (CMAKE_COMPILER_IS_GNUCXX)
 	set_source_files_properties(Profile.cc PROPERTIES COMPILE_FLAGS "-Wno-shadow")
 endif (CMAKE_COMPILER_IS_GNUCXX)
->>>>>>> c77c7341
 
 
 set(target_name utils)
