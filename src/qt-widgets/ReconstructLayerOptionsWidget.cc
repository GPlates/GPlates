--- conflicted
+++ resolved
@@ -123,11 +123,7 @@
 		draw_style_link->setVisible(false);
 	}
 
-<<<<<<< HEAD
-	// For the GPlates 1.4 *public* release we are disabling deformation unless a command-line switch is activated.
-=======
 	// For the GPlates 1.5 *public* release we are disabling deformation unless a command-line switch is activated.
->>>>>>> 682dadb3
 	if (!GPlatesUtils::ComponentManager::instance().is_enabled(GPlatesUtils::ComponentManager::Component::deformation()))
 	{
 		set_deformation_parameters_link->setVisible(false);
