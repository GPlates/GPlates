--- conflicted
+++ resolved
@@ -174,15 +174,6 @@
 	{
 		draw_style_link->setVisible(false);
 	}
-<<<<<<< HEAD
-
-	// For the GPlates 1.5 *public* release we are disabling deformation unless a command-line switch is activated.
-	if (!GPlatesUtils::ComponentManager::instance().is_enabled(GPlatesUtils::ComponentManager::Component::deformation()))
-	{
-		set_deformation_parameters_link->setVisible(false);
-	}
-=======
->>>>>>> 2bae08d4
 }
 
 
