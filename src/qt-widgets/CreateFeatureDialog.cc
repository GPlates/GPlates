/* $Id$ */

/**
 * \file 
 * $Revision$
 * $Date$ 
 * 
 * Copyright (C) 2008, 2010 The University of Sydney, Australia
 * Copyright (C) 2010 Geological Survey of Norway
 *
 * This file is part of GPlates.
 *
 * GPlates is free software; you can redistribute it and/or modify it under
 * the terms of the GNU General Public License, version 2, as published by
 * the Free Software Foundation.
 *
 * GPlates is distributed in the hope that it will be useful, but WITHOUT
 * ANY WARRANTY; without even the implied warranty of MERCHANTABILITY or
 * FITNESS FOR A PARTICULAR PURPOSE.  See the GNU General Public License
 * for more details.
 *
 * You should have received a copy of the GNU General Public License along
 * with this program; if not, write to Free Software Foundation, Inc.,
 * 51 Franklin Street, Fifth Floor, Boston, MA  02110-1301, USA.
 */

#include <boost/foreach.hpp>
#include <boost/optional.hpp>
#include <boost/none.hpp>
#include <map>
#include <QSet>
#include <QVBoxLayout>
#include <QHBoxLayout>
#include <QMessageBox>
#include <QDebug>

#include "CreateFeatureDialog.h"

#include "ChooseFeatureCollectionWidget.h"
#include "ChooseFeatureTypeWidget.h"
#include "ChooseGeometryPropertyWidget.h"
#include "EditPlateIdWidget.h"
#include "EditTimePeriodWidget.h"
#include "EditStringWidget.h"
#include "FlowlinePropertiesWidget.h"
#include "InformationDialog.h"
#include "MotionPathPropertiesWidget.h"
#include "QtWidgetUtils.h"
#include "ViewportWindow.h"

#include "app-logic/ApplicationState.h"
#include "app-logic/FeatureCollectionFileIO.h"
#include "app-logic/FeatureCollectionFileState.h"
#include "app-logic/FlowlineUtils.h"
#include "app-logic/GeometryUtils.h"
#include "app-logic/ReconstructUtils.h"

#include "global/AssertionFailureException.h"
#include "global/GPlatesAssert.h"

#include "model/types.h"
#include "model/Model.h"
#include "model/PropertyName.h"
#include "model/FeatureType.h"
#include "model/FeatureCollectionHandle.h"
#include "model/GPGIMInfo.h"
#include "model/ModelInterface.h"
#include "model/ModelUtils.h"

#include "presentation/ViewState.h"

#include "utils/UnicodeStringUtils.h"

#include "property-values/Enumeration.h"


#define NUM_ELEMS(a) (sizeof(a) / sizeof((a)[0]))

namespace
{
	/**
	 * This typedef is used wherever geometry (of some unknown type) is expected.
	 * It is a boost::optional because creation of geometry may fail for various reasons.
	 */
	typedef boost::optional<GPlatesMaths::GeometryOnSphere::non_null_ptr_to_const_type> geometry_opt_ptr_type;


	/**
	 * Constructs the set used in @a should_offer_conjugate_plate_id_prop().
	 * Quick and dirty. Replace with proper GPGIM-querying thing.
	 */
	const QSet<QString> &
	build_feature_conjugate_plate_prop_set()
	{
		static QSet<QString> set;
		set << "gpml:Isochron" << "gpml:MidOceanRidge" << "gpml:ContinentalRift" << 
				"gpml:SubductionZone" << "gpml:OrogenicBelt" << "gpml:Transform" <<
				"gpml:FractureZone" << "gpml:PassiveContinentalBoundary";
		return set;
	}

	/**
	 * Quick and dirty way to ascertain whether we should present the user
	 * with a conjugatePlateId property value edit widget. This is based on
	 * FeatureType. Ideally, we'd be querying an internal GPGIM structure
	 * for all of these things.
	 */
	bool
	should_offer_conjugate_plate_id_prop(
			const GPlatesQtWidgets::ChooseFeatureTypeWidget *choose_feature_type_widget)
	{
		// Build set of feature types that allow conjugate plate id.
		static const QSet<QString> &conjugate_feature_set =
				build_feature_conjugate_plate_prop_set();
		
		// Get currently selected feature type
		boost::optional<GPlatesModel::FeatureType> feature_type_opt =
				choose_feature_type_widget->get_feature_type();
		if (feature_type_opt) {
			QString t = GPlatesUtils::make_qstring_from_icu_string(feature_type_opt->build_aliased_name());
			return conjugate_feature_set.contains(t);
		} else {
			return false;
		}
	}

	/**
	 *  Returns whether or not we offer an additional checkbox for creating a conjugate isochron. 
	 *
	 *  Returns true if the selected feature type is "Isochron".  
	 */
	bool
	should_offer_create_conjugate_isochron_checkbox(
		const GPlatesQtWidgets::ChooseFeatureTypeWidget *choose_feature_type_widget)
	{
		static const GPlatesModel::FeatureType isochron_type = GPlatesModel::FeatureType::create_gpml("Isochron");

		// Get currently selected feature type
		boost::optional<GPlatesModel::FeatureType> feature_type_opt =
			choose_feature_type_widget->get_feature_type();
		if (feature_type_opt) {
			return (*feature_type_opt == isochron_type);
		} else {
			return false;
		}
	}	

	/**
	 * Creates an isochron feature using the provided geometry and properties,
	 * but reversing the plate-id and conjugate-plate-id properties. 
	 *
	 * The geometry will be reconstructed to present day given its new plate-id,
	 * i.e. the conjugate-plate-id passed to this function.
	 */
	void
	create_conjugate_isochron(
		GPlatesModel::FeatureCollectionHandle::weak_ref &collection, 
		GPlatesMaths::GeometryOnSphere::non_null_ptr_to_const_type geometry,
		const GPlatesModel::PropertyName &geom_prop_name,
		const GPlatesQtWidgets::EditPlateIdWidget *plate_id_widget,
		const GPlatesQtWidgets::EditPlateIdWidget *conjugate_plate_id_widget,
		const GPlatesQtWidgets::EditTimePeriodWidget *time_period_widget,
		const GPlatesQtWidgets::EditStringWidget *name_widget,
		GPlatesAppLogic::ApplicationState *application_state_ptr)
	{
		bool geom_prop_needs_constant_value =
				GPlatesModel::GPGIMInfo::expects_time_dependent_wrapper(geom_prop_name);

		// Un-Reconstruct the temporary geometry so that it's coordinates are
		// expressed in terms of present day location, given the plate ID that is associated
		// with it and the current reconstruction time.
		// 
		// Note that we're reversing the plate-id and conjugate-plate-ids which have been 
		// passed to this function, so we use the conjugate here.
		const GPlatesMaths::GeometryOnSphere::non_null_ptr_to_const_type present_day_geometry =
			GPlatesAppLogic::ReconstructUtils::reconstruct(
			geometry,
			conjugate_plate_id_widget->create_integer_plate_id_from_widget(),
			*application_state_ptr->get_current_reconstruction().get_default_reconstruction_tree(),
			true /*reverse_reconstruct*/);

		// Create a property value using the present-day GeometryOnSphere and optionally
		// wrap with a GpmlConstantValue wrapper.
		const boost::optional<GPlatesModel::PropertyValue::non_null_ptr_type> geometry_value_opt =
			GPlatesAppLogic::GeometryUtils::create_geometry_property_value(
			present_day_geometry,
			geom_prop_needs_constant_value);


		if (!geometry_value_opt)
		{
			return;
		}
		
		// Actually create the Feature!
		GPlatesModel::FeatureHandle::weak_ref feature = GPlatesModel::FeatureHandle::create(collection,		
					GPlatesModel::FeatureType::create_gpml("Isochron"));

		// Add a (ConstantValue-wrapped) gpml:reconstructionPlateId Property.
		GPlatesModel::PropertyValue::non_null_ptr_type plate_id_value =
			conjugate_plate_id_widget->create_property_value_from_widget();
		GPlatesPropertyValues::TemplateTypeParameterType plate_id_value_type =
			GPlatesPropertyValues::TemplateTypeParameterType::create_gpml("plateId");
		feature->add(
			GPlatesModel::TopLevelPropertyInline::create(
			GPlatesModel::PropertyName::create_gpml("reconstructionPlateId"),
			GPlatesPropertyValues::GpmlConstantValue::create(plate_id_value, plate_id_value_type)));

		// Add a gpml:conjugatePlateId Property.
		feature->add(
				GPlatesModel::TopLevelPropertyInline::create(
				GPlatesModel::PropertyName::create_gpml("conjugatePlateId"),
				plate_id_widget->create_property_value_from_widget()));

		// Add a gml:validTime Property.
		feature->add(
			GPlatesModel::TopLevelPropertyInline::create(
			GPlatesModel::PropertyName::create_gml("validTime"),
			time_period_widget->create_property_value_from_widget()));

		// Add a gml:name Property.
		// FIXME: we should give the user the chance to enter a new name.
		QString name_string = name_widget->get_string();
		QString new_string_name = name_string.prepend("Conjugate of ");
			
		GPlatesModel::PropertyValue::non_null_ptr_type name_property_value = 
			GPlatesPropertyValues::XsString::create(
				GPlatesUtils::make_icu_string_from_qstring(new_string_name));			
			
		feature->add(
			GPlatesModel::TopLevelPropertyInline::create(
			GPlatesModel::PropertyName::create_gml("name"),
			name_property_value));
			


		// Add a (possibly ConstantValue-wrapped, see GeometricPropertyValueConstructor)
		// Geometry Property using present-day geometry.
		feature->add(
			GPlatesModel::TopLevelPropertyInline::create(
			geom_prop_name,
			*geometry_value_opt));			
	}

	/**
	 * Set some default states and/or restrictions on the reconstruction method, depending on the selected feature type.
	 *
	 * Flowline feature types will be reconstructed as HALF_STAGE_ROTATION.
	 *
	 * Motion track types will be set to BY_PLATE_ID. (Later we should allow changing to HALF_STAGE_ROTATION; the
	 * MotionPathGeometryPopulator won't currently handle this correctly, so disable this option until we do handle
	 * it).
	 *
	 * MOR types will be set to HALF_STAGE_ROTATION but can be changed to BY_PLATE_ID.
	 */
	void
	set_recon_method_state(
		QComboBox *recon_method_combo_box,
		const GPlatesQtWidgets::ChooseFeatureTypeWidget *choose_feature_type_widget)
	{
		static const GPlatesModel::FeatureType flowline_type = GPlatesModel::FeatureType::create_gpml("Flowline");
		static const GPlatesModel::FeatureType motion_path_type = GPlatesModel::FeatureType::create_gpml("MotionPath");
		static const GPlatesModel::FeatureType mor_type = GPlatesModel::FeatureType::create_gpml("MidOceanRidge");

		// Get currently selected feature type
		boost::optional<GPlatesModel::FeatureType> feature_type_opt =
			choose_feature_type_widget->get_feature_type();

		if (feature_type_opt && *feature_type_opt == flowline_type) {
			recon_method_combo_box->setCurrentIndex(
				GPlatesAppLogic::ReconstructionMethod::HALF_STAGE_ROTATION);
			recon_method_combo_box->setEnabled(false);
		}
		else if (feature_type_opt && *feature_type_opt == motion_path_type)
		{
			recon_method_combo_box->setCurrentIndex(
				GPlatesAppLogic::ReconstructionMethod::BY_PLATE_ID);
			recon_method_combo_box->setEnabled(false);
		}
		else if (feature_type_opt && *feature_type_opt == mor_type)
		{
			recon_method_combo_box->setCurrentIndex(
				GPlatesAppLogic::ReconstructionMethod::HALF_STAGE_ROTATION);
			recon_method_combo_box->setEnabled(true);
		}
		else {
			recon_method_combo_box->setCurrentIndex(
				GPlatesAppLogic::ReconstructionMethod::BY_PLATE_ID);
			recon_method_combo_box->setEnabled(true);
		}
	}

	/**
	 * Constructs a set of customisable feature types, i.e. those to 
	 * which we might add additional properties, or those where additional tasks
	 * are required during creation of the feature.       
	 *
	 * Admittedly it's a very short list at the moment.                                                             
	 */
	const QSet<QString> &
	build_customisable_feature_type_set()
	{
		static QSet<QString> set;
		set << "gpml:Flowline"
			<< "gpml:MotionPath";
		return set;
	}

	/**
	 * Returns whether or not the provided feature type is customisable.                                                                     
	 */	
	bool
	feature_is_customisable(
		const GPlatesQtWidgets::ChooseFeatureTypeWidget *choose_feature_type_widget)
	{
		// Build set of feature types that are customisable.
		static const QSet<QString> &customisable_feature_set =
			build_customisable_feature_type_set();

		// Get currently selected feature type
		boost::optional<GPlatesModel::FeatureType> feature_type_opt =
			choose_feature_type_widget->get_feature_type();
		if (feature_type_opt) {
			QString t = GPlatesUtils::make_qstring_from_icu_string(feature_type_opt->build_aliased_name());
			return customisable_feature_set.contains(t);
		} else {
			return false;
		}	
	}

	/**
	 * Creates a custom properties widget appropriate to the feature type selected in 
	 * the @a choose_feature_type_widget.
	 *
	 * Returns NULL if the feature has no corresponding custom properties widget.
	 *
	 * Currently we only have FlowlinePropertiesWidget and MotionPathPropertiesWidget;
	 * all other feature types will return NULL.
	 */
	GPlatesQtWidgets::AbstractCustomPropertiesWidget *
	get_appropriate_custom_widget(
		const GPlatesQtWidgets::ChooseFeatureTypeWidget *choose_feature_type_widget,
                GPlatesAppLogic::ApplicationState *application_state_ptr,
                GPlatesQtWidgets::CreateFeatureDialog *create_feature_dialog_ptr)
	{
		static const GPlatesModel::FeatureType flowline_type = GPlatesModel::FeatureType::create_gpml("Flowline");
		static const GPlatesModel::FeatureType motion_path_type = GPlatesModel::FeatureType::create_gpml("MotionPath");

		// Get currently selected feature type
		boost::optional<GPlatesModel::FeatureType> feature_type_opt =
			choose_feature_type_widget->get_feature_type();

		if (feature_type_opt)
		{
			if (*feature_type_opt == flowline_type)
			{
				return new GPlatesQtWidgets::FlowlinePropertiesWidget(application_state_ptr,
					create_feature_dialog_ptr);
			}
			else if (*feature_type_opt == motion_path_type)
			{
				return new GPlatesQtWidgets::MotionPathPropertiesWidget(application_state_ptr);
			}
		}

		return NULL;

	}	

	bool
	flowline_selected(
		const GPlatesQtWidgets::ChooseFeatureTypeWidget *choose_feature_type_widget)
	{
	    static const GPlatesModel::FeatureType flowline_type = GPlatesModel::FeatureType::create_gpml("Flowline");

	    // Get currently selected feature type
	    boost::optional<GPlatesModel::FeatureType> feature_type_opt =
		    choose_feature_type_widget->get_feature_type();

	    return (feature_type_opt && (*feature_type_opt == flowline_type));
	}
}



GPlatesQtWidgets::CreateFeatureDialog::CreateFeatureDialog(
		GPlatesPresentation::ViewState &view_state_,
		GPlatesQtWidgets::ViewportWindow &viewport_window_,
		FeatureType creation_type,
		QWidget *parent_):
	QDialog(parent_, Qt::CustomizeWindowHint | Qt::WindowTitleHint | Qt::WindowSystemMenuHint),
	d_model_ptr(view_state_.get_application_state().get_model_interface()),
	d_file_state(view_state_.get_application_state().get_feature_collection_file_state()),
	d_file_io(view_state_.get_application_state().get_feature_collection_file_io()),
	d_application_state_ptr(&view_state_.get_application_state()),
	d_viewport_window_ptr(&viewport_window_),
	d_creation_type(creation_type),
	d_geometry_opt_ptr(boost::none),
	d_plate_id_widget(new EditPlateIdWidget(this)),
	d_conjugate_plate_id_widget(new EditPlateIdWidget(this)),
	d_time_period_widget(new EditTimePeriodWidget(this)),
	d_name_widget(new EditStringWidget(this)),
	d_choose_feature_type_widget(
			new ChooseFeatureTypeWidget(
				SelectionWidget::Q_LIST_WIDGET,
				this)),
	d_choose_feature_collection_widget(
			new ChooseFeatureCollectionWidget(
				d_file_state,
				d_file_io,
				this)),
	d_recon_method_combobox(new QComboBox(this)),
	d_right_plate_id(new EditPlateIdWidget(this)),
	d_left_plate_id(new EditPlateIdWidget(this)),
	d_custom_properties_widget(NULL),
	d_listwidget_geometry_destinations(
			new ChooseGeometryPropertyWidget(
				SelectionWidget::Q_LIST_WIDGET,
				this)),
	d_recon_method(GPlatesAppLogic::ReconstructionMethod::BY_PLATE_ID),
	d_customisable_feature_type_selected(false),
	d_create_conjugate_isochron_checkbox(new QCheckBox(this))
{
	setupUi(this);

	// Add sub-widgets to placeholders.
	GPlatesQtWidgets::QtWidgetUtils::add_widget_to_placeholder(
			d_choose_feature_type_widget,
			widget_choose_feature_type_placeholder);
	GPlatesQtWidgets::QtWidgetUtils::add_widget_to_placeholder(
			d_choose_feature_collection_widget,
			widget_choose_feature_collection_placeholder);
	GPlatesQtWidgets::QtWidgetUtils::add_widget_to_placeholder(
			d_listwidget_geometry_destinations,
			listwidget_geometry_destinations_placeholder);
	
	set_up_button_box();
	
	set_up_feature_type_page();
	set_up_feature_properties_page();
	set_up_feature_collection_page();
		
	// When the current page is changed, we need to enable and disable some buttons.
	QObject::connect(stack, SIGNAL(currentChanged(int)),
			this, SLOT(handle_page_change(int)));
	// Send a fake page change event to ensure buttons are set up properly at start.
	handle_page_change(0);
}


void
GPlatesQtWidgets::CreateFeatureDialog::set_up_button_box()
{
	// QDialogButtonBox for navigation and feature creation:
	// Default 'OK' button should read 'Create'.
	d_button_create = buttonbox->addButton(tr("Create"), QDialogButtonBox::AcceptRole);
	d_button_create->setDefault(true);
	
	QObject::connect(buttonbox, SIGNAL(accepted()),
			this, SLOT(handle_create()));
	QObject::connect(buttonbox, SIGNAL(rejected()),
			this, SLOT(reject()));
	
	// A few extra buttons for switching between the pages; I set them up outside
	// the QDialogButtonBox to guarantee that "Previous" comes before "Next".
	QObject::connect(button_prev, SIGNAL(clicked()),
			this, SLOT(handle_prev()));
	QObject::connect(button_next, SIGNAL(clicked()),
			this, SLOT(handle_next()));

	QObject::connect(button_create_and_save, SIGNAL(clicked()),
			this, SLOT(handle_create_and_save()));
}


void
GPlatesQtWidgets::CreateFeatureDialog::set_up_feature_type_page()
{
	// Populate list of feature types.
	bool topological = (d_creation_type == TOPOLOGICAL);
	d_choose_feature_type_widget->populate(topological);

	// Default to gpml:UnclassifiedFeature for non-topological features.
	if (!topological)
	{
		static const GPlatesModel::FeatureType UNCLASSIFIED_FEATURE =
			GPlatesModel::FeatureType::create_gpml("UnclassifiedFeature");
		d_choose_feature_type_widget->set_feature_type(UNCLASSIFIED_FEATURE);
	}
	
	// Pushing Enter or double-clicking should cause the page to advance.
	QObject::connect(
			d_choose_feature_type_widget,
			SIGNAL(item_activated()),
			this,
			SLOT(handle_next()));

	// If the feature type has changed we may need to reset the custom properties widget.
	QObject::connect(
			d_choose_feature_type_widget, 
			SIGNAL(current_index_changed(boost::optional<GPlatesModel::FeatureType>)),
			this, 
			SLOT(handle_feature_type_changed()));	
}


void
GPlatesQtWidgets::CreateFeatureDialog::set_up_feature_properties_page()
{
	// Pushing Enter or double-clicking a geometric property should cause focus to advance.
	QObject::connect(d_listwidget_geometry_destinations, SIGNAL(item_activated()),
			d_plate_id_widget, SLOT(setFocus()));
	// The various Edit widgets need pass focus along the chain if Enter is pressed.
	QObject::connect(d_plate_id_widget, SIGNAL(enter_pressed()),
			d_time_period_widget, SLOT(setFocus()));
	QObject::connect(d_time_period_widget, SIGNAL(enter_pressed()),
			d_name_widget, SLOT(setFocus()));
	QObject::connect(d_name_widget, SIGNAL(enter_pressed()),
			button_next, SLOT(setFocus()));
	QObject::connect(d_recon_method_combobox, SIGNAL(currentIndexChanged(int)),
			this, SLOT(recon_method_changed(int)));
	QObject::connect(d_conjugate_plate_id_widget, SIGNAL(value_changed()),
			this, SLOT(handle_conjugate_value_changed()));
	
	// Reconfigure some accelerator keys that conflict.
	d_plate_id_widget->label()->setText(tr("Plate &ID:"));
	d_conjugate_plate_id_widget->label()->setText(tr("C&onjugate ID:"));
	// Conjugate Plate IDs are optional.
	d_conjugate_plate_id_widget->set_null_value_permitted(true);
	d_conjugate_plate_id_widget->reset_widget_to_default_values();
	// And set the EditStringWidget's label to something suitable for a gml:name property.
	d_name_widget->label()->setText(tr("&Name:"));
	d_name_widget->label()->setHidden(false);
	
	// Set up checkbox for creating conjugate isochron. 
	d_create_conjugate_isochron_checkbox->setChecked(false);
	d_create_conjugate_isochron_checkbox->setText("Create con&jugate isochron");
	QString tool_tip_string("Create an additional isochron feature using the same geometry, \
							and with plate id and conjugate plate id reversed.");
	d_create_conjugate_isochron_checkbox->setToolTip(tool_tip_string);
	d_create_conjugate_isochron_checkbox->setEnabled(false);

	//Add reconstruction method combobox
	QHBoxLayout *recon_method_layout;
	QLabel * recon_method_label;
	recon_method_label = new QLabel(this);
	d_recon_method_combobox->insertItem(GPlatesAppLogic::ReconstructionMethod::BY_PLATE_ID, tr("By Plate ID"));
	d_recon_method_combobox->insertItem(GPlatesAppLogic::ReconstructionMethod::HALF_STAGE_ROTATION, tr("Half Stage Rotation"));
	recon_method_layout = new QHBoxLayout;
	QSizePolicy sizePolicy1(QSizePolicy::Expanding, QSizePolicy::Fixed);
	d_recon_method_combobox->setSizePolicy(sizePolicy1);
	recon_method_label->setText(tr("Reconstruction Method:"));
	recon_method_layout->addWidget(recon_method_label);
	recon_method_layout->addWidget(d_recon_method_combobox);
	recon_method_layout->setSpacing(6);

	// Create the edit widgets we'll need, and add them to the Designer-created widgets.
	QHBoxLayout *plate_id_layout;
	plate_id_layout = new QHBoxLayout;
	plate_id_layout->setSpacing(2);
	plate_id_layout->setMargin(0);
	plate_id_layout->addWidget(d_plate_id_widget);
	plate_id_layout->addWidget(d_conjugate_plate_id_widget);

	//Add right and left plate id widgets
	//these widgets are invisible by default
	QHBoxLayout *right_and_left_plate_id_layout;
	right_and_left_plate_id_layout = new QHBoxLayout;
	right_and_left_plate_id_layout->setSpacing(2);
	right_and_left_plate_id_layout->setMargin(0);
	d_left_plate_id->label()->setText(tr("&Left Plate ID:"));
	d_right_plate_id->label()->setText(tr("&Right Plate ID:"));
	right_and_left_plate_id_layout->addWidget(d_right_plate_id);
	right_and_left_plate_id_layout->addWidget(d_left_plate_id);
	d_left_plate_id->setVisible(false);
	d_right_plate_id->setVisible(false);

	QVBoxLayout *edit_layout;
	edit_layout = new QVBoxLayout;
	edit_layout->addItem(recon_method_layout);
	edit_layout->addItem(plate_id_layout);
	edit_layout->addItem(right_and_left_plate_id_layout);
	edit_layout->addWidget(d_time_period_widget);
	edit_layout->addWidget(d_name_widget);
	edit_layout->addWidget(d_create_conjugate_isochron_checkbox);
	edit_layout->insertStretch(-1);
	groupbox_properties->setLayout(edit_layout);
	
	// Note that the geometric properties list must be populated dynamically
	// on page change, see handle_page_change() below.
}


void
GPlatesQtWidgets::CreateFeatureDialog::set_up_feature_collection_page()
{
	// Pushing Enter or double-clicking should be the same as clicking create.
	QObject::connect(d_choose_feature_collection_widget, SIGNAL(item_activated()),
			this, SLOT(handle_create()));
}


void
GPlatesQtWidgets::CreateFeatureDialog::set_up_geometric_property_list()
{
	// Get the FeatureType the user has selected.
	boost::optional<GPlatesModel::FeatureType> feature_type_opt =
		d_choose_feature_type_widget->get_feature_type();
	if ( ! feature_type_opt) {
		QMessageBox::critical(this, tr("No feature type selected"),
				tr("Please select a feature type to create."));
		return;
	}
	// Populate the listwidget_geometry_destinations based on what is legal right now.
	d_listwidget_geometry_destinations->populate(*feature_type_opt);
}


bool
GPlatesQtWidgets::CreateFeatureDialog::set_geometry_and_display(
		GPlatesMaths::GeometryOnSphere::non_null_ptr_to_const_type geometry_)
{
	// The geometry is passed in as a GeometryOnSphere::non_null_ptr_to_const_type
	// because we want to enforce that this dialog should be given valid geometry
	// if you want it to display itself. However, we must set our d_geometry_ptr member
	// as a boost::optional<GPlatesMaths::GeometryOnSphere::non_null_ptr_to_const_type>, because
	// it cannot be initialised with any meaningful value at this dialog's creation time.
	d_geometry_opt_ptr = geometry_;
	
	if ( ! d_geometry_opt_ptr) {
		// We shouldn't let the dialog open without a valid geometry.
		return false;
	}
	
	// Set the stack back to the first page.
	stack->setCurrentIndex(0);
	// The Feature Collections list needs to be repopulated each time.
	d_choose_feature_collection_widget->initialise();
	
	// Show the dialog modally.
	return exec();
}


bool
GPlatesQtWidgets::CreateFeatureDialog::display()
{
	// Set the stack back to the first page.
	stack->setCurrentIndex(0);
	// The Feature Collections list needs to be repopulated each time.
	d_choose_feature_collection_widget->initialise();
	
	// Show the dialog modally.
	return exec();
}

bool
GPlatesQtWidgets::CreateFeatureDialog::display(int index)
{
	// Set the stack back to the first page.
	stack->setCurrentIndex(0);
	// The Feature Collections list needs to be repopulated each time.
	d_choose_feature_collection_widget->initialise();

#if 0
	// FIXME
	// set the items on the list
	static const GPlatesModel::FeatureType UNCLASSIFIED_FEATURE =
		GPlatesModel::FeatureType::create_gpml("UnclassifiedFeature");
	d_choose_feature_type_widget->set_feature_type(UNCLASSIFIED_FEATURE);
#endif
	
	// Show the dialog modally.
	return exec();
}


void
GPlatesQtWidgets::CreateFeatureDialog::handle_prev()
{
	int index_decrement = 1;
	if ((stack->currentIndex() == COLLECTION_PAGE) && !d_customisable_feature_type_selected)
	{
		index_decrement = 2;		
	}

	int prev_index = stack->currentIndex() - index_decrement;
	if (prev_index < stack->count()) {
		stack->setCurrentIndex(prev_index);
	}
}


void
GPlatesQtWidgets::CreateFeatureDialog::handle_next()
{
	int index_increment = 1;
	if ((stack->currentIndex() == PROPERTIES_PAGE) && !d_customisable_feature_type_selected)
	{
		index_increment = 2;		
	}

	int next_index = stack->currentIndex() + index_increment;
	if (next_index < stack->count()) {
		stack->setCurrentIndex(next_index);
	}
}


void
GPlatesQtWidgets::CreateFeatureDialog::handle_page_change(
		int page)
{
	// Enable all buttons and then disable buttons appropriately.
	button_prev->setEnabled(true);
	button_next->setEnabled(true);
	button_create_and_save->setEnabled(true);
	d_button_create->setEnabled(true);
	
	// Disable buttons which are not valid for the page,
	// and focus the first widget.
	switch (page)
	{
	case 0:
		d_choose_feature_type_widget->setFocus();
		button_prev->setEnabled(false);
		d_button_create->setEnabled(false);
		button_create_and_save->setEnabled(false);
		break;

	case 1:
<<<<<<< HEAD
			// Populate the listwidget_geometry_destinations based on what is legal right now.
			set_up_geometric_property_list();
			listwidget_geometry_destinations->setFocus();
			d_button_create->setEnabled(false);
			button_create_and_save->setEnabled(false);
			d_conjugate_plate_id_widget->setVisible(
					d_recon_method_combobox->currentIndex() == 0 /* plate id */ &&
					should_offer_conjugate_plate_id_prop(
						d_choose_feature_type_widget));
			break;
=======
		// Populate the listwidget_geometry_destinations based on what is legal right now.
		set_up_geometric_property_list();
		d_listwidget_geometry_destinations->setFocus();
		d_button_create->setEnabled(false);
		button_create_and_save->setEnabled(false);
		d_conjugate_plate_id_widget->setVisible(
			d_recon_method_combobox->currentIndex() == 0 /* plate id */ &&
			should_offer_conjugate_plate_id_prop(
			d_choose_feature_type_widget));
		d_create_conjugate_isochron_checkbox->setVisible(
			should_offer_create_conjugate_isochron_checkbox(
			d_choose_feature_type_widget));
		set_recon_method_state(
			d_recon_method_combobox,
			d_choose_feature_type_widget);
		break;
>>>>>>> a4a8065f

	case 2:
		// We should only be here if we've chosen a feature type for
		// which there is a custom feature properties dialog. 
		d_button_create->setEnabled(false);
		button_create_and_save->setEnabled(false);
		d_custom_properties_widget->update();
		break;
	case 3:
		d_choose_feature_collection_widget->setFocus();
		button_next->setEnabled(false);
		break;
	}
}


// FIXME: This method is getting too long.
void
GPlatesQtWidgets::CreateFeatureDialog::handle_create()
{
	bool topological = (d_creation_type == TOPOLOGICAL);

	// Get the PropertyName the user has selected for geometry to go into.
	boost::optional<GPlatesModel::PropertyName> geom_prop_name_item =
		d_listwidget_geometry_destinations->get_property_name();
	if (!geom_prop_name_item)
	{
		QMessageBox::critical(this, tr("No geometry destination selected"),
				tr("Please select a property name to use for your digitised geometry."));
		return;
	}
	const GPlatesModel::PropertyName geom_prop_name = *geom_prop_name_item;
	
	// Get the FeatureType the user has selected.
	boost::optional<GPlatesModel::FeatureType> feature_type_opt =
			d_choose_feature_type_widget->get_feature_type();
	if (!feature_type_opt)
	{
		QMessageBox::critical(this, tr("No feature type selected"),
				tr("Please select a feature type to create."));
		return;
	}
	const GPlatesModel::FeatureType type = *feature_type_opt;

	try
	{
		// Get the FeatureCollection the user has selected.
		std::pair<GPlatesAppLogic::FeatureCollectionFileState::file_reference, bool> collection_file_iter =
			d_choose_feature_collection_widget->get_file_reference();
		GPlatesModel::FeatureCollectionHandle::weak_ref collection =
			(collection_file_iter.first).get_file().get_feature_collection();

		// Actually create the Feature!
		GPlatesModel::FeatureHandle::weak_ref feature = GPlatesModel::FeatureHandle::create(collection, type);



		// Add a (ConstantValue-wrapped) gpml:reconstructionPlateId Property.
		GPlatesModel::PropertyValue::non_null_ptr_type plate_id_value =
				d_plate_id_widget->create_property_value_from_widget();
		GPlatesPropertyValues::TemplateTypeParameterType plate_id_value_type =
				GPlatesPropertyValues::TemplateTypeParameterType::create_gpml("plateId");
		feature->add(
				GPlatesModel::TopLevelPropertyInline::create(
					GPlatesModel::PropertyName::create_gpml("reconstructionPlateId"),
					GPlatesPropertyValues::GpmlConstantValue::create(plate_id_value, plate_id_value_type)));

		// If we are using half stage rotation, add right and left plate id.
		if (GPlatesAppLogic::ReconstructionMethod::HALF_STAGE_ROTATION == d_recon_method)
		{
			feature->add(
					GPlatesModel::TopLevelPropertyInline::create(
							GPlatesModel::PropertyName::create_gpml("rightPlate"),
							d_right_plate_id->create_property_value_from_widget()));
			feature->add(
					GPlatesModel::TopLevelPropertyInline::create(
							GPlatesModel::PropertyName::create_gpml("leftPlate"),
							d_left_plate_id->create_property_value_from_widget()));

			const GPlatesPropertyValues::Enumeration::non_null_ptr_type recon_method_value =
					GPlatesPropertyValues::Enumeration::create(
							"gpml:ReconstructionMethodEnumeration", "HalfStageRotation");
			feature->add(
					GPlatesModel::TopLevelPropertyInline::create(
							GPlatesModel::PropertyName::create_gpml("reconstructionMethod"),
							recon_method_value));
		}

		// Add a gpml:conjugatePlateId Property.
		if (!topological)
		{
			if (!d_conjugate_plate_id_widget->is_null() &&
					should_offer_conjugate_plate_id_prop(d_choose_feature_type_widget))
			{
				feature->add(
						GPlatesModel::TopLevelPropertyInline::create(
							GPlatesModel::PropertyName::create_gpml("conjugatePlateId"),
							d_conjugate_plate_id_widget->create_property_value_from_widget()));
			}
		}
	

		// Add a gml:validTime Property.
		feature->add(
				GPlatesModel::TopLevelPropertyInline::create(
					GPlatesModel::PropertyName::create_gml("validTime"),
					d_time_period_widget->create_property_value_from_widget()));

		// Add a gml:name Property.
		feature->add(
				GPlatesModel::TopLevelPropertyInline::create(
					GPlatesModel::PropertyName::create_gml("name"),
					d_name_widget->create_property_value_from_widget()));

		if (d_customisable_feature_type_selected)
		{
		    d_custom_properties_widget->add_properties_to_feature(feature);
		}

		if (!topological)
		{
		    add_geometry(feature,geom_prop_name);
		}

		if (d_create_conjugate_isochron_checkbox->isChecked())
		{
			create_conjugate_isochron(
				collection,
				d_geometry_opt_ptr.get(),
				geom_prop_name,
				d_plate_id_widget,
				d_conjugate_plate_id_widget,
				d_time_period_widget,
				d_name_widget,
				d_application_state_ptr
				);
		}

		// Ensure a layer gets created for the new feature.
		d_application_state_ptr->update_layers(collection_file_iter.first);
		
		emit feature_created(feature);

		// If the user got into digitisation mode because they clicked the
		// "Clone Geometry" button whilst in the Click Geometry tool, for
		// example, they get taken back to the Click Geometry tool instead of
		// remaining in a digitisation tool.
		d_viewport_window_ptr->restore_canvas_tool_last_chosen_by_user();

		accept();
	}
	catch (const ChooseFeatureCollectionWidget::NoFeatureCollectionSelectedException &)
	{
		QMessageBox::critical(this, tr("No feature collection selected"),
				tr("Please select a feature collection to add the new feature to."));
		return;
	}
}

void
GPlatesQtWidgets::CreateFeatureDialog::handle_create_and_save()
{
	// do the regular creation process
	handle_create();

	// and now open the manage feature collections dialog
	d_viewport_window_ptr->pop_up_manage_feature_collections_dialog();
}

void 
GPlatesQtWidgets::CreateFeatureDialog::recon_method_changed(int index)
{
	switch (index)
	{
		case GPlatesAppLogic::ReconstructionMethod::HALF_STAGE_ROTATION:
			d_plate_id_widget->setVisible(false);
			d_conjugate_plate_id_widget->setVisible(false);
			d_right_plate_id->setVisible(true);
			d_left_plate_id->setVisible(true);
			d_recon_method = GPlatesAppLogic::ReconstructionMethod::HALF_STAGE_ROTATION;
			break;
		
		case GPlatesAppLogic::ReconstructionMethod::BY_PLATE_ID:
			d_right_plate_id->setVisible(false);
			d_left_plate_id->setVisible(false);
			d_plate_id_widget->setVisible(true);
			d_conjugate_plate_id_widget->setVisible(
					should_offer_conjugate_plate_id_prop(
							d_choose_feature_type_widget));
			d_recon_method = GPlatesAppLogic::ReconstructionMethod::BY_PLATE_ID;
			break;
	}
}

void
GPlatesQtWidgets::CreateFeatureDialog::handle_conjugate_value_changed()
{
	d_create_conjugate_isochron_checkbox->setEnabled(!d_conjugate_plate_id_widget->is_null());
}

void
GPlatesQtWidgets::CreateFeatureDialog::handle_feature_type_changed()
{
	if (feature_is_customisable(d_choose_feature_type_widget))
	{
		if (d_custom_properties_widget != NULL)
		{
			delete d_custom_properties_widget;
		}
		d_custom_properties_widget = get_appropriate_custom_widget(
			d_choose_feature_type_widget,
			d_application_state_ptr,
			this);
		d_customisable_feature_type_selected = true;
		set_up_custom_properties_page();
	}
	else
	{
		delete d_custom_properties_widget;
		d_custom_properties_widget = NULL;
		d_customisable_feature_type_selected = false;
	}
}

void
GPlatesQtWidgets::CreateFeatureDialog::set_up_custom_properties_page()
{
	if (!d_custom_properties_widget)
	{
		return;
	}

	// If a layout already exists, get rid of it. 
	QLayout *layout_ = groupbox_custom->layout();
	if (layout_)
	{
		delete (layout_);
	}

	// Create the edit widgets we'll need, and add them to the Designer-created widgets.
	QGridLayout *custom_layout;
	custom_layout = new QGridLayout;
	custom_layout->setSpacing(0);
	custom_layout->setMargin(4);
	custom_layout->addWidget(d_custom_properties_widget);
	groupbox_custom->setLayout(custom_layout);
}

boost::optional<GPlatesModel::integer_plate_id_type>
GPlatesQtWidgets::CreateFeatureDialog::get_left_plate()
{
    if (!d_left_plate_id->is_null())
    {
        return boost::optional<GPlatesModel::integer_plate_id_type>
                (d_left_plate_id->create_integer_plate_id_from_widget());
    }
    else
    {
        return boost::none;
    }
}

boost::optional<GPlatesModel::integer_plate_id_type>
GPlatesQtWidgets::CreateFeatureDialog::get_right_plate()
{
    if (!d_right_plate_id->is_null())
    {
        return boost::optional<GPlatesModel::integer_plate_id_type>
                (d_right_plate_id->create_integer_plate_id_from_widget());
    }
    else
    {
        return boost::none;
    }
}

void
GPlatesQtWidgets::CreateFeatureDialog::add_geometry(
    GPlatesModel::FeatureHandle::weak_ref &feature,
    const GPlatesModel::PropertyName &geom_prop_name)
{
    // Add a (possibly ConstantValue-wrapped, see GeometricPropertyValueConstructor)
    // Geometry Property using present-day geometry.
    //

    bool geom_prop_needs_constant_value =
	    GPlatesModel::GPGIMInfo::expects_time_dependent_wrapper(geom_prop_name);

    // Check we have a valid GeometryOnSphere supplied from the DigitisationWidget.
    if (!d_geometry_opt_ptr)
    {
		// Should never happen, as we can't open the dialog (legitimately) without geometry!
		QMessageBox::critical(this, tr("No geometry"),
			tr("No geometry was supplied to this dialog. Please try digitising again."));
		// FIXME: Exception.
		reject();
		return;
    }

    if (d_customisable_feature_type_selected)
    {
		d_geometry_opt_ptr.reset(
			d_custom_properties_widget->do_geometry_tasks(
			d_geometry_opt_ptr.get(),
			feature));
    }

    // Un-Reconstruct the temporary geometry so that it's coordinates are
    // expressed in terms of present day location, given the plate ID that is associated
    // with it and the current reconstruction time.
    //
    // FIXME: Currently we can have multiple reconstruction tree visual layers but we
    // only allow one active at a time - when this changes we'll need to somehow figure out
    // which reconstruction tree to use here.
    // We could search the layers for the one that reconstructs the feature collection that
    // will contain the new feature and see which reconstruction tree that layer uses in turn.
    // This could fail if the containing feature collection is reconstructed by multiple layers
    // (for example if the user wants to reconstruct the same features using two different
    // reconstruction trees). We could detect this case and ask the user which reconstruction tree
    // to use (for reverse reconstructing).
    // This can also fail if the user is adding the created feature to a new feature collection
    // in which case we cannot know which reconstruction tree they will choose when they wrap
    // the new feature collection in a new layer. Although when the new feature collection is
    // created it will automatically create a new layer and set the "default" reconstruction tree
    // layer as its input (where 'default' will probably be the most recently created
    // reconstruction tree layer that is currently active). In this case we could figure out
    // which reconstruction tree layer this is going to be. But this is not ideal because the
    // user may then immediately switch to a different reconstruction tree input layer and our
    // reverse reconstruction will not be the one they wanted.
    // Perhaps the safest solution here is to again ask the user which reconstruction tree layer
    // to use and then use that instead of the 'default' when creating a new layer for the new
    // feature collection.
    // So in summary:
    // * if adding feature to an existing feature collection:
    //   * if feature collection is being processed by only one layer then reverse reconstruct
    //     using the reconstruction tree used by that layer,
    //   * if feature collection is being processed by more than one layer then gather the
    //     reconstruction trees used by those layers and ask user which one to
    //     reverse reconstruct with,
    // * if adding feature to a new feature collection gather all reconstruction tree layers
    //   including inactive ones and ask user which one to use for the new layer that will
    //   wrap the new feature collection.
    //
    boost::optional<GPlatesMaths::GeometryOnSphere::non_null_ptr_to_const_type> present_day_geometry;

    // Until we have a reliable MOR reconstruction method, handle flowlines specially.
    if (flowline_selected(d_choose_feature_type_widget))
    {
		present_day_geometry = GPlatesAppLogic::FlowlineUtils::reconstruct_flowline_seed_points(
			d_geometry_opt_ptr.get(),
			d_application_state_ptr->get_current_reconstruction()
			.get_default_reconstruction_tree(),
			feature,
			true /* reverse reconstruct */);
    }
    else if (d_recon_method == GPlatesAppLogic::ReconstructionMethod::HALF_STAGE_ROTATION)
    {
		present_day_geometry = GPlatesAppLogic::ReconstructUtils::reconstruct_as_half_stage(
		    d_geometry_opt_ptr.get(),
		    d_left_plate_id->create_integer_plate_id_from_widget(),
		    d_right_plate_id->create_integer_plate_id_from_widget(),
		    *d_application_state_ptr->get_current_reconstruction()
		    .get_default_reconstruction_tree(),
		    true /* reverse reconstruct */);
    }
    else
    {
		present_day_geometry = GPlatesAppLogic::ReconstructUtils::reconstruct(
			d_geometry_opt_ptr.get(),
			d_plate_id_widget->create_integer_plate_id_from_widget(),
			*d_application_state_ptr->get_current_reconstruction()
			.get_default_reconstruction_tree(),
			true /*reverse_reconstruct*/);
    }

    if (present_day_geometry)
    {
		// Create a property value using the present-day GeometryOnSphere and optionally
		// wrap with a GpmlConstantValue wrapper.
		const boost::optional<GPlatesModel::PropertyValue::non_null_ptr_type> geometry_value_opt =
			GPlatesAppLogic::GeometryUtils::create_geometry_property_value(
			present_day_geometry.get(),
			geom_prop_needs_constant_value);

		if (!geometry_value_opt)
		{
			// Might happen, if DigitisationWidget and CreateFeatureDialog (specifically, the
			// GeometricPropertyValueConstructor) disagree on what is implemented and what is not.
			// FIXME: Exception?
			QMessageBox::critical(this, tr("Cannot convert geometry to property value"),
				tr("There was an error converting the digitised geometry to a usable property value."));
			reject();
			return;
		}

		feature->add(
			GPlatesModel::TopLevelPropertyInline::create(
			geom_prop_name,
			*geometry_value_opt));
    }

}<|MERGE_RESOLUTION|>--- conflicted
+++ resolved
@@ -729,18 +729,6 @@
 		break;
 
 	case 1:
-<<<<<<< HEAD
-			// Populate the listwidget_geometry_destinations based on what is legal right now.
-			set_up_geometric_property_list();
-			listwidget_geometry_destinations->setFocus();
-			d_button_create->setEnabled(false);
-			button_create_and_save->setEnabled(false);
-			d_conjugate_plate_id_widget->setVisible(
-					d_recon_method_combobox->currentIndex() == 0 /* plate id */ &&
-					should_offer_conjugate_plate_id_prop(
-						d_choose_feature_type_widget));
-			break;
-=======
 		// Populate the listwidget_geometry_destinations based on what is legal right now.
 		set_up_geometric_property_list();
 		d_listwidget_geometry_destinations->setFocus();
@@ -757,7 +745,6 @@
 			d_recon_method_combobox,
 			d_choose_feature_type_widget);
 		break;
->>>>>>> a4a8065f
 
 	case 2:
 		// We should only be here if we've chosen a feature type for
