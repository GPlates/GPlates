/* $Id$ */

/**
 * \file 
 * $Revision$
 * $Date$ 
 * 
 * Copyright (C) 2008, 2010 The University of Sydney, Australia
 *
 * This file is part of GPlates.
 *
 * GPlates is free software; you can redistribute it and/or modify it under
 * the terms of the GNU General Public License, version 2, as published by
 * the Free Software Foundation.
 *
 * GPlates is distributed in the hope that it will be useful, but WITHOUT
 * ANY WARRANTY; without even the implied warranty of MERCHANTABILITY or
 * FITNESS FOR A PARTICULAR PURPOSE.  See the GNU General Public License
 * for more details.
 *
 * You should have received a copy of the GNU General Public License along
 * with this program; if not, write to Free Software Foundation, Inc.,
 * 51 Franklin Street, Fifth Floor, Boston, MA  02110-1301, USA.
 */

#include <boost/foreach.hpp>
#include <boost/optional.hpp>
#include <boost/none.hpp>
#include <map>
#include <QSet>
#include <QVBoxLayout>
#include <QHBoxLayout>
#include <QListWidget>
#include <QMessageBox>
#include <QDebug>

#include "CreateFeatureDialog.h"

#include "ChooseFeatureCollectionWidget.h"
#include "ChooseFeatureTypeWidget.h"
#include "EditPlateIdWidget.h"
#include "EditTimePeriodWidget.h"
#include "EditStringWidget.h"
#include "InformationDialog.h"
#include "QtWidgetUtils.h"
#include "ViewportWindow.h"

#include "app-logic/ApplicationState.h"
#include "app-logic/FeatureCollectionFileIO.h"
#include "app-logic/FeatureCollectionFileState.h"
#include "app-logic/GeometryUtils.h"
#include "app-logic/ReconstructUtils.h"

#include "global/AssertionFailureException.h"
#include "global/GPlatesAssert.h"

#include "model/types.h"
#include "model/Model.h"
#include "model/PropertyName.h"
#include "model/FeatureType.h"
#include "model/FeatureCollectionHandle.h"
#include "model/GPGIMInfo.h"
#include "model/ModelInterface.h"
#include "model/ModelUtils.h"

#include "presentation/ViewState.h"

#include "utils/UnicodeStringUtils.h"

#include "property-values/Enumeration.h"


#define NUM_ELEMS(a) (sizeof(a) / sizeof((a)[0]))

namespace
{
<<<<<<< HEAD
	typedef std::multimap<GPlatesModel::FeatureType, GPlatesModel::PropertyName> feature_geometric_prop_map_type;
	typedef feature_geometric_prop_map_type::const_iterator feature_geometric_prop_map_const_iterator;

	typedef std::map<GPlatesModel::PropertyName, QString> geometry_prop_name_map_type;
	typedef geometry_prop_name_map_type::const_iterator geometry_prop_name_map_const_iterator;

	typedef std::map<GPlatesModel::PropertyName, bool> geometry_prop_timedependency_map_type;
	typedef geometry_prop_timedependency_map_type::const_iterator geometry_prop_timedependency_map_const_iterator;
	
	/**
	 * This struct is used to build a static table of all possible geometric properties
	 * we can fill in with this dialog.
	 */
	struct GeometryPropInfo
	{
		/**
		 * The name of the geometric property, without the gpml: prefix.
		 */
		const char *prop_name;
		
		/**
		 * The human-friendly name of the geometric property, made ready
		 * for translation by being wrapped in a QT_TR_NOOP() macro.
		 */
		const char *friendly_name;
		
		/**
		 * Whether the property should have a time-dependent wrapper.
		 */
		bool expects_time_dependent_wrapper;
	};
	
	/**
	 * Information about geometric properties we can fill in with this dialog.
	 */
	static const GeometryPropInfo geometry_prop_info_table[] = {
		{ "centerLineOf", QT_TR_NOOP("Centre line"), true },
		{ "outlineOf", QT_TR_NOOP("Outline"), true },
		{ "errorBounds", QT_TR_NOOP("Error boundary"), false },
		{ "boundary", QT_TR_NOOP("Boundary"), false },
		{ "position", QT_TR_NOOP("Position"), false },
		{ "locations", QT_TR_NOOP("Locations"), false },
		{ "unclassifiedGeometry", QT_TR_NOOP("Unclassified / miscellaneous"), true },
	};

	
	/**
	 * Converts the above table into a map of PropertyName -> QString.
	 */
	const geometry_prop_name_map_type &
	build_geometry_prop_name_map()
	{
		static geometry_prop_name_map_type map;
		// Add all the friendly names from the table.
		const GeometryPropInfo *it = geometry_prop_info_table;
		const GeometryPropInfo *end = it + NUM_ELEMS(geometry_prop_info_table);
		for ( ; it != end; ++it) {
			map.insert(std::make_pair(GPlatesModel::PropertyName::create_gpml(it->prop_name),
					QObject::tr(it->friendly_name) ));
		}
		return map;
	}	


	/**
	 * Converts the above table into a map of PropertyName -> bool.
	 */
	const geometry_prop_timedependency_map_type &
	build_geometry_prop_timedependency_map()
	{
		static geometry_prop_timedependency_map_type map;
		// Add all the expects_time_dependent_wrapper flags from the table.
		const GeometryPropInfo *it = geometry_prop_info_table;
		const GeometryPropInfo *end = it + NUM_ELEMS(geometry_prop_info_table);
		for ( ; it != end; ++it) {
			map.insert(std::make_pair(GPlatesModel::PropertyName::create_gpml(it->prop_name),
					it->expects_time_dependent_wrapper ));
		}
		return map;
	}	


	/**
	 * This struct is used to build a static table of all possible FeatureTypes we can
	 * create with this dialog.
	 */
	struct FeatureTypeInfo
	{
		/**
		 * The name of the feature, without the gpml: prefix.
		 */
		const char *gpml_type;
		
		/**
		 * The name of a geometric property you can associate with this feature.
		 */
		const char *geometric_property;
	};
	
	/**
	 * This list was created by a Python script which processed the maps of
	 *   feature-type -> feature-creation function
	 * and
	 *   feature-creation function -> property-creation function
	 * in "src/file-io/FeaturePropertiesMap.cc" (part of the GPML parser).
	 */
	static const FeatureTypeInfo feature_type_info_table[] = {
		{ "AseismicRidge", "centerLineOf" },
		{ "AseismicRidge", "outlineOf" },
		{ "AseismicRidge", "unclassifiedGeometry" },
		{ "BasicRockUnit", "outlineOf" },
		{ "BasicRockUnit", "unclassifiedGeometry" },
		{ "Basin", "outlineOf" },
		{ "Basin", "unclassifiedGeometry" },
		{ "Bathymetry", "outlineOf" },
		{ "ClosedContinentalBoundary", "boundary" },
		{ "ClosedPlateBoundary", "boundary" },
		{ "Coastline", "centerLineOf" },
		{ "Coastline", "unclassifiedGeometry" },
		{ "ComputationalMesh", "locations" },
		{ "ContinentalFragment", "outlineOf" },
		{ "ContinentalFragment", "unclassifiedGeometry" },
		{ "ContinentalRift", "centerLineOf" },
		{ "ContinentalRift", "outlineOf" },
		{ "ContinentalRift", "unclassifiedGeometry" },
		{ "Craton", "outlineOf" },
		{ "Craton", "unclassifiedGeometry" },
		{ "CrustalThickness", "outlineOf" },
		{ "DynamicTopography", "outlineOf" },
		{ "ExtendedContinentalCrust", "outlineOf" },
		{ "ExtendedContinentalCrust", "unclassifiedGeometry" },
		{ "Fault", "centerLineOf" },
		{ "Fault", "unclassifiedGeometry" },
		{ "FoldPlane", "centerLineOf" },
		{ "FoldPlane", "unclassifiedGeometry" },
		{ "FractureZone", "centerLineOf" },
		{ "FractureZone", "outlineOf" },
		{ "FractureZone", "unclassifiedGeometry" },
		{ "FractureZoneIdentification", "position" },
		{ "GeologicalLineation", "centerLineOf" },
		{ "GeologicalLineation", "unclassifiedGeometry" },
		{ "GeologicalPlane", "centerLineOf" },
		{ "GeologicalPlane", "unclassifiedGeometry" },
		{ "GlobalElevation", "outlineOf" },
		{ "Gravimetry", "outlineOf" },
		{ "HeatFlow", "outlineOf" },
		{ "HotSpot", "position" },
		{ "HotSpot", "unclassifiedGeometry" },
		{ "HotSpotTrail", "errorBounds" },
		{ "HotSpotTrail", "unclassifiedGeometry" },
		{ "InferredPaleoBoundary", "centerLineOf" },
		{ "InferredPaleoBoundary", "errorBounds" },
		{ "InferredPaleoBoundary", "unclassifiedGeometry" },
		{ "IslandArc", "outlineOf" },
		{ "IslandArc", "unclassifiedGeometry" },
		{ "Isochron", "centerLineOf" },
		{ "Isochron", "unclassifiedGeometry" },
		{ "LargeIgneousProvince", "outlineOf" },
		{ "LargeIgneousProvince", "unclassifiedGeometry" },
		{ "MagneticAnomalyIdentification", "position" },
		{ "MagneticAnomalyShipTrack", "centerLineOf" },
		{ "MagneticAnomalyShipTrack", "unclassifiedGeometry" },
		{ "Magnetics", "outlineOf" },
		{ "MantleDensity", "outlineOf" },
		{ "MidOceanRidge", "centerLineOf" },
		{ "MidOceanRidge", "outlineOf" },
		{ "MidOceanRidge", "unclassifiedGeometry" },
		{ "OceanicAge", "outlineOf" },
		{ "OldPlatesGridMark", "centerLineOf" },
		{ "OldPlatesGridMark", "unclassifiedGeometry" },
		{ "OrogenicBelt", "centerLineOf" },
		{ "OrogenicBelt", "outlineOf" },
		{ "OrogenicBelt", "unclassifiedGeometry" },
		{ "PassiveContinentalBoundary", "centerLineOf" },
		{ "PassiveContinentalBoundary", "outlineOf" },
		{ "PassiveContinentalBoundary", "unclassifiedGeometry" },
		{ "PseudoFault", "centerLineOf" },
		{ "PseudoFault", "unclassifiedGeometry" },
		{ "Roughness", "outlineOf" },
		{ "Seamount", "outlineOf" },
		{ "Seamount", "position" },
		{ "Seamount", "unclassifiedGeometry" },
		{ "SedimentThickness", "outlineOf" },
		{ "Slab", "centerLineOf" },
		{ "Slab", "outlineOf" },
		{ "Slab", "unclassifiedGeometry" },
		{ "SpreadingAsymmetry", "outlineOf" },
		{ "SpreadingRate", "outlineOf" },
		{ "Stress", "outlineOf" },
		{ "SubductionZone", "centerLineOf" },
		{ "SubductionZone", "outlineOf" },
		{ "SubductionZone", "unclassifiedGeometry" },
		{ "Suture", "centerLineOf" },
		{ "Suture", "outlineOf" },
		{ "Suture", "unclassifiedGeometry" },
		{ "TerraneBoundary", "centerLineOf" },
		{ "TerraneBoundary", "unclassifiedGeometry" },
		{ "Topography", "outlineOf" },
		{ "TopologicalClosedPlateBoundary", "boundary" },
		{ "Transform", "centerLineOf" },
		{ "Transform", "outlineOf" },
		{ "Transform", "unclassifiedGeometry" },
		{ "TransitionalCrust", "outlineOf" },
		{ "TransitionalCrust", "unclassifiedGeometry" },
		{ "UnclassifiedFeature", "centerLineOf" },
		{ "UnclassifiedFeature", "outlineOf" },
		{ "UnclassifiedFeature", "unclassifiedGeometry" },
		{ "Unconformity", "centerLineOf" },
		{ "Unconformity", "unclassifiedGeometry" },
		{ "UnknownContact", "centerLineOf" },
		{ "UnknownContact", "unclassifiedGeometry" },
		{ "Volcano", "outlineOf" },
		{ "Volcano", "position" },
		{ "Volcano", "unclassifiedGeometry" },
	};
	
	static const FeatureTypeInfo topological_feature_type_info_table[] = {
		{ "TopologicalClosedPlateBoundary", "boundary" },
	};

	/**
	 * Converts the above table into a multimap.
	 */
	const feature_geometric_prop_map_type &
	build_feature_geometric_prop_map()
	{
		static feature_geometric_prop_map_type map;
		// Add all the feature types -> geometric props from the feature_type_info_table.
		const FeatureTypeInfo *it = feature_type_info_table;
		const FeatureTypeInfo *end = it + NUM_ELEMS(feature_type_info_table);
		for ( ; it != end; ++it) {
			map.insert(std::make_pair(GPlatesModel::FeatureType::create_gpml(it->gpml_type),
					GPlatesModel::PropertyName::create_gpml(it->geometric_property) ));
		}
		return map;
	}
		
=======
>>>>>>> c62a7dbe
	/**
	 * This typedef is used wherever geometry (of some unknown type) is expected.
	 * It is a boost::optional because creation of geometry may fail for various reasons.
	 */
	typedef boost::optional<GPlatesMaths::GeometryOnSphere::non_null_ptr_to_const_type> geometry_opt_ptr_type;


	/**
	 * Subclass of QListWidgetItem so that we can display QualifiedXmlNames in the QListWidget
	 * without converting them to a QString (and thus forgetting that we had a QualifiedXmlName
	 * in the first place).
	 */
	class PropertyNameItem :
			public QListWidgetItem
	{
	public:
		PropertyNameItem(
				const GPlatesModel::PropertyName name,
				const QString &display_name,
				bool expects_time_dependent_wrapper_):
			QListWidgetItem(display_name),
			d_name(name),
			d_expects_time_dependent_wrapper(expects_time_dependent_wrapper_)
		{  }
	
		const GPlatesModel::PropertyName
		get_name()
		{
			return d_name;
		}

		bool
		expects_time_dependent_wrapper()
		{
			return d_expects_time_dependent_wrapper;
		}

	private:
		const GPlatesModel::PropertyName d_name;
		bool d_expects_time_dependent_wrapper;
	};


	/**
	 * Fill the list with possible property names we can assign geometry to.
	 */
	void
	populate_geometry_destinations_list(
			QListWidget &list_widget,
			GPlatesModel::FeatureType target_feature_type)
	{
		typedef GPlatesModel::GPGIMInfo::geometry_prop_name_map_type geometry_prop_name_map_type;
		static const geometry_prop_name_map_type geometry_prop_names =
				GPlatesModel::GPGIMInfo::get_geometry_prop_name_map();
		typedef GPlatesModel::GPGIMInfo::geometry_prop_timedependency_map_type geometry_prop_timedependency_map_type;
		static const geometry_prop_timedependency_map_type geometry_time_dependencies =
				GPlatesModel::GPGIMInfo::get_geometry_prop_timedependency_map();
		// FIXME: This list should ideally be dynamic, depending on:
		//  - the type of GeometryOnSphere we are given (e.g. gpml:position for gml:Point)
		//  - the type of feature the user has selected in the first list (since different
		//    feature types are supposed to have a different selection of valid properties)
		list_widget.clear();
		// Iterate over the feature_type_info_table, and add all property names
		// that match our desired feature.
		typedef GPlatesModel::GPGIMInfo::feature_geometric_prop_map_type feature_geometric_prop_map_type;
		static const feature_geometric_prop_map_type map =
			GPlatesModel::GPGIMInfo::get_feature_geometric_prop_map();
		feature_geometric_prop_map_type::const_iterator it = map.lower_bound(target_feature_type);
		feature_geometric_prop_map_type::const_iterator end = map.upper_bound(target_feature_type);
		for ( ; it != end; ++it) {
			GPlatesModel::PropertyName property = it->second;
			// Display name defaults to the QualifiedXmlName.
			QString display_name = GPlatesUtils::make_qstring_from_icu_string(property.build_aliased_name());
			geometry_prop_name_map_type::const_iterator display_name_it = geometry_prop_names.find(property);
			if (display_name_it != geometry_prop_names.end()) {
				display_name = display_name_it->second;
			}
			// Now we have to look up the time-dependent flag somewhere, too.
			bool expects_time_dependent_wrapper = true;
			geometry_prop_timedependency_map_type::const_iterator time_dependency_it = geometry_time_dependencies.find(property);
			if (time_dependency_it != geometry_time_dependencies.end()) {
				expects_time_dependent_wrapper = time_dependency_it->second;
			}
			// Finally, add the item to the QListWidget.
			list_widget.addItem(new PropertyNameItem(property, display_name, expects_time_dependent_wrapper));
		}
		list_widget.setCurrentRow(0);
	}


	/**
	 * Constructs the set used in @a should_offer_conjugate_plate_id_prop().
	 * Quick and dirty. Replace with proper GPGIM-querying thing.
	 */
	const QSet<QString> &
	build_feature_conjugate_plate_prop_set()
	{
		static QSet<QString> set;
		set << "gpml:Isochron" << "gpml:MidOceanRidge" << "gpml:ContinentalRift" << 
				"gpml:SubductionZone" << "gpml:OrogenicBelt" << "gpml:Transform" <<
				"gpml:FractureZone" << "gpml:PassiveContinentalBoundary";
		return set;
	}

	/**
	 * Quick and dirty way to ascertain whether we should present the user
	 * with a conjugatePlateId property value edit widget. This is based on
	 * FeatureType. Ideally, we'd be querying an internal GPGIM structure
	 * for all of these things.
	 */
	bool
	should_offer_conjugate_plate_id_prop(
			const GPlatesQtWidgets::ChooseFeatureTypeWidget *choose_feature_type_widget)
	{
		// Build set of feature types that allow conjugate plate id.
		static const QSet<QString> &conjugate_feature_set =
				build_feature_conjugate_plate_prop_set();
		
		// Get currently selected feature type
		boost::optional<const GPlatesModel::FeatureType> feature_type_opt =
				choose_feature_type_widget->get_feature_type();
		if (feature_type_opt) {
			QString t = GPlatesUtils::make_qstring_from_icu_string(feature_type_opt->build_aliased_name());
			return conjugate_feature_set.contains(t);
		} else {
			return false;
		}
	}
}



GPlatesQtWidgets::CreateFeatureDialog::CreateFeatureDialog(
		GPlatesPresentation::ViewState &view_state_,
		GPlatesQtWidgets::ViewportWindow &viewport_window_,
		FeatureType creation_type,
		QWidget *parent_):
	QDialog(parent_, Qt::CustomizeWindowHint | Qt::WindowTitleHint | Qt::WindowSystemMenuHint),
	d_model_ptr(view_state_.get_application_state().get_model_interface()),
	d_file_state(view_state_.get_application_state().get_feature_collection_file_state()),
	d_file_io(view_state_.get_application_state().get_feature_collection_file_io()),
	d_application_state_ptr(&view_state_.get_application_state()),
	d_viewport_window_ptr(&viewport_window_),
	d_creation_type(creation_type),
	d_geometry_opt_ptr(boost::none),
	d_plate_id_widget(new EditPlateIdWidget(this)),
	d_conjugate_plate_id_widget(new EditPlateIdWidget(this)),
	d_time_period_widget(new EditTimePeriodWidget(this)),
	d_name_widget(new EditStringWidget(this)),
	d_choose_feature_type_widget(new ChooseFeatureTypeWidget(this)),
	d_choose_feature_collection_widget(
			new ChooseFeatureCollectionWidget(
				d_file_state,
				d_file_io,
				this)),
	d_recon_method_combobox(new QComboBox(this)),
	d_right_plate_id(new EditPlateIdWidget(this)),
	d_left_plate_id(new EditPlateIdWidget(this)),
	d_recon_method(GPlatesAppLogic::BY_PLATE_ID)
{
	setupUi(this);

	// Add sub-widgets to placeholders.
	GPlatesQtWidgets::QtWidgetUtils::add_widget_to_placeholder(
			d_choose_feature_type_widget,
			widget_choose_feature_type_placeholder);
	GPlatesQtWidgets::QtWidgetUtils::add_widget_to_placeholder(
			d_choose_feature_collection_widget,
			widget_choose_feature_collection_placeholder);
	
	set_up_button_box();
	
	set_up_feature_type_page();
	set_up_feature_properties_page();
	set_up_feature_collection_page();
		
	// When the current page is changed, we need to enable and disable some buttons.
	QObject::connect(stack, SIGNAL(currentChanged(int)),
			this, SLOT(handle_page_change(int)));
	// Send a fake page change event to ensure buttons are set up properly at start.
	handle_page_change(0);
}


void
GPlatesQtWidgets::CreateFeatureDialog::set_up_button_box()
{
	// QDialogButtonBox for navigation and feature creation:
	// Default 'OK' button should read 'Create'.
	d_button_create = buttonbox->addButton(tr("Create"), QDialogButtonBox::AcceptRole);
	d_button_create->setDefault(true);
	
	QObject::connect(buttonbox, SIGNAL(accepted()),
			this, SLOT(handle_create()));
	QObject::connect(buttonbox, SIGNAL(rejected()),
			this, SLOT(reject()));
	
	// A few extra buttons for switching between the pages; I set them up outside
	// the QDialogButtonBox to guarantee that "Previous" comes before "Next".
	QObject::connect(button_prev, SIGNAL(clicked()),
			this, SLOT(handle_prev()));
	QObject::connect(button_next, SIGNAL(clicked()),
			this, SLOT(handle_next()));

	QObject::connect(button_create_and_save, SIGNAL(clicked()),
			this, SLOT(handle_create_and_save()));
}


void
GPlatesQtWidgets::CreateFeatureDialog::set_up_feature_type_page()
{
	// Populate list of feature types.
	d_choose_feature_type_widget->initialise(d_creation_type == TOPOLOGICAL);
	
	// Pushing Enter or double-clicking should cause the page to advance.
	QObject::connect(
			d_choose_feature_type_widget,
			SIGNAL(item_activated()),
			this,
			SLOT(handle_next()));
}


void
GPlatesQtWidgets::CreateFeatureDialog::set_up_feature_properties_page()
{
	// Pushing Enter or double-clicking a geometric property should cause focus to advance.
	QObject::connect(listwidget_geometry_destinations, SIGNAL(itemActivated(QListWidgetItem *)),
			d_plate_id_widget, SLOT(setFocus()));
	// The various Edit widgets need pass focus along the chain if Enter is pressed.
	QObject::connect(d_plate_id_widget, SIGNAL(enter_pressed()),
			d_time_period_widget, SLOT(setFocus()));
	QObject::connect(d_time_period_widget, SIGNAL(enter_pressed()),
			d_name_widget, SLOT(setFocus()));
	QObject::connect(d_name_widget, SIGNAL(enter_pressed()),
			button_next, SLOT(setFocus()));
	QObject::connect(d_recon_method_combobox, SIGNAL(currentIndexChanged(int)),
			this, SLOT(recon_method_changed(int)));
	
	// Reconfigure some accelerator keys that conflict.
	d_plate_id_widget->label()->setText(tr("Plate &ID:"));
	d_conjugate_plate_id_widget->label()->setText(tr("C&onjugate ID:"));
	// Conjugate Plate IDs are optional.
	d_conjugate_plate_id_widget->set_null_value_permitted(true);
	d_conjugate_plate_id_widget->reset_widget_to_default_values();
	// And set the EditStringWidget's label to something suitable for a gml:name property.
	d_name_widget->label()->setText(tr("&Name:"));
	d_name_widget->label()->setHidden(false);
	
	//Add reconstruction method combobox
	QHBoxLayout *recon_method_layout;
	QLabel * recon_method_label;
	recon_method_label = new QLabel(this);
	d_recon_method_combobox->insertItem(GPlatesAppLogic::BY_PLATE_ID, tr("By Plate ID"));
	d_recon_method_combobox->insertItem(GPlatesAppLogic::HALF_STAGE_ROTATION, tr("Half Stage Rotation"));
	recon_method_layout = new QHBoxLayout;
	QSizePolicy sizePolicy1(QSizePolicy::Expanding, QSizePolicy::Fixed);
	d_recon_method_combobox->setSizePolicy(sizePolicy1);
	recon_method_label->setText(tr("Reconstruction Method:"));
	recon_method_layout->addWidget(recon_method_label);
	recon_method_layout->addWidget(d_recon_method_combobox);

	// Create the edit widgets we'll need, and add them to the Designer-created widgets.
	QHBoxLayout *plate_id_layout;
	plate_id_layout = new QHBoxLayout;
	plate_id_layout->setSpacing(2);
	plate_id_layout->setMargin(0);
	plate_id_layout->addWidget(d_plate_id_widget);
	plate_id_layout->addWidget(d_conjugate_plate_id_widget);

	//Add right and left plate id widgets
	//these widgets are invisible by default
	QHBoxLayout *right_and_left_plate_id_layout;
	right_and_left_plate_id_layout = new QHBoxLayout;
	right_and_left_plate_id_layout->setSpacing(2);
	right_and_left_plate_id_layout->setMargin(0);
	d_left_plate_id->label()->setText(tr("&Left Plate ID:"));
	d_right_plate_id->label()->setText(tr("&Right Plate ID:"));
	right_and_left_plate_id_layout->addWidget(d_right_plate_id);
	right_and_left_plate_id_layout->addWidget(d_left_plate_id);
	d_left_plate_id->setVisible(false);
	d_right_plate_id->setVisible(false);

	QVBoxLayout *edit_layout;
	edit_layout = new QVBoxLayout;
	edit_layout->addItem(recon_method_layout);
	edit_layout->addItem(plate_id_layout);
	edit_layout->addItem(right_and_left_plate_id_layout);
	edit_layout->addWidget(d_time_period_widget);
	edit_layout->addWidget(d_name_widget);
	edit_layout->insertStretch(-1);
	groupbox_properties->setLayout(edit_layout);
	
	// Note that the geometric properties list must be populated dynamically
	// on page change, see handle_page_change() below.
}


void
GPlatesQtWidgets::CreateFeatureDialog::set_up_feature_collection_page()
{
	// Pushing Enter or double-clicking should be the same as clicking create.
	QObject::connect(d_choose_feature_collection_widget, SIGNAL(item_activated()),
			this, SLOT(handle_create()));
}


void
GPlatesQtWidgets::CreateFeatureDialog::set_up_geometric_property_list()
{
	// Get the FeatureType the user has selected.
	boost::optional<const GPlatesModel::FeatureType> feature_type_opt =
		d_choose_feature_type_widget->get_feature_type();
	if ( ! feature_type_opt) {
		QMessageBox::critical(this, tr("No feature type selected"),
				tr("Please select a feature type to create."));
		return;
	}
	// Populate the listwidget_geometry_destinations based on what is legal right now.
	populate_geometry_destinations_list(*listwidget_geometry_destinations, *feature_type_opt);
}


bool
GPlatesQtWidgets::CreateFeatureDialog::set_geometry_and_display(
		GPlatesMaths::GeometryOnSphere::non_null_ptr_to_const_type geometry_)
{
	// The geometry is passed in as a GeometryOnSphere::non_null_ptr_to_const_type
	// because we want to enforce that this dialog should be given valid geometry
	// if you want it to display itself. However, we must set our d_geometry_ptr member
	// as a boost::optional<GPlatesMaths::GeometryOnSphere::non_null_ptr_to_const_type>, because
	// it cannot be initialised with any meaningful value at this dialog's creation time.
	d_geometry_opt_ptr = geometry_;
	
	if ( ! d_geometry_opt_ptr) {
		// We shouldn't let the dialog open without a valid geometry.
		return false;
	}
	
	// Set the stack back to the first page.
	stack->setCurrentIndex(0);
	// The Feature Collections list needs to be repopulated each time.
	d_choose_feature_collection_widget->initialise();
	
	// Show the dialog modally.
	return exec();
}


bool
GPlatesQtWidgets::CreateFeatureDialog::display()
{
	// Set the stack back to the first page.
	stack->setCurrentIndex(0);
	// The Feature Collections list needs to be repopulated each time.
	d_choose_feature_collection_widget->initialise();
	
	// Show the dialog modally.
	return exec();
}


void
GPlatesQtWidgets::CreateFeatureDialog::handle_prev()
{
	int prev_index = stack->currentIndex() - 1;
	if (prev_index >= 0) {
		stack->setCurrentIndex(prev_index);
	}
}


void
GPlatesQtWidgets::CreateFeatureDialog::handle_next()
{
	int next_index = stack->currentIndex() + 1;
	if (next_index < stack->count()) {
		stack->setCurrentIndex(next_index);
	}
}


void
GPlatesQtWidgets::CreateFeatureDialog::handle_page_change(
		int page)
{
	// Enable all buttons and then disable buttons appropriately.
	button_prev->setEnabled(true);
	button_next->setEnabled(true);
	button_create_and_save->setEnabled(true);
	d_button_create->setEnabled(true);
	
	// Disable buttons which are not valid for the page,
	// and focus the first widget.
	switch (page)
	{
	case 0:
			d_choose_feature_type_widget->setFocus();
			button_prev->setEnabled(false);
			d_button_create->setEnabled(false);
			button_create_and_save->setEnabled(false);
			break;

	case 1:
			// Populate the listwidget_geometry_destinations based on what is legal right now.
			set_up_geometric_property_list();
			listwidget_geometry_destinations->setFocus();
			d_button_create->setEnabled(false);
			button_create_and_save->setEnabled(false);
			d_conjugate_plate_id_widget->setVisible(
					should_offer_conjugate_plate_id_prop(
						d_choose_feature_type_widget));
			break;

	case 2:
			d_choose_feature_collection_widget->setFocus();
			button_next->setEnabled(false);
			break;
	}
}


// FIXME: This method is getting too long.
void
GPlatesQtWidgets::CreateFeatureDialog::handle_create()
{
	bool topological = (d_creation_type == TOPOLOGICAL);

	// Get the PropertyName the user has selected for geometry to go into.
	PropertyNameItem *geom_prop_name_item = dynamic_cast<PropertyNameItem *>(
			listwidget_geometry_destinations->currentItem());
	if (geom_prop_name_item == NULL)
	{
		QMessageBox::critical(this, tr("No geometry destination selected"),
				tr("Please select a property name to use for your digitised geometry."));
		return;
	}
	const GPlatesModel::PropertyName geom_prop_name = geom_prop_name_item->get_name();
	
	// Get the FeatureType the user has selected.
	boost::optional<const GPlatesModel::FeatureType> feature_type_opt =
			d_choose_feature_type_widget->get_feature_type();
	if (!feature_type_opt)
	{
		QMessageBox::critical(this, tr("No feature type selected"),
				tr("Please select a feature type to create."));
		return;
	}
	const GPlatesModel::FeatureType type = *feature_type_opt;

	try
	{
		// Get the FeatureCollection the user has selected.
		std::pair<GPlatesAppLogic::FeatureCollectionFileState::file_reference, bool> collection_file_iter =
			d_choose_feature_collection_widget->get_file_reference();
		GPlatesModel::FeatureCollectionHandle::weak_ref collection =
			(collection_file_iter.first).get_file().get_feature_collection();

		// Actually create the Feature!
		GPlatesModel::FeatureHandle::weak_ref feature = GPlatesModel::FeatureHandle::create(collection, type);

		// Add a (possibly ConstantValue-wrapped, see GeometricPropertyValueConstructor)
		// Geometry Property using present-day geometry.
		if (!topological)
		{
			bool geom_prop_needs_constant_value = geom_prop_name_item->expects_time_dependent_wrapper();

			// Check we have a valid GeometryOnSphere supplied from the DigitisationWidget.
			if (!d_geometry_opt_ptr)
			{
				// Should never happen, as we can't open the dialog (legitimately) without geometry!
				QMessageBox::critical(this, tr("No geometry"),
						tr("No geometry was supplied to this dialog. Please try digitising again."));
				// FIXME: Exception.
				reject();
				return;
			}

			// Un-Reconstruct the temporary geometry so that it's coordinates are
			// expressed in terms of present day location, given the plate ID that is associated
			// with it and the current reconstruction time.
			//
			// FIXME: Currently we can have multiple reconstruction tree visual layers but we
			// only allow one active at a time - when this changes we'll need to somehow figure out
			// which reconstruction tree to use here.
			// We could search the layers for the one that reconstructs the feature collection that
			// will contain the new feature and see which reconstruction tree that layer uses in turn.
			// This could fail if the containing feature collection is reconstructed by multiple layers
			// (for example if the user wants to reconstruct the same features using two different
			// reconstruction trees). We could detect this case and ask the user which reconstruction tree
			// to use (for reverse reconstructing).
			// This can also fail if the user is adding the created feature to a new feature collection
			// in which case we cannot know which reconstruction tree they will choose when they wrap
			// the new feature collection in a new layer. Although when the new feature collection is
			// created it will automatically create a new layer and set the "default" reconstruction tree
			// layer as its input (where 'default' will probably be the most recently created
			// reconstruction tree layer that is currently active). In this case we could figure out
			// which reconstruction tree layer this is going to be. But this is not ideal because the
			// user may then immediately switch to a different reconstruction tree input layer and our
			// reverse reconstruction will not be the one they wanted.
			// Perhaps the safest solution here is to again ask the user which reconstruction tree layer
			// to use and then use that instead of the 'default' when creating a new layer for the new
			// feature collection.
			// So in summary:
			// * if adding feature to an existing feature collection:
			//   * if feature collection is being processed by only one layer then reverse reconstruct
			//     using the reconstruction tree used by that layer,
			//   * if feature collection is being processed by more than one layer then gather the
			//     reconstruction trees used by those layers and ask user which one to
			//     reverse reconstruct with,
			// * if adding feature to a new feature collection gather all reconstruction tree layers
			//   including inactive ones and ask user which one to use for the new layer that will
			//   wrap the new feature collection.
			//
			const GPlatesMaths::GeometryOnSphere::non_null_ptr_to_const_type present_day_geometry =
					GPlatesAppLogic::ReconstructUtils::reconstruct(
							d_geometry_opt_ptr.get(),
							d_plate_id_widget->create_integer_plate_id_from_widget(),
							*d_application_state_ptr->get_current_reconstruction()
									.get_default_reconstruction_tree(),
							true /*reverse_reconstruct*/);

			// Create a property value using the present-day GeometryOnSphere and optionally
			// wrap with a GpmlConstantValue wrapper.
			const boost::optional<GPlatesModel::PropertyValue::non_null_ptr_type> geometry_value_opt =
					GPlatesAppLogic::GeometryUtils::create_geometry_property_value(
							present_day_geometry,
							geom_prop_needs_constant_value);
			
			if (!geometry_value_opt)
			{
				// Might happen, if DigitisationWidget and CreateFeatureDialog (specifically, the
				// GeometricPropertyValueConstructor) disagree on what is implemented and what is not.
				// FIXME: Exception?
				QMessageBox::critical(this, tr("Cannot convert geometry to property value"),
						tr("There was an error converting the digitised geometry to a usable property value."));
				reject();
				return;
			}

			feature->add(
					GPlatesModel::TopLevelPropertyInline::create(
						geom_prop_name,
						*geometry_value_opt));
		}

		// Add a (ConstantValue-wrapped) gpml:reconstructionPlateId Property.
		GPlatesModel::PropertyValue::non_null_ptr_type plate_id_value =
				d_plate_id_widget->create_property_value_from_widget();
		GPlatesPropertyValues::TemplateTypeParameterType plate_id_value_type =
				GPlatesPropertyValues::TemplateTypeParameterType::create_gpml("plateId");
		feature->add(
				GPlatesModel::TopLevelPropertyInline::create(
					GPlatesModel::PropertyName::create_gpml("reconstructionPlateId"),
					GPlatesPropertyValues::GpmlConstantValue::create(plate_id_value, plate_id_value_type)));

		//if we are using half stage rotation, add right and left plate id
		if(GPlatesAppLogic::HALF_STAGE_ROTATION == d_recon_method)
		{
			feature->add(
					GPlatesModel::TopLevelPropertyInline::create(
							GPlatesModel::PropertyName::create_gpml("rightPlate"),
							d_right_plate_id->create_property_value_from_widget()));
			feature->add(
					GPlatesModel::TopLevelPropertyInline::create(
							GPlatesModel::PropertyName::create_gpml("leftPlate"),
							d_left_plate_id->create_property_value_from_widget()));

			const GPlatesPropertyValues::Enumeration::non_null_ptr_type recon_method_value =
					GPlatesPropertyValues::Enumeration::create(
							"gpml:ReconstructionMethodEnumeration", "HalfStageRotation");
			feature->add(
					GPlatesModel::TopLevelPropertyInline::create(
							GPlatesModel::PropertyName::create_gpml("reconstructionMethod"),
							recon_method_value));
		}

		// Add a gpml:conjugatePlateId Property.
		if (!topological)
		{
			if (!d_conjugate_plate_id_widget->is_null() &&
					should_offer_conjugate_plate_id_prop(d_choose_feature_type_widget))
			{
				feature->add(
						GPlatesModel::TopLevelPropertyInline::create(
							GPlatesModel::PropertyName::create_gpml("conjugatePlateId"),
							d_conjugate_plate_id_widget->create_property_value_from_widget()));
			}
		}
	

		// Add a gml:validTime Property.
		feature->add(
				GPlatesModel::TopLevelPropertyInline::create(
					GPlatesModel::PropertyName::create_gml("validTime"),
					d_time_period_widget->create_property_value_from_widget()));

		// Add a gml:name Property.
		feature->add(
				GPlatesModel::TopLevelPropertyInline::create(
					GPlatesModel::PropertyName::create_gml("name"),
					d_name_widget->create_property_value_from_widget()));

		// Ensure a layer gets created for the new feature.
		d_application_state_ptr->update_layers(collection_file_iter.first);
		
		emit feature_created(feature);
		accept();
	}
	catch (const ChooseFeatureCollectionWidget::NoFeatureCollectionSelectedException &)
	{
		QMessageBox::critical(this, tr("No feature collection selected"),
				tr("Please select a feature collection to add the new feature to."));
		return;
	}
}

void
GPlatesQtWidgets::CreateFeatureDialog::handle_create_and_save()
{
	// do the regular creation process
	handle_create();

	// and now open the manage feature collections dialog
	d_viewport_window_ptr->pop_up_manage_feature_collections_dialog();
}

void 
GPlatesQtWidgets::CreateFeatureDialog::recon_method_changed(int index)
{
	switch(index)
	{
		case GPlatesAppLogic::HALF_STAGE_ROTATION:
			d_plate_id_widget->setVisible(false);
			d_conjugate_plate_id_widget->setVisible(false);
			d_right_plate_id->setVisible(true);
			d_left_plate_id->setVisible(true);
			d_recon_method = GPlatesAppLogic::HALF_STAGE_ROTATION;
		break;
		
		case GPlatesAppLogic::BY_PLATE_ID:
		default:	
			d_right_plate_id->setVisible(false);
			d_left_plate_id->setVisible(false);
			d_plate_id_widget->setVisible(true);
			d_conjugate_plate_id_widget->setVisible(
					should_offer_conjugate_plate_id_prop(
							d_choose_feature_type_widget));
			d_recon_method = GPlatesAppLogic::BY_PLATE_ID;
		break;
	}
	return;
}


<|MERGE_RESOLUTION|>--- conflicted
+++ resolved
@@ -74,246 +74,6 @@
 
 namespace
 {
-<<<<<<< HEAD
-	typedef std::multimap<GPlatesModel::FeatureType, GPlatesModel::PropertyName> feature_geometric_prop_map_type;
-	typedef feature_geometric_prop_map_type::const_iterator feature_geometric_prop_map_const_iterator;
-
-	typedef std::map<GPlatesModel::PropertyName, QString> geometry_prop_name_map_type;
-	typedef geometry_prop_name_map_type::const_iterator geometry_prop_name_map_const_iterator;
-
-	typedef std::map<GPlatesModel::PropertyName, bool> geometry_prop_timedependency_map_type;
-	typedef geometry_prop_timedependency_map_type::const_iterator geometry_prop_timedependency_map_const_iterator;
-	
-	/**
-	 * This struct is used to build a static table of all possible geometric properties
-	 * we can fill in with this dialog.
-	 */
-	struct GeometryPropInfo
-	{
-		/**
-		 * The name of the geometric property, without the gpml: prefix.
-		 */
-		const char *prop_name;
-		
-		/**
-		 * The human-friendly name of the geometric property, made ready
-		 * for translation by being wrapped in a QT_TR_NOOP() macro.
-		 */
-		const char *friendly_name;
-		
-		/**
-		 * Whether the property should have a time-dependent wrapper.
-		 */
-		bool expects_time_dependent_wrapper;
-	};
-	
-	/**
-	 * Information about geometric properties we can fill in with this dialog.
-	 */
-	static const GeometryPropInfo geometry_prop_info_table[] = {
-		{ "centerLineOf", QT_TR_NOOP("Centre line"), true },
-		{ "outlineOf", QT_TR_NOOP("Outline"), true },
-		{ "errorBounds", QT_TR_NOOP("Error boundary"), false },
-		{ "boundary", QT_TR_NOOP("Boundary"), false },
-		{ "position", QT_TR_NOOP("Position"), false },
-		{ "locations", QT_TR_NOOP("Locations"), false },
-		{ "unclassifiedGeometry", QT_TR_NOOP("Unclassified / miscellaneous"), true },
-	};
-
-	
-	/**
-	 * Converts the above table into a map of PropertyName -> QString.
-	 */
-	const geometry_prop_name_map_type &
-	build_geometry_prop_name_map()
-	{
-		static geometry_prop_name_map_type map;
-		// Add all the friendly names from the table.
-		const GeometryPropInfo *it = geometry_prop_info_table;
-		const GeometryPropInfo *end = it + NUM_ELEMS(geometry_prop_info_table);
-		for ( ; it != end; ++it) {
-			map.insert(std::make_pair(GPlatesModel::PropertyName::create_gpml(it->prop_name),
-					QObject::tr(it->friendly_name) ));
-		}
-		return map;
-	}	
-
-
-	/**
-	 * Converts the above table into a map of PropertyName -> bool.
-	 */
-	const geometry_prop_timedependency_map_type &
-	build_geometry_prop_timedependency_map()
-	{
-		static geometry_prop_timedependency_map_type map;
-		// Add all the expects_time_dependent_wrapper flags from the table.
-		const GeometryPropInfo *it = geometry_prop_info_table;
-		const GeometryPropInfo *end = it + NUM_ELEMS(geometry_prop_info_table);
-		for ( ; it != end; ++it) {
-			map.insert(std::make_pair(GPlatesModel::PropertyName::create_gpml(it->prop_name),
-					it->expects_time_dependent_wrapper ));
-		}
-		return map;
-	}	
-
-
-	/**
-	 * This struct is used to build a static table of all possible FeatureTypes we can
-	 * create with this dialog.
-	 */
-	struct FeatureTypeInfo
-	{
-		/**
-		 * The name of the feature, without the gpml: prefix.
-		 */
-		const char *gpml_type;
-		
-		/**
-		 * The name of a geometric property you can associate with this feature.
-		 */
-		const char *geometric_property;
-	};
-	
-	/**
-	 * This list was created by a Python script which processed the maps of
-	 *   feature-type -> feature-creation function
-	 * and
-	 *   feature-creation function -> property-creation function
-	 * in "src/file-io/FeaturePropertiesMap.cc" (part of the GPML parser).
-	 */
-	static const FeatureTypeInfo feature_type_info_table[] = {
-		{ "AseismicRidge", "centerLineOf" },
-		{ "AseismicRidge", "outlineOf" },
-		{ "AseismicRidge", "unclassifiedGeometry" },
-		{ "BasicRockUnit", "outlineOf" },
-		{ "BasicRockUnit", "unclassifiedGeometry" },
-		{ "Basin", "outlineOf" },
-		{ "Basin", "unclassifiedGeometry" },
-		{ "Bathymetry", "outlineOf" },
-		{ "ClosedContinentalBoundary", "boundary" },
-		{ "ClosedPlateBoundary", "boundary" },
-		{ "Coastline", "centerLineOf" },
-		{ "Coastline", "unclassifiedGeometry" },
-		{ "ComputationalMesh", "locations" },
-		{ "ContinentalFragment", "outlineOf" },
-		{ "ContinentalFragment", "unclassifiedGeometry" },
-		{ "ContinentalRift", "centerLineOf" },
-		{ "ContinentalRift", "outlineOf" },
-		{ "ContinentalRift", "unclassifiedGeometry" },
-		{ "Craton", "outlineOf" },
-		{ "Craton", "unclassifiedGeometry" },
-		{ "CrustalThickness", "outlineOf" },
-		{ "DynamicTopography", "outlineOf" },
-		{ "ExtendedContinentalCrust", "outlineOf" },
-		{ "ExtendedContinentalCrust", "unclassifiedGeometry" },
-		{ "Fault", "centerLineOf" },
-		{ "Fault", "unclassifiedGeometry" },
-		{ "FoldPlane", "centerLineOf" },
-		{ "FoldPlane", "unclassifiedGeometry" },
-		{ "FractureZone", "centerLineOf" },
-		{ "FractureZone", "outlineOf" },
-		{ "FractureZone", "unclassifiedGeometry" },
-		{ "FractureZoneIdentification", "position" },
-		{ "GeologicalLineation", "centerLineOf" },
-		{ "GeologicalLineation", "unclassifiedGeometry" },
-		{ "GeologicalPlane", "centerLineOf" },
-		{ "GeologicalPlane", "unclassifiedGeometry" },
-		{ "GlobalElevation", "outlineOf" },
-		{ "Gravimetry", "outlineOf" },
-		{ "HeatFlow", "outlineOf" },
-		{ "HotSpot", "position" },
-		{ "HotSpot", "unclassifiedGeometry" },
-		{ "HotSpotTrail", "errorBounds" },
-		{ "HotSpotTrail", "unclassifiedGeometry" },
-		{ "InferredPaleoBoundary", "centerLineOf" },
-		{ "InferredPaleoBoundary", "errorBounds" },
-		{ "InferredPaleoBoundary", "unclassifiedGeometry" },
-		{ "IslandArc", "outlineOf" },
-		{ "IslandArc", "unclassifiedGeometry" },
-		{ "Isochron", "centerLineOf" },
-		{ "Isochron", "unclassifiedGeometry" },
-		{ "LargeIgneousProvince", "outlineOf" },
-		{ "LargeIgneousProvince", "unclassifiedGeometry" },
-		{ "MagneticAnomalyIdentification", "position" },
-		{ "MagneticAnomalyShipTrack", "centerLineOf" },
-		{ "MagneticAnomalyShipTrack", "unclassifiedGeometry" },
-		{ "Magnetics", "outlineOf" },
-		{ "MantleDensity", "outlineOf" },
-		{ "MidOceanRidge", "centerLineOf" },
-		{ "MidOceanRidge", "outlineOf" },
-		{ "MidOceanRidge", "unclassifiedGeometry" },
-		{ "OceanicAge", "outlineOf" },
-		{ "OldPlatesGridMark", "centerLineOf" },
-		{ "OldPlatesGridMark", "unclassifiedGeometry" },
-		{ "OrogenicBelt", "centerLineOf" },
-		{ "OrogenicBelt", "outlineOf" },
-		{ "OrogenicBelt", "unclassifiedGeometry" },
-		{ "PassiveContinentalBoundary", "centerLineOf" },
-		{ "PassiveContinentalBoundary", "outlineOf" },
-		{ "PassiveContinentalBoundary", "unclassifiedGeometry" },
-		{ "PseudoFault", "centerLineOf" },
-		{ "PseudoFault", "unclassifiedGeometry" },
-		{ "Roughness", "outlineOf" },
-		{ "Seamount", "outlineOf" },
-		{ "Seamount", "position" },
-		{ "Seamount", "unclassifiedGeometry" },
-		{ "SedimentThickness", "outlineOf" },
-		{ "Slab", "centerLineOf" },
-		{ "Slab", "outlineOf" },
-		{ "Slab", "unclassifiedGeometry" },
-		{ "SpreadingAsymmetry", "outlineOf" },
-		{ "SpreadingRate", "outlineOf" },
-		{ "Stress", "outlineOf" },
-		{ "SubductionZone", "centerLineOf" },
-		{ "SubductionZone", "outlineOf" },
-		{ "SubductionZone", "unclassifiedGeometry" },
-		{ "Suture", "centerLineOf" },
-		{ "Suture", "outlineOf" },
-		{ "Suture", "unclassifiedGeometry" },
-		{ "TerraneBoundary", "centerLineOf" },
-		{ "TerraneBoundary", "unclassifiedGeometry" },
-		{ "Topography", "outlineOf" },
-		{ "TopologicalClosedPlateBoundary", "boundary" },
-		{ "Transform", "centerLineOf" },
-		{ "Transform", "outlineOf" },
-		{ "Transform", "unclassifiedGeometry" },
-		{ "TransitionalCrust", "outlineOf" },
-		{ "TransitionalCrust", "unclassifiedGeometry" },
-		{ "UnclassifiedFeature", "centerLineOf" },
-		{ "UnclassifiedFeature", "outlineOf" },
-		{ "UnclassifiedFeature", "unclassifiedGeometry" },
-		{ "Unconformity", "centerLineOf" },
-		{ "Unconformity", "unclassifiedGeometry" },
-		{ "UnknownContact", "centerLineOf" },
-		{ "UnknownContact", "unclassifiedGeometry" },
-		{ "Volcano", "outlineOf" },
-		{ "Volcano", "position" },
-		{ "Volcano", "unclassifiedGeometry" },
-	};
-	
-	static const FeatureTypeInfo topological_feature_type_info_table[] = {
-		{ "TopologicalClosedPlateBoundary", "boundary" },
-	};
-
-	/**
-	 * Converts the above table into a multimap.
-	 */
-	const feature_geometric_prop_map_type &
-	build_feature_geometric_prop_map()
-	{
-		static feature_geometric_prop_map_type map;
-		// Add all the feature types -> geometric props from the feature_type_info_table.
-		const FeatureTypeInfo *it = feature_type_info_table;
-		const FeatureTypeInfo *end = it + NUM_ELEMS(feature_type_info_table);
-		for ( ; it != end; ++it) {
-			map.insert(std::make_pair(GPlatesModel::FeatureType::create_gpml(it->gpml_type),
-					GPlatesModel::PropertyName::create_gpml(it->geometric_property) ));
-		}
-		return map;
-	}
-		
-=======
->>>>>>> c62a7dbe
 	/**
 	 * This typedef is used wherever geometry (of some unknown type) is expected.
 	 * It is a boost::optional because creation of geometry may fail for various reasons.
