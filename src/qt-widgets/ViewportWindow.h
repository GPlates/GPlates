--- conflicted
+++ resolved
@@ -64,10 +64,6 @@
 #include "ViewportWindowUi.h"
 
 #include "app-logic/PlateVelocities.h"
-<<<<<<< HEAD
-#include "app-logic/ReconstructContext.h"
-=======
->>>>>>> c77c7341
 
 #include "file-io/FeatureCollectionFileFormat.h"
 
@@ -117,11 +113,7 @@
 		GPlatesModel::Reconstruction &
 		reconstruction() const
 		{
-<<<<<<< HEAD
-			return *d_reconstruct_context.get_reconstruction();
-=======
 			return *d_reconstruction;
->>>>>>> c77c7341
 		}
 
 		const double &
@@ -589,17 +581,10 @@
 			return d_rendered_geom_collection;
 		}
 
-<<<<<<< HEAD
-		GPlatesAppLogic::PlateVelocitiesHook &
-		plate_velocities_hook() const
-		{
-			return *d_plate_velocities_hook;
-=======
 		const GPlatesAppLogic::PlateVelocities &
 		plate_velocities() const
 		{
 			return d_plate_velocities;
->>>>>>> c77c7341
 		}
 
 
@@ -614,11 +599,7 @@
 		 * Currently must be declared after 'd_rendered_geom_collection' because
 		 * it contains objects created by it.
 		 */
-<<<<<<< HEAD
-		GPlatesAppLogic::ReconstructContext d_reconstruct_context;
-=======
 		GPlatesModel::Reconstruction::non_null_ptr_type d_reconstruction;
->>>>>>> c77c7341
 
 		//@{
 		// ViewState 
@@ -633,11 +614,7 @@
 			d_comp_mesh_point_layer;
 		GPlatesViewOperations::RenderedGeometryCollection::child_layer_owner_ptr_type
 			d_comp_mesh_arrow_layer;
-<<<<<<< HEAD
-		GPlatesAppLogic::PlateVelocitiesHook::non_null_ptr_type d_plate_velocities_hook;
-=======
 		GPlatesAppLogic::PlateVelocities d_plate_velocities;
->>>>>>> c77c7341
 
 		double d_recon_time;
 		GPlatesModel::integer_plate_id_type d_recon_root;
@@ -731,19 +708,12 @@
 		update_time_dependent_raster();
 
 		void
-<<<<<<< HEAD
-		setup_reconstruct_context();
-
-		void
-		setup_rendered_geom_collection();
-=======
 		setup_rendered_geom_collection();
 
 		void
 		reconstruct_view(
 				double recon_time,
 				GPlatesModel::integer_plate_id_type recon_root);
->>>>>>> c77c7341
 
 	private slots:
 		void
