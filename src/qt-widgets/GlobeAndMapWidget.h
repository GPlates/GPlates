--- conflicted
+++ resolved
@@ -33,14 +33,9 @@
 
 #include "global/PointerTraits.h"
 
-<<<<<<< HEAD
 #include "maths/PointOnSphere.h"
-=======
+
 #include "gui/Colour.h"
-#include "gui/ColourScheme.h"
-
-#include "maths/LatLonPoint.h"
->>>>>>> 58f01ddc
 
 #include "view-operations/QueryProximityThreshold.h"
 
@@ -48,6 +43,7 @@
 namespace GPlatesGui
 {
 	class Camera;
+	class Colour;
 }
 
 namespace GPlatesOpenGL
@@ -138,6 +134,9 @@
 		 * The returned image will be a high-DPI image if this canvas has a device pixel ratio greater than 1.0
 		 * (in which case the returned QImage will have the same device pixel ratio).
 		 *
+		 * The image is cleared to @a image_clear_colour prior to rendering.
+		 * This colour will show through for pixels not rendered (or pixel rendered with transparent alpha).
+		 *
 		 * Returns a null QImage if unable to allocate enough memory for the image data.
 		 */
 		QImage
