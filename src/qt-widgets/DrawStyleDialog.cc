<<<<<<< HEAD
/* $Id: ColouringDialog.cc 10521 2010-12-11 06:33:37Z elau $ */

/**
 * \file 
 * $Revision: 10521 $
 * $Date: 2010-12-11 17:33:37 +1100 (Sat, 11 Dec 2010) $ 
 * 
 * Copyright (C) 2010 The University of Sydney, Australia
 *
 * This file is part of GPlates.
 *
 * GPlates is free software; you can redistribute it and/or modify it under
 * the terms of the GNU General Public License, version 2, as published by
 * the Free Software Foundation.
 *
 * GPlates is distributed in the hope that it will be useful, but WITHOUT
 * ANY WARRANTY; without even the implied warranty of MERCHANTABILITY or
 * FITNESS FOR A PARTICULAR PURPOSE.  See the GNU General Public License
 * for more details.
 *
 * You should have received a copy of the GNU General Public License along
 * with this program; if not, write to Free Software Foundation, Inc.,
 * 51 Franklin Street, Fifth Floor, Boston, MA  02110-1301, USA.
 */
#include "global/python.h"
#include <boost/optional.hpp>
#include <QFileDialog>
#include <QColorDialog>
#include <QHeaderView>

#include "SceneView.h"
#include "ReconstructionViewWidget.h"
#include "DrawStyleDialog.h"

#include "PythonArgumentWidget.h"
#include "QtWidgetUtils.h"
#include "VisualLayersComboBox.h"
#include "app-logic/PropertyExtractors.h"
#include "file-io/CptReader.h"
#include "file-io/ReadErrorAccumulation.h"

#include "gui/DrawStyleAdapters.h"
#include "gui/DrawStyleManager.h"
#include "gui/HTMLColourNames.h"
#include "gui/GenericColourScheme.h"
#include "gui/SingleColourScheme.h"
#include "gui/PlateIdColourPalettes.h"
#include "gui/PythonConfiguration.h"
#include "gui/ViewportProjection.h"

#include "presentation/ReconstructVisualLayerParams.h"
#include "presentation/VisualLayer.h"
#include "presentation/VisualLayers.h"

#include "GlobeAndMapWidget.h"
#include "GlobeCanvas.h"
#include "MapCanvas.h"
#include "MapView.h"


GPlatesQtWidgets::DrawStyleDialog::DrawStyleDialog(
		GPlatesPresentation::ViewState &view_state,
		QWidget* parent_) :
	QDialog(parent_),
	d_show_thumbnails(true),
	d_repaint_flag(true),
	d_view_state(view_state),
	d_combo_box(NULL),
	d_style_of_all(NULL),
	d_refresh_preview(false)
{
	init_dlg();
}


void
GPlatesQtWidgets::DrawStyleDialog::reset(
		boost::weak_ptr<GPlatesPresentation::VisualLayer> layer)
{
	//qDebug() << "reseting draw style dialog...";
	d_combo_box->set_selected_visual_layer(layer);
	d_visual_layer = layer;
	init_catagory_table();
	if (boost::shared_ptr<GPlatesPresentation::VisualLayer> locked_visual_layer = d_visual_layer.lock())
	{
		focus_style(locked_visual_layer->get_visual_layer_params()->style_adapter());
	}
}


namespace
{
	bool pred(GPlatesPresentation::VisualLayerType::Type t)
	{
		const GPlatesPresentation::VisualLayerType::Type t1 = 
			static_cast<GPlatesPresentation::VisualLayerType::Type>(
					GPlatesAppLogic::LayerTaskType::RECONSTRUCT);
		const GPlatesPresentation::VisualLayerType::Type t2 = 
			static_cast<GPlatesPresentation::VisualLayerType::Type>(
			GPlatesAppLogic::LayerTaskType::TOPOLOGY_NETWORK_RESOLVER);
		const GPlatesPresentation::VisualLayerType::Type t3 = 
			static_cast<GPlatesPresentation::VisualLayerType::Type>(
			GPlatesAppLogic::LayerTaskType::TOPOLOGY_BOUNDARY_RESOLVER);
		return (t == t1 || t == t2 || t == t3);
	}
}

#if 0
void
GPlatesQtWidgets::DrawStyleDialog::showEvent ( QShowEvent *  )
{
	init_catagory_table();
	d_visual_layer = d_combo_box->get_selected_visual_layer();
	handle_layer_changed(d_visual_layer);
}
#endif

void
GPlatesQtWidgets::DrawStyleDialog::handle_layer_changed(
		boost::weak_ptr<GPlatesPresentation::VisualLayer> layer)
{
	if(!isVisible() || (layer.lock().get() == d_visual_layer.lock().get()))
		return;

	d_visual_layer = layer;
	if (boost::shared_ptr<GPlatesPresentation::VisualLayer> locked_visual_layer = d_visual_layer.lock())
	{
		const GPlatesGui::StyleAdapter* t_style = 
			locked_visual_layer->get_visual_layer_params()->style_adapter();
		
		if(t_style)
		{
			focus_style(t_style);
		}
	}
	else
	{
		if(d_style_of_all)
		{
			focus_style(d_style_of_all);
		}
		else
		{
			categories_table->clearSelection();
			categories_table->setCurrentIndex(QModelIndex());
		
			style_list->clearSelection();
			style_list->clear();
		}
	}
}


Q_DECLARE_METATYPE( boost::weak_ptr<GPlatesPresentation::VisualLayer> )

void
GPlatesQtWidgets::LayerGroupComboBox::insert_all()
{
	QVariant qv; qv.setValue(boost::weak_ptr<GPlatesPresentation::VisualLayer>());
	static const QIcon empty_icon(QPixmap(16, 16));
	insertItem(0, empty_icon, "(All)", qv);
	setCurrentIndex(0);
}


void
GPlatesQtWidgets::DrawStyleDialog::apply_style_to_all_layers()
{
	GPlatesPresentation::VisualLayers& layers = d_view_state.get_visual_layers();
	for(size_t i=0; i<layers.size(); i++)
	{
		if (boost::shared_ptr<GPlatesPresentation::VisualLayer> locked_layer = layers.visual_layer_at(i).lock())
		{
			locked_layer->get_visual_layer_params()->set_style_adaper(d_style_of_all);
		}
	}
}


void
GPlatesQtWidgets::DrawStyleDialog::focus_style(
		const GPlatesGui::StyleAdapter* style_)
{
	if(NULL == style_)
	{
		return;
	}

	const GPlatesGui::StyleCatagory* cata = &style_->catagory();
	int row_num = categories_table->rowCount();
	for(int i=0; i<row_num; i++)
	{
		QTableWidgetItem* item = categories_table->item(i,0);
		GPlatesGui::StyleCatagory* tmp_cat = static_cast<GPlatesGui::StyleCatagory*>(item->data(Qt::UserRole).value<void*>());
		if(tmp_cat == cata)
		{
			categories_table->setCurrentItem(item, QItemSelectionModel::SelectCurrent);
			break;
		}
	}

	int style_num = style_list->count();
	for(int i=0; i<style_num; i++)
	{
		QListWidgetItem* item = style_list->item(i);
		GPlatesGui::StyleAdapter* tmp_style = 
			static_cast<GPlatesGui::StyleAdapter*>(item->data(Qt::UserRole).value<void*>());
		if(tmp_style == style_)
		{
			style_list->setCurrentItem(item, QItemSelectionModel::SelectCurrent);
			break;
		}
	}
}


void
GPlatesQtWidgets::DrawStyleDialog::init_catagory_table()
{
	categories_table->clear();
	GPlatesGui::DrawStyleManager::CatagoryContainer& catas = d_style_mgr->all_catagories();
	std::size_t n_size = catas.size();
	categories_table->setRowCount(n_size);
	for(std::size_t row=0; row < n_size; row++)
	{
		QTableWidgetItem *item = new QTableWidgetItem(catas[row]->name());
		item->setToolTip(catas[row]->desc());
		QVariant qv;
		qv.setValue(static_cast<void*>(catas[row])); 
		item->setData(Qt::UserRole, qv);
		item->setFlags(Qt::ItemIsSelectable | Qt::ItemIsEnabled);
		categories_table->setItem(row, 0, item);
	}
}

void
GPlatesQtWidgets::DrawStyleDialog::make_signal_slot_connections()
{
	// Close button.
	QObject::connect(
			close_button,
			SIGNAL(clicked()),
			this,
			SLOT(handle_close_button_clicked()));

	// Remove button.
	QObject::connect(
			remove_button,
			SIGNAL(clicked()),
			this,
			SLOT(handle_remove_button_clicked()));

	// Add button.
	QObject::connect(
			add_button,
			SIGNAL(clicked(bool)),
			this,
			SLOT(handle_add_button_clicked(bool)));

	// Categories table.
	QObject::connect(
			categories_table,
			SIGNAL(currentCellChanged(int, int, int, int)),
			this,
			SLOT(handle_categories_table_cell_changed(int, int, int, int)));

	QObject::connect(
			style_list,
			SIGNAL(currentItemChanged(QListWidgetItem*,QListWidgetItem*)),
			this,
			SLOT(handle_style_selection_changed(QListWidgetItem*,QListWidgetItem*)));

#if defined(Q_OS_MAC)
	QObject::connect(
			&GPlatesPresentation::Application::instance()->get_viewport_window().reconstruction_view_widget().globe_and_map_widget(),
			SIGNAL(repainted(bool)),
			this,
			SLOT(handle_main_repaint(bool)));
#endif

	QObject::connect(
			d_globe_and_map_widget_ptr,
			SIGNAL(repainted(bool)),
			this,
			SLOT(handle_repaint(bool)));

	QObject::connect(
			show_thumbnails_checkbox,
			SIGNAL(stateChanged(int)),
			this,
			SLOT(handle_show_thumbnails_changed(int)));

	QObject::connect(
			cfg_name_line_edit,
			SIGNAL(textChanged(const QString&)),
			this,
			SLOT(handle_cfg_name_changed(const QString&)));

	QObject::connect(
			&GPlatesPresentation::Application::instance()->get_viewport_window().globe_canvas(),
			SIGNAL(mouse_released_after_drag(
					const GPlatesMaths::PointOnSphere &,
					const GPlatesMaths::PointOnSphere &, bool,
					const GPlatesMaths::PointOnSphere &,
					const GPlatesMaths::PointOnSphere &, bool,
					const GPlatesMaths::PointOnSphere &,
					Qt::MouseButton, Qt::KeyboardModifiers)),
			this, 
			SLOT(handle_release_after_drag()));

	QObject::connect(
			&GPlatesPresentation::Application::instance()->get_viewport_window().map_view(),
			SIGNAL(mouse_released_after_drag(const QPointF &,
					bool, const QPointF &, bool, const QPointF &,
					Qt::MouseButton, Qt::KeyboardModifiers)),
			this, 
			SLOT(handle_release_after_drag()));

	QObject::connect(
			&d_view_state.get_viewport_projection(),
			SIGNAL(projection_type_changed(const GPlatesGui::ViewportProjection &)),
			this,
			SLOT(handle_change_projection()));
}

void
GPlatesQtWidgets::DrawStyleDialog::handle_close_button_clicked()
{
	hide();
}

void
GPlatesQtWidgets::DrawStyleDialog::handle_repaint(
		bool mouse_down)
{
	d_repaint_flag = true;
	d_image = d_globe_and_map_widget_ptr->grab_frame_buffer();
	return;
}


void
GPlatesQtWidgets::DrawStyleDialog::handle_main_repaint(
		bool mouse_down)
{
	if(!mouse_down && d_refresh_preview)
	{
		d_refresh_preview = false;
		if(d_preview_lock.tryLock())
		{
			try{
				refresh_preview_icons();
			}catch(...)
			{ }
			d_preview_lock.unlock();
		}
	}
}

void
GPlatesQtWidgets::DrawStyleDialog::handle_remove_button_clicked()
{
	QTableWidgetItem* cur_item = categories_table->currentItem();
	if(!cur_item)
		return;

	GPlatesGui::DrawStyleManager* mgr = GPlatesGui::DrawStyleManager::instance();
	QListWidgetItem* item = style_list->currentItem();
	if(item)
	{
		QVariant qv = item->data(Qt::UserRole);
		GPlatesGui::StyleAdapter* sa = static_cast<GPlatesGui::StyleAdapter*>(qv.value<void*>());
		mgr->remove_style(sa);
		delete style_list->takeItem(style_list->currentRow());
	}
}


void
GPlatesQtWidgets::DrawStyleDialog::set_style(
		GPlatesGui::StyleAdapter* _style)
{
	if (boost::shared_ptr<GPlatesPresentation::VisualLayer> locked_visual_layer = d_visual_layer.lock())
	{
		if(locked_visual_layer->get_visual_layer_params()->style_adapter() == _style)
			return;
		else
		{
			locked_visual_layer->get_visual_layer_params()->set_style_adaper(_style);
			d_style_of_all = NULL;
		}
	}
	else
	{
		d_style_of_all = _style;
		apply_style_to_all_layers();
	}
	GPlatesGui::DrawStyleManager::instance()->emit_style_changed();
}


GPlatesQtWidgets::DrawStyleDialog::~DrawStyleDialog()
{
	if(GPlatesGui::DrawStyleManager::is_alive())
	{
		d_style_mgr->decrease_ref(*get_style(style_list->currentItem()));
		d_style_mgr->save_user_defined_styles();
	}
}


void
GPlatesQtWidgets::DrawStyleDialog::set_style()
{
	QListWidgetItem* item = style_list->currentItem();
	if(item)
	{
		QVariant qv = item->data(Qt::UserRole);
		GPlatesGui::StyleAdapter* sa = static_cast<GPlatesGui::StyleAdapter*>(qv.value<void*>());
		set_style(sa);
	}
}

void
GPlatesQtWidgets::DrawStyleDialog::init_dlg()
{
	setupUi(this);
	d_globe_and_map_widget_ptr = new GlobeAndMapWidget(d_view_state, style_list);
	categories_table->horizontalHeader()->setResizeMode(0, QHeaderView::Stretch);
	categories_table->horizontalHeader()->hide();
	categories_table->verticalHeader()->hide();
	categories_table->resizeColumnsToContents();
	categories_table->resize(categories_table->horizontalHeader()->length(),0);

	// Set up the list of colour schemes.
	style_list->setViewMode(QListWidget::IconMode);
	style_list->setIconSize(QSize(ICON_SIZE, ICON_SIZE));
	//	style_list->setSpacing(SPACING); //Due to a qt bug, the setSpacing doesn't work well in IconMode.
	style_list->setMovement(QListView::Static);
	style_list->setWrapping(true);
	style_list->setResizeMode(QListView::Adjust);
	style_list->setUniformItemSizes(true);
	style_list->setWordWrap(true);

	QPixmap blank_pixmap(ICON_SIZE, ICON_SIZE);
	blank_pixmap.fill(*GPlatesGui::HTMLColourNames::instance().get_colour("slategray"));
	d_blank_icon = QIcon(blank_pixmap);
	d_image = d_globe_and_map_widget_ptr->grab_frame_buffer();
	d_style_mgr = GPlatesGui::DrawStyleManager::instance();
	
	//init_catagory_table();
	make_signal_slot_connections();
	
	open_button->hide();
	edit_button->hide();

	add_button->show();
	remove_button->show();

	// Set up our GlobeAndMapWidget that we use for rendering.
	d_globe_and_map_widget_ptr->resize(ICON_SIZE, ICON_SIZE);
	d_globe_and_map_widget_ptr->hide();

#if defined(Q_OS_MAC)
	if(QT_VERSION >= 0x040600)
		d_globe_and_map_widget_ptr->move(style_list->spacing()+4, style_list->spacing()+3); 
#else
	d_globe_and_map_widget_ptr->move(1- ICON_SIZE, 1- ICON_SIZE);
#endif
	splitter->setStretchFactor(splitter->indexOf(categories_table),1);
	splitter->setStretchFactor(splitter->indexOf(right_side_frame),4);

	d_combo_box = new LayerGroupComboBox(
			d_view_state.get_visual_layers(),
			d_view_state.get_visual_layer_registry(),
			pred,
			this);

	QObject::connect(
			d_combo_box,
			SIGNAL(selected_visual_layer_changed(
					boost::weak_ptr<GPlatesPresentation::VisualLayer>)),
			this,
			SLOT(handle_layer_changed(
				boost::weak_ptr<GPlatesPresentation::VisualLayer>)));
	if(d_combo_box->count() !=0 )
		d_combo_box->setCurrentIndex(0);

	QtWidgetUtils::add_widget_to_placeholder(d_combo_box, select_layer_widget);
}

void
GPlatesQtWidgets::DrawStyleDialog::handle_categories_table_cell_changed(
		int current_row,
		int current_column,
		int previous_row,
		int previous_column)
{
	if(current_row < 0)
	{
		qWarning() << "The index of current row is negative number. Do nothing and return.";
		return;
	}
	QTableWidgetItem* item = categories_table->currentItem();
	if(item)
	{
		GPlatesGui::StyleCatagory* cata = get_catagory(*item);
		if(cata)
			load_category(*cata);
	}
}

void
GPlatesQtWidgets::DrawStyleDialog::load_category(const GPlatesGui::StyleCatagory& cata)
{
	using namespace GPlatesGui;

	DrawStyleManager::StyleContainer styles = d_style_mgr->get_styles(cata);
	style_list->clear();
	
	BOOST_FOREACH(StyleAdapter* sa, styles)
	{
		QListWidgetItem *item = new QListWidgetItem(d_blank_icon, sa->name(), style_list);

		QVariant qv;
		qv.setValue(static_cast<void*>(sa)); 
		item->setData(Qt::UserRole, qv);
		style_list->addItem(item);
	}

	// Set the rendering chain in motion.
	if (d_show_thumbnails)
	{
		show_preview_icon();
	}
}

void
GPlatesQtWidgets::DrawStyleDialog::handle_style_selection_changed(
		QListWidgetItem* current,
		QListWidgetItem* previous)
{
	using namespace GPlatesGui;
	if(current == previous)
		return;
	
	DrawStyleManager* mgr = DrawStyleManager::instance();
	if(previous)
	{
		QVariant qv = previous->data(Qt::UserRole);
		StyleAdapter* pre_style = static_cast<StyleAdapter*>(qv.value<void*>());
		mgr->decrease_ref(*pre_style);
	}
	if(current)
	{
		QVariant qv = current->data(Qt::UserRole);
		StyleAdapter* current_style = static_cast<StyleAdapter*>(qv.value<void*>());
		set_style(current_style);
		mgr->increase_ref(*current_style);
		cfg_name_line_edit->setText(current_style->name());

		const Configuration& cfg = current_style->configuration();
		build_config_panel(cfg);
		
		if(!mgr->is_built_in_style(*current_style))
		{
			if(mgr->get_ref_number(*current_style) == 1 && mgr->can_be_removed(*current_style))
				remove_button->setEnabled(true);
			else
				remove_button->setEnabled(false);
			
			enable_config_panel(true);
		}
		else
		{
			remove_button->setEnabled(false);
			enable_config_panel(false);
		}
	}
}

void
GPlatesQtWidgets::DrawStyleDialog::show_preview_icon()
{
	{
		//sync the camera point
		GPlatesQtWidgets::ReconstructionViewWidget & view_widget = 
			GPlatesPresentation::Application::instance()->get_viewport_window().reconstruction_view_widget();
		boost::optional<GPlatesMaths::LatLonPoint> camera_point = view_widget.camera_llp();
	
		if(camera_point)
		{
			d_globe_and_map_widget_ptr->get_active_view().set_camera_viewpoint(*camera_point);
		}

		if(view_widget.globe_is_active())
		{
			d_globe_and_map_widget_ptr->get_globe_canvas().set_orientation(
				*view_widget.globe_canvas().orientation());
		}
		
		PreviewGuard guard(*this);
		
		int len = style_list->count();
    
		d_globe_and_map_widget_ptr->show();
	
		for(int i = 0; i < len; i++)
		{
			 QListWidgetItem* current_item = style_list->item(i);
		 
			 if(!current_item)
				 continue;

			d_repaint_flag = false;
			QVariant qv = current_item->data(Qt::UserRole);
			GPlatesGui::StyleAdapter* sa = static_cast<GPlatesGui::StyleAdapter*>(qv.value<void*>());
			set_style(sa);

		#if defined(Q_OS_MAC)
			d_globe_and_map_widget_ptr->update_canvas();
			while(!d_repaint_flag)
			{
				QApplication::processEvents();
			}
		#else
			d_globe_and_map_widget_ptr->repaint_canvas();
		#endif
			
			current_item->setIcon(QIcon(QPixmap::fromImage(d_image)));
		}
	
		d_globe_and_map_widget_ptr->hide();
	}
		
	//style_list->setCurrentRow(0);
	//QVariant q_data = style_list->currentItem()->data(Qt::UserRole);
	//set_style(static_cast<GPlatesGui::StyleAdapter*>(q_data.value<void*>()));
}


void
GPlatesQtWidgets::DrawStyleDialog::refresh_current_icon()
{
	d_globe_and_map_widget_ptr->show();

	QListWidgetItem* current_item = style_list->currentItem();

	if(!current_item)
		return;

	if (d_show_thumbnails)
	{
		d_repaint_flag = false;
		QVariant qv = current_item->data(Qt::UserRole);
		GPlatesGui::StyleAdapter* sa = static_cast<GPlatesGui::StyleAdapter*>(qv.value<void*>());
		set_style(sa);

		d_globe_and_map_widget_ptr->update_canvas();


		while(!d_repaint_flag)
			QApplication::processEvents();


		current_item->setIcon(QIcon(QPixmap::fromImage(d_image)));
	}
	d_globe_and_map_widget_ptr->hide();
}


void
GPlatesQtWidgets::DrawStyleDialog::handle_add_button_clicked(bool )
{
	using namespace GPlatesGui;


	 QTableWidgetItem* cur_cata_item = categories_table->currentItem();
	 if(!cur_cata_item)
		 return;

	StyleCatagory* current_cata = get_catagory(*cur_cata_item);
	if(current_cata)
	{
		const StyleAdapter* style_temp = d_style_mgr->get_template_style(*current_cata);
		if(style_temp)
		{
			StyleAdapter* new_style = style_temp->deep_clone();
			if(new_style)
			{
				QString new_name("Unnamed");
				if(!is_style_name_valid(*current_cata,new_name))
				{
					new_name = generate_new_valid_style_name(*current_cata,new_name);
				}
				new_style->set_name(new_name);
				d_style_mgr->register_style(new_style);
				load_category(*current_cata);
			}
		}
	}
};


void
GPlatesQtWidgets::DrawStyleDialog::build_config_panel(const GPlatesGui::Configuration& cfg)
{
#if !defined(GPLATES_NO_PYTHON)
	//clear old gui widget in the panel
	BOOST_FOREACH(QWidget* old_widget, d_cfg_widgets)
	{
		QObject::disconnect(
				old_widget,
				SIGNAL(configuration_changed()),
				this,
				SLOT(handle_configuration_changed()));
	}
	d_cfg_widgets.clear();
				
	QLayoutItem* row = NULL;
	while((formLayout->count() > 2) && (row = formLayout->takeAt(2)) != 0)
	{
		delete row->layout();
		delete row->widget();
	}
		
	BOOST_FOREACH(const QString& item_name, cfg.all_cfg_item_names())
	{
		const GPlatesGui::PythonCfgItem* item = dynamic_cast<const GPlatesGui::PythonCfgItem*>(cfg.get(item_name));
		QWidget* cfg_widget = create_cfg_widget(const_cast<GPlatesGui::PythonCfgItem*>(item));
		if(cfg_widget)
		{
			QObject::connect(
					cfg_widget,
					SIGNAL(configuration_changed()),
					this,
					SLOT(handle_configuration_changed()));
			formLayout->addRow(item_name + ":" , cfg_widget);
			d_cfg_widgets.push_back(cfg_widget);//save the pointer so that we can disconnect them later.
		}
	}
#endif
}


void
GPlatesQtWidgets::DrawStyleDialog::handle_cfg_name_changed(const QString& cfg_name)
{
	QListWidgetItem * item = style_list->currentItem();
	if(item)
	{
		GPlatesGui::StyleAdapter* style_adpter = get_style(item);
		if(style_adpter)
		{
			QString new_cfg_name = cfg_name;
			new_cfg_name.remove(QChar('/'));
			if(style_adpter->name() == new_cfg_name)
				return;
			
			if(!is_style_name_valid(style_adpter->catagory(), new_cfg_name))
			{
				new_cfg_name = generate_new_valid_style_name(style_adpter->catagory(), new_cfg_name);
			}
			style_adpter->set_name(new_cfg_name);
			item->setText(new_cfg_name);
		}
	}
}


bool
GPlatesQtWidgets::DrawStyleDialog::is_style_name_valid(
		const GPlatesGui::StyleCatagory& catagory,
		const QString& cfg_name)
{
	if(cfg_name.contains('/'))// '/' cannot be in style name.
		return false;

	//check duplicated name.
	GPlatesGui::DrawStyleManager::StyleContainer styles = d_style_mgr->get_styles(catagory);
	BOOST_FOREACH(const GPlatesGui::StyleAdapter* _style, styles)
	{
		if(_style->name() == cfg_name)
			return false;
	}
	return true;
}


const QString
GPlatesQtWidgets::DrawStyleDialog::generate_new_valid_style_name(
		const GPlatesGui::StyleCatagory& catagory,
		const QString& cfg_name)
{
	QString new_name_base = cfg_name;
	new_name_base.remove("/");
	if(is_style_name_valid(catagory, new_name_base))
	{
		return new_name_base;
	}
	else
	{
		int c = 1;
		while(1)
		{
			QString new_name = QString(new_name_base + "_%1").arg(c);
			if(is_style_name_valid(catagory, new_name))
				return new_name;
			else
				c++;
		}
	}
}


void
GPlatesQtWidgets::DrawStyleDialog::focus_style()
{
	if(!isVisible())
		return;

	if (boost::shared_ptr<GPlatesPresentation::VisualLayer> locked_visual_layer = d_visual_layer.lock())
	{
		focus_style(locked_visual_layer->get_visual_layer_params()->style_adapter());
	}
}


GPlatesQtWidgets::PreviewGuard::PreviewGuard(
		DrawStyleDialog& dlg) :
	d_dlg(dlg),
	d_current_idx(0)
{
	dlg.d_combo_box->setDisabled(true);
	dlg.categories_table->setDisabled(true);

	GPlatesQtWidgets::ReconstructionViewWidget & view_widget = 
		GPlatesPresentation::Application::instance()->get_viewport_window().reconstruction_view_widget();
	if(view_widget.globe_is_active())
	{
		view_widget.globe_canvas().set_disable_update(true);
	}
	else if(view_widget.map_is_active())
	{
		view_widget.map_view().set_disable_update(true);
	}
	d_current_idx = dlg.style_list->currentRow();
}

GPlatesQtWidgets::PreviewGuard::~PreviewGuard()
{
	d_dlg.d_combo_box->setDisabled(false);
	d_dlg.categories_table->setDisabled(false);
			
	GPlatesQtWidgets::ReconstructionViewWidget & view_widget = 
		GPlatesPresentation::Application::instance()->get_viewport_window().reconstruction_view_widget();
			
	if(view_widget.globe_is_active())
	{
		view_widget.globe_canvas().set_disable_update(false);
	}
	else if(view_widget.map_is_active())
	{
		view_widget.map_view().set_disable_update(false);
	}
	 d_dlg.style_list->setCurrentRow(d_current_idx);
	 d_dlg.set_style();
}























=======
/* $Id$ */

/**
 * \file 
 * $Revision$
 * $Date$ 
 * 
 * Copyright (C) 2010 The University of Sydney, Australia
 *
 * This file is part of GPlates.
 *
 * GPlates is free software; you can redistribute it and/or modify it under
 * the terms of the GNU General Public License, version 2, as published by
 * the Free Software Foundation.
 *
 * GPlates is distributed in the hope that it will be useful, but WITHOUT
 * ANY WARRANTY; without even the implied warranty of MERCHANTABILITY or
 * FITNESS FOR A PARTICULAR PURPOSE.  See the GNU General Public License
 * for more details.
 *
 * You should have received a copy of the GNU General Public License along
 * with this program; if not, write to Free Software Foundation, Inc.,
 * 51 Franklin Street, Fifth Floor, Boston, MA  02110-1301, USA.
 */
#include "global/python.h"
#include <boost/optional.hpp>
#include <QBuffer>
#include <QFileDialog>
#include <QColorDialog>
#include <QHeaderView>

#include "SceneView.h"
#include "ReconstructionViewWidget.h"
#include "DrawStyleDialog.h"

#include "PythonArgumentWidget.h"
#include "QtWidgetUtils.h"
#include "VisualLayersComboBox.h"
#include "app-logic/PropertyExtractors.h"
#include "file-io/CptReader.h"
#include "file-io/ReadErrorAccumulation.h"

#include "gui/DrawStyleAdapters.h"
#include "gui/DrawStyleManager.h"
#include "gui/HTMLColourNames.h"
#include "gui/PlateIdColourPalettes.h"
#include "gui/PythonConfiguration.h"
#include "gui/ViewportProjection.h"

#include "presentation/Application.h"
#include "presentation/ReconstructVisualLayerParams.h"
#include "presentation/VisualLayer.h"
#include "presentation/VisualLayers.h"

#include "view-operations/RenderedGeometryCollection.h"

#include "GlobeAndMapWidget.h"
#include "GlobeCanvas.h"
#include "MapCanvas.h"
#include "MapView.h"


GPlatesQtWidgets::DrawStyleDialog::DrawStyleDialog(
		GPlatesPresentation::ViewState &view_state,
		QWidget* parent_) :
	GPlatesDialog(parent_),
	d_show_thumbnails(true),
	d_ignore_next_main_repaint(false),
	d_globe_and_map_widget_ptr(NULL),
	d_view_state(view_state),
	d_combo_box(NULL),
	d_style_of_all(NULL)
{
	init_dlg();
}


void
GPlatesQtWidgets::DrawStyleDialog::reset(
		boost::weak_ptr<GPlatesPresentation::VisualLayer> layer)
{
	//qDebug() << "reseting draw style dialog...";
	d_combo_box->set_selected_visual_layer(layer);
	d_visual_layer = layer;
	init_category_table();
	if (boost::shared_ptr<GPlatesPresentation::VisualLayer> locked_visual_layer = d_visual_layer.lock())
	{
		focus_style(locked_visual_layer->get_visual_layer_params()->style_adapter());
	}
}


namespace
{
	bool pred(GPlatesPresentation::VisualLayerType::Type t)
	{
		const GPlatesPresentation::VisualLayerType::Type t1 = 
			static_cast<GPlatesPresentation::VisualLayerType::Type>(
					GPlatesAppLogic::LayerTaskType::RECONSTRUCT);
		const GPlatesPresentation::VisualLayerType::Type t2 = 
			static_cast<GPlatesPresentation::VisualLayerType::Type>(
			GPlatesAppLogic::LayerTaskType::TOPOLOGY_NETWORK_RESOLVER);
		const GPlatesPresentation::VisualLayerType::Type t3 = 
			static_cast<GPlatesPresentation::VisualLayerType::Type>(
			GPlatesAppLogic::LayerTaskType::TOPOLOGY_GEOMETRY_RESOLVER);
		return (t == t1 || t == t2 || t == t3);
	}

	inline
	QPixmap
	to_QPixmap(
			const QImage& img)
	{
#ifdef GPLATES_USE_VGL
		//workaround for using VirtualGL.
		//With VirtualGL, the QPixmap::fromImage() funtion returns a corrupted QPixmap object.
		//use "cmake . -DCMAKE_CXX_FLAGS=-DGPLATES_USE_VGL" to define "GPLATES_USE_VGL"
		QByteArray ba;
		QBuffer buffer(&ba);
		buffer.open(QIODevice::WriteOnly);
		img.save(&buffer, "BMP");

		QPixmap qp;
		qp.loadFromData(ba, "BMP");
		return qp;
#else
		return QPixmap::fromImage(img);
#endif
	}

}


void
GPlatesQtWidgets::DrawStyleDialog::handle_layer_changed(
		boost::weak_ptr<GPlatesPresentation::VisualLayer> layer)
{
	if(!isVisible() || (layer.lock().get() == d_visual_layer.lock().get()))
		return;

	d_visual_layer = layer;
	if (boost::shared_ptr<GPlatesPresentation::VisualLayer> locked_visual_layer = d_visual_layer.lock())
	{
		const GPlatesGui::StyleAdapter* t_style = 
			locked_visual_layer->get_visual_layer_params()->style_adapter();
		
		if(t_style)
		{
			focus_style(t_style);
		}
	}
	else
	{
		if(d_style_of_all)
		{
			focus_style(d_style_of_all);
		}
		else
		{
			categories_table->clearSelection();
			categories_table->setCurrentIndex(QModelIndex());
		
			style_list->clearSelection();
			style_list->clear();
		}
	}
}


Q_DECLARE_METATYPE( boost::weak_ptr<GPlatesPresentation::VisualLayer> )

void
GPlatesQtWidgets::LayerGroupComboBox::insert_all()
{
	QVariant qv; qv.setValue(boost::weak_ptr<GPlatesPresentation::VisualLayer>());
	static const QIcon empty_icon(QPixmap(":/gnome_stock_color_16.png"));
	insertItem(0, empty_icon, "(All)", qv);
	setCurrentIndex(0);
}


void
GPlatesQtWidgets::DrawStyleDialog::apply_style_to_all_layers()
{
	GPlatesPresentation::VisualLayers& layers = d_view_state.get_visual_layers();
	for(size_t i=0; i<layers.size(); i++)
	{
		if (boost::shared_ptr<GPlatesPresentation::VisualLayer> locked_layer = layers.visual_layer_at(i).lock())
		{
			locked_layer->get_visual_layer_params()->set_style_adaper(d_style_of_all);
		}
	}
}


void
GPlatesQtWidgets::DrawStyleDialog::focus_style(
		const GPlatesGui::StyleAdapter* style_)
{
	if(NULL == style_)
	{
		const GPlatesGui::StyleAdapter* default_style = d_style_mgr->default_style();
		if(default_style)
		{
			focus_style(default_style);
		}
		return;
	}

	const GPlatesGui::StyleCategory* cata = &style_->catagory();
	int row_num = categories_table->rowCount();
	for(int i=0; i<row_num; i++)
	{
		QTableWidgetItem* item = categories_table->item(i,0);
		GPlatesGui::StyleCategory* tmp_cat = static_cast<GPlatesGui::StyleCategory*>(item->data(Qt::UserRole).value<void*>());
		if(tmp_cat == cata)
		{
			categories_table->setCurrentItem(item, QItemSelectionModel::SelectCurrent);
			break;
		}
	}

	int style_num = style_list->count();
	for(int i=0; i<style_num; i++)
	{
		QListWidgetItem* item = style_list->item(i);
		GPlatesGui::StyleAdapter* tmp_style = 
			static_cast<GPlatesGui::StyleAdapter*>(item->data(Qt::UserRole).value<void*>());
		if(tmp_style == style_)
		{
			style_list->setCurrentItem(item, QItemSelectionModel::SelectCurrent);
			break;
		}
	}
}


void
GPlatesQtWidgets::DrawStyleDialog::init_category_table()
{
	categories_table->clear();
	GPlatesGui::DrawStyleManager::CatagoryContainer& catas = d_style_mgr->all_catagories();
	std::size_t n_size = catas.size();
	categories_table->setRowCount(n_size);
	for(std::size_t row=0; row < n_size; row++)
	{
		QTableWidgetItem *item = new QTableWidgetItem(catas[row]->name());
		item->setToolTip(catas[row]->desc());
		QVariant qv;
		qv.setValue(static_cast<void*>(catas[row])); 
		item->setData(Qt::UserRole, qv);
		item->setFlags(Qt::ItemIsSelectable | Qt::ItemIsEnabled);
		categories_table->setItem(row, 0, item);
	}
}

void
GPlatesQtWidgets::DrawStyleDialog::make_signal_slot_connections()
{
	// Close button.
	QObject::connect(
			close_button,
			SIGNAL(clicked()),
			this,
			SLOT(handle_close_button_clicked()));

	// Remove button.
	QObject::connect(
			remove_button,
			SIGNAL(clicked()),
			this,
			SLOT(handle_remove_button_clicked()));

	// Add button.
	QObject::connect(
			add_button,
			SIGNAL(clicked(bool)),
			this,
			SLOT(handle_add_button_clicked(bool)));

	// Categories table.
	QObject::connect(
			categories_table,
			SIGNAL(currentCellChanged(int, int, int, int)),
			this,
			SLOT(handle_categories_table_cell_changed(int, int, int, int)));

	QObject::connect(
			style_list,
			SIGNAL(currentItemChanged(QListWidgetItem*,QListWidgetItem*)),
			this,
			SLOT(handle_style_selection_changed(QListWidgetItem*,QListWidgetItem*)));

	QObject::connect(
			&GPlatesPresentation::Application::instance().get_main_window().reconstruction_view_widget().globe_and_map_widget(),
			SIGNAL(repainted(bool)),
			this,
			SLOT(handle_main_repaint(bool)));

	QObject::connect(
			show_thumbnails_checkbox,
			SIGNAL(stateChanged(int)),
			this,
			SLOT(handle_show_thumbnails_changed(int)));

	QObject::connect(
			cfg_name_line_edit,
			SIGNAL(textChanged(const QString&)),
			this,
			SLOT(handle_cfg_name_changed(const QString&)));
}


void
GPlatesQtWidgets::DrawStyleDialog::showEvent(
		QShowEvent *show_event)
{
	// Return early if the event is not an internal (ie, application-generated) event.
	// We want to show preview icons when this dialog is popped up by the user - in case the
	// main globe/map view changed while this dialog was hidden (this dialog only responds to
	// repaint signals of the globe/map view when this dialog is visible).
	if (show_event->spontaneous())
	{
		return;
	}

	if (d_show_thumbnails)
	{
		show_preview_icons();
	}
}


void
GPlatesQtWidgets::DrawStyleDialog::handle_close_button_clicked()
{
	hide();
}


void
GPlatesQtWidgets::DrawStyleDialog::handle_main_repaint(
		bool mouse_down)
{
	// Return early to avoid never-ending cycle of...
	//   update draw style -> create rendered geometries -> paint main globe/map canvas ->
	//   DrawStyleDialog::handle_main_repaint -> show preview icons -> update draw style ...
	if (d_ignore_next_main_repaint)
	{
		d_ignore_next_main_repaint = false;
		return;
	}

	if (!mouse_down && isVisible() && d_show_thumbnails)
	{
		show_preview_icons();
	}
}


void
GPlatesQtWidgets::DrawStyleDialog::handle_remove_button_clicked()
{
	QTableWidgetItem* cur_item = categories_table->currentItem();
	if(!cur_item)
		return;

	GPlatesGui::DrawStyleManager* mgr = GPlatesGui::DrawStyleManager::instance();
	QListWidgetItem* item = style_list->currentItem();
	if(item)
	{
		QVariant qv = item->data(Qt::UserRole);
		GPlatesGui::StyleAdapter* sa = static_cast<GPlatesGui::StyleAdapter*>(qv.value<void*>());
		mgr->remove_style(sa);
		delete style_list->takeItem(style_list->currentRow());
	}
}


void
GPlatesQtWidgets::DrawStyleDialog::handle_configuration_changed()
{
	GPlatesGui::StyleAdapter* current_style = get_current_style();
	
	if(!current_style)
	{
		qDebug() << "DrawStyleDialog::handle_configuration_changed(): Cannot find current style setting.";
		return;
	}

	current_style->set_dirty_flag(true);
	set_style(current_style);
	refresh_current_icon();
}


void
GPlatesQtWidgets::DrawStyleDialog::set_style(
		GPlatesGui::StyleAdapter* _style)
{
	if (boost::shared_ptr<GPlatesPresentation::VisualLayer> locked_visual_layer = d_visual_layer.lock())
	{
		if(locked_visual_layer->get_visual_layer_params()->style_adapter() == _style)
			return;
		else
		{
			locked_visual_layer->get_visual_layer_params()->set_style_adaper(_style);
			d_style_of_all = NULL;
		}
	}
	else
	{
		d_style_of_all = _style;
		apply_style_to_all_layers();
	}

	// Avoid never-ending cycle of...
	//   update draw style -> create rendered geometries -> paint main globe/map canvas ->
	//   DrawStyleDialog::handle_main_repaint -> show preview icons -> update draw style ...
	d_ignore_next_main_repaint = true;
	GPlatesGui::DrawStyleManager::instance()->emit_style_changed();
}


GPlatesQtWidgets::DrawStyleDialog::~DrawStyleDialog()
{
	if(GPlatesGui::DrawStyleManager::is_alive())
	{
		d_style_mgr->decrease_ref(*get_style(style_list->currentItem()));
		d_style_mgr->save_user_defined_styles();
	}
}


void
GPlatesQtWidgets::DrawStyleDialog::set_style()
{
	QListWidgetItem* item = style_list->currentItem();
	if(item)
	{
		QVariant qv = item->data(Qt::UserRole);
		GPlatesGui::StyleAdapter* sa = static_cast<GPlatesGui::StyleAdapter*>(qv.value<void*>());
		set_style(sa);
	}
}


void
GPlatesQtWidgets::DrawStyleDialog::init_dlg()
{
	setupUi(this);
	
	d_globe_and_map_widget_ptr = 
			&GPlatesPresentation::Application::instance().get_main_window().reconstruction_view_widget()
					.globe_and_map_widget();

	categories_table->horizontalHeader()->setResizeMode(0, QHeaderView::Stretch);
	categories_table->horizontalHeader()->hide();
	categories_table->verticalHeader()->hide();
	categories_table->resizeColumnsToContents();
	categories_table->resize(categories_table->horizontalHeader()->length(),0);

	// Set up the list of colour schemes.
	style_list->setViewMode(QListWidget::IconMode);
	style_list->setIconSize(QSize(ICON_SIZE, ICON_SIZE));
	//	style_list->setSpacing(SPACING); //Due to a qt bug, the setSpacing doesn't work well in IconMode.
	style_list->setMovement(QListView::Static);
	style_list->setWrapping(true);
	style_list->setResizeMode(QListView::Adjust);
	style_list->setUniformItemSizes(true);
	style_list->setWordWrap(true);

	QPixmap blank_pixmap(ICON_SIZE,ICON_SIZE);
	blank_pixmap.load(":/preview_not_available.png","PNG");
	//blank_pixmap.fill(*GPlatesGui::HTMLColourNames::instance().get_colour("slategray"));
	d_blank_icon = QIcon(blank_pixmap);
	d_style_mgr = GPlatesGui::DrawStyleManager::instance();
	
	//init_category_table();
	make_signal_slot_connections();
	
	open_button->hide();
	edit_button->hide();

	add_button->show();
	remove_button->show();

	splitter->setStretchFactor(splitter->indexOf(categories_table),1);
	splitter->setStretchFactor(splitter->indexOf(right_side_frame),4);

	d_combo_box = new LayerGroupComboBox(
			d_view_state.get_visual_layers(),
			d_view_state.get_visual_layer_registry(),
			pred,
			this);

	QObject::connect(
			d_combo_box,
			SIGNAL(selected_visual_layer_changed(
					boost::weak_ptr<GPlatesPresentation::VisualLayer>)),
			this,
			SLOT(handle_layer_changed(
				boost::weak_ptr<GPlatesPresentation::VisualLayer>)));
	if(d_combo_box->count() !=0 )
		d_combo_box->setCurrentIndex(0);

	QtWidgetUtils::add_widget_to_placeholder(d_combo_box, select_layer_widget);
}

void
GPlatesQtWidgets::DrawStyleDialog::handle_categories_table_cell_changed(
		int current_row,
		int current_column,
		int previous_row,
		int previous_column)
{
	if(current_row < 0)
	{
		qDebug() << "The index of current row is negative number. Do nothing and return.";
		return;
	}
	QTableWidgetItem* item = categories_table->currentItem();
	if(item)
	{
		GPlatesGui::StyleCategory* cata = get_catagory(*item);
		if(cata)
		{
			load_category(*cata);
		}
	}
}

void
GPlatesQtWidgets::DrawStyleDialog::load_category(
		const GPlatesGui::StyleCategory& cata)
{
	using namespace GPlatesGui;

	DrawStyleManager::StyleContainer styles = d_style_mgr->get_styles(cata);
	style_list->clear();
	
	BOOST_FOREACH(StyleAdapter* sa, styles)
	{
		QListWidgetItem *item = new QListWidgetItem(d_blank_icon, sa->name(), style_list);

		QVariant qv;
		qv.setValue(static_cast<void*>(sa)); 
		item->setData(Qt::UserRole, qv);
		style_list->addItem(item);
	}

	// Set the rendering chain in motion.
	if (d_show_thumbnails)
	{
		show_preview_icons();
	}
}

void
GPlatesQtWidgets::DrawStyleDialog::handle_style_selection_changed(
		QListWidgetItem* current,
		QListWidgetItem* previous)
{
	using namespace GPlatesGui;
	if(current == previous)
		return;
	
	DrawStyleManager* mgr = DrawStyleManager::instance();
	if(previous)
	{
		QVariant qv = previous->data(Qt::UserRole);
		StyleAdapter* pre_style = static_cast<StyleAdapter*>(qv.value<void*>());
		mgr->decrease_ref(*pre_style);
	}
	if(current)
	{
		QVariant qv = current->data(Qt::UserRole);
		StyleAdapter* current_style = static_cast<StyleAdapter*>(qv.value<void*>());
		set_style(current_style);
		mgr->increase_ref(*current_style);
		cfg_name_line_edit->setText(current_style->name());

		const Configuration& cfg = current_style->configuration();
		build_config_panel(cfg);
		
		if(!mgr->is_built_in_style(*current_style))
		{
			if(mgr->get_ref_number(*current_style) == 1 && mgr->can_be_removed(*current_style))
				remove_button->setEnabled(true);
			else
				remove_button->setEnabled(false);
			
			enable_config_panel(true);
		}
		else
		{
			remove_button->setEnabled(false);
			enable_config_panel(false);
		}
	}
}

void
GPlatesQtWidgets::DrawStyleDialog::show_preview_icons()
{
	//qDebug() << "show_preview_icons()";
	{
		// Delay any notification of changes to the rendered geometry collection
		// until end of current scope block. This is so we can do multiple changes
		// without the main globe/map canvas redrawing itself after each change.
		GPlatesViewOperations::RenderedGeometryCollection::UpdateGuard update_guard;

		PreviewGuard guard(*this);

		int len = style_list->count();

		for(int i = 0; i < len; i++)
		{
			 QListWidgetItem* current_item = style_list->item(i);
		 
			 if(!current_item)
				 continue;

			QVariant qv = current_item->data(Qt::UserRole);
			GPlatesGui::StyleAdapter* sa = static_cast<GPlatesGui::StyleAdapter*>(qv.value<void*>());
			set_style(sa);

			// Render the preview icon image.
			QImage image = d_globe_and_map_widget_ptr->render_to_qimage(QSize(ICON_SIZE, ICON_SIZE));

			current_item->setIcon(QIcon(to_QPixmap(image)));
		}
	}
}


void
GPlatesQtWidgets::DrawStyleDialog::refresh_current_icon()
{
	QListWidgetItem* current_item = style_list->currentItem();

	if(!current_item)
		return;

	if (d_show_thumbnails)
	{
		QVariant qv = current_item->data(Qt::UserRole);
		GPlatesGui::StyleAdapter* sa = static_cast<GPlatesGui::StyleAdapter*>(qv.value<void*>());
		set_style(sa);

		// Render the preview icon image.
		QImage image = d_globe_and_map_widget_ptr->render_to_qimage(QSize(ICON_SIZE, ICON_SIZE));

		current_item->setIcon(QIcon(to_QPixmap(image)));
	}
}


void
GPlatesQtWidgets::DrawStyleDialog::handle_add_button_clicked(bool )
{
	using namespace GPlatesGui;


	 QTableWidgetItem* cur_cata_item = categories_table->currentItem();
	 if(!cur_cata_item)
		 return;

	StyleCategory* current_cata = get_catagory(*cur_cata_item);
	if(current_cata)
	{
		const StyleAdapter* style_temp = d_style_mgr->get_template_style(*current_cata);
		if(style_temp)
		{
			StyleAdapter* new_style = style_temp->deep_clone();
			if(new_style)
			{
				QString new_name("Unnamed");
				if(!is_style_name_valid(*current_cata,new_name))
				{
					new_name = generate_new_valid_style_name(*current_cata,new_name);
				}
				new_style->set_name(new_name);
				d_style_mgr->register_style(new_style);
				load_category(*current_cata);
				focus_style(new_style);
			}
		}
	}
};


void
GPlatesQtWidgets::DrawStyleDialog::build_config_panel(const GPlatesGui::Configuration& cfg)
{
#if !defined(GPLATES_NO_PYTHON)
	//clear old gui widget in the panel
	BOOST_FOREACH(QWidget* old_widget, d_cfg_widgets)
	{
		QObject::disconnect(
				old_widget,
				SIGNAL(configuration_changed()),
				this,
				SLOT(handle_configuration_changed()));
	}
	d_cfg_widgets.clear();
				
	QLayoutItem* row = NULL;
	while((formLayout->count() > 2) && (row = formLayout->takeAt(2)) != 0)
	{
		delete row->layout();
		delete row->widget();
	}
		
	BOOST_FOREACH(const QString& item_name, cfg.all_cfg_item_names())
	{
		const GPlatesGui::PythonCfgItem* item = dynamic_cast<const GPlatesGui::PythonCfgItem*>(cfg.get(item_name));
		QWidget* cfg_widget = create_cfg_widget(const_cast<GPlatesGui::PythonCfgItem*>(item));
		if(cfg_widget)
		{
			QObject::connect(
					cfg_widget,
					SIGNAL(configuration_changed()),
					this,
					SLOT(handle_configuration_changed()));
			formLayout->addRow(item_name + ":" , cfg_widget);
			d_cfg_widgets.push_back(cfg_widget);//save the pointer so that we can disconnect them later.
		}
	}
#endif
}


void
GPlatesQtWidgets::DrawStyleDialog::handle_cfg_name_changed(const QString& cfg_name)
{
	QListWidgetItem * item = style_list->currentItem();
	if(item)
	{
		GPlatesGui::StyleAdapter* style_adpter = get_style(item);
		if(style_adpter)
		{
			QString new_cfg_name = cfg_name;
			new_cfg_name.remove(QChar('/'));
			if(style_adpter->name() == new_cfg_name)
				return;
			
			if(!is_style_name_valid(style_adpter->catagory(), new_cfg_name))
			{
				new_cfg_name = generate_new_valid_style_name(style_adpter->catagory(), new_cfg_name);
			}
			style_adpter->set_name(new_cfg_name);
			item->setText(new_cfg_name);
		}
	}
}


bool
GPlatesQtWidgets::DrawStyleDialog::is_style_name_valid(
		const GPlatesGui::StyleCategory& catagory,
		const QString& cfg_name)
{
	if(cfg_name.contains('/'))// '/' cannot be in style name.
		return false;

	//check duplicated name.
	GPlatesGui::DrawStyleManager::StyleContainer styles = d_style_mgr->get_styles(catagory);
	BOOST_FOREACH(const GPlatesGui::StyleAdapter* _style, styles)
	{
		if(_style->name() == cfg_name)
			return false;
	}
	return true;
}


const QString
GPlatesQtWidgets::DrawStyleDialog::generate_new_valid_style_name(
		const GPlatesGui::StyleCategory& catagory,
		const QString& cfg_name)
{
	QString new_name_base = cfg_name;
	new_name_base.remove("/");
	if(is_style_name_valid(catagory, new_name_base))
	{
		return new_name_base;
	}
	else
	{
		int c = 1;
		while(1)
		{
			QString new_name = QString(new_name_base + "_%1").arg(c);
			if(is_style_name_valid(catagory, new_name))
				return new_name;
			else
				c++;
		}
	}
}


void
GPlatesQtWidgets::DrawStyleDialog::focus_style()
{
	if(!isVisible())
		return;

	if (boost::shared_ptr<GPlatesPresentation::VisualLayer> locked_visual_layer = d_visual_layer.lock())
	{
		focus_style(locked_visual_layer->get_visual_layer_params()->style_adapter());
	}
	else
	{
		focus_style(d_style_of_all);
	}
}


GPlatesQtWidgets::DrawStyleDialog::PreviewGuard::PreviewGuard(
		DrawStyleDialog &draw_style_dialog) :
	d_draw_style_dialog(draw_style_dialog),
	d_current_idx(0)
{
	draw_style_dialog.d_combo_box->setDisabled(true);
	draw_style_dialog.categories_table->setDisabled(true);

	d_current_idx = draw_style_dialog.style_list->currentRow();
}

GPlatesQtWidgets::DrawStyleDialog::PreviewGuard::~PreviewGuard()
{
	d_draw_style_dialog.d_combo_box->setDisabled(false);
	d_draw_style_dialog.categories_table->setDisabled(false);

	d_draw_style_dialog.style_list->setCurrentRow(d_current_idx);
	d_draw_style_dialog.set_style();
}
>>>>>>> e473836c
<|MERGE_RESOLUTION|>--- conflicted
+++ resolved
@@ -1,896 +1,3 @@
-<<<<<<< HEAD
-/* $Id: ColouringDialog.cc 10521 2010-12-11 06:33:37Z elau $ */
-
-/**
- * \file 
- * $Revision: 10521 $
- * $Date: 2010-12-11 17:33:37 +1100 (Sat, 11 Dec 2010) $ 
- * 
- * Copyright (C) 2010 The University of Sydney, Australia
- *
- * This file is part of GPlates.
- *
- * GPlates is free software; you can redistribute it and/or modify it under
- * the terms of the GNU General Public License, version 2, as published by
- * the Free Software Foundation.
- *
- * GPlates is distributed in the hope that it will be useful, but WITHOUT
- * ANY WARRANTY; without even the implied warranty of MERCHANTABILITY or
- * FITNESS FOR A PARTICULAR PURPOSE.  See the GNU General Public License
- * for more details.
- *
- * You should have received a copy of the GNU General Public License along
- * with this program; if not, write to Free Software Foundation, Inc.,
- * 51 Franklin Street, Fifth Floor, Boston, MA  02110-1301, USA.
- */
-#include "global/python.h"
-#include <boost/optional.hpp>
-#include <QFileDialog>
-#include <QColorDialog>
-#include <QHeaderView>
-
-#include "SceneView.h"
-#include "ReconstructionViewWidget.h"
-#include "DrawStyleDialog.h"
-
-#include "PythonArgumentWidget.h"
-#include "QtWidgetUtils.h"
-#include "VisualLayersComboBox.h"
-#include "app-logic/PropertyExtractors.h"
-#include "file-io/CptReader.h"
-#include "file-io/ReadErrorAccumulation.h"
-
-#include "gui/DrawStyleAdapters.h"
-#include "gui/DrawStyleManager.h"
-#include "gui/HTMLColourNames.h"
-#include "gui/GenericColourScheme.h"
-#include "gui/SingleColourScheme.h"
-#include "gui/PlateIdColourPalettes.h"
-#include "gui/PythonConfiguration.h"
-#include "gui/ViewportProjection.h"
-
-#include "presentation/ReconstructVisualLayerParams.h"
-#include "presentation/VisualLayer.h"
-#include "presentation/VisualLayers.h"
-
-#include "GlobeAndMapWidget.h"
-#include "GlobeCanvas.h"
-#include "MapCanvas.h"
-#include "MapView.h"
-
-
-GPlatesQtWidgets::DrawStyleDialog::DrawStyleDialog(
-		GPlatesPresentation::ViewState &view_state,
-		QWidget* parent_) :
-	QDialog(parent_),
-	d_show_thumbnails(true),
-	d_repaint_flag(true),
-	d_view_state(view_state),
-	d_combo_box(NULL),
-	d_style_of_all(NULL),
-	d_refresh_preview(false)
-{
-	init_dlg();
-}
-
-
-void
-GPlatesQtWidgets::DrawStyleDialog::reset(
-		boost::weak_ptr<GPlatesPresentation::VisualLayer> layer)
-{
-	//qDebug() << "reseting draw style dialog...";
-	d_combo_box->set_selected_visual_layer(layer);
-	d_visual_layer = layer;
-	init_catagory_table();
-	if (boost::shared_ptr<GPlatesPresentation::VisualLayer> locked_visual_layer = d_visual_layer.lock())
-	{
-		focus_style(locked_visual_layer->get_visual_layer_params()->style_adapter());
-	}
-}
-
-
-namespace
-{
-	bool pred(GPlatesPresentation::VisualLayerType::Type t)
-	{
-		const GPlatesPresentation::VisualLayerType::Type t1 = 
-			static_cast<GPlatesPresentation::VisualLayerType::Type>(
-					GPlatesAppLogic::LayerTaskType::RECONSTRUCT);
-		const GPlatesPresentation::VisualLayerType::Type t2 = 
-			static_cast<GPlatesPresentation::VisualLayerType::Type>(
-			GPlatesAppLogic::LayerTaskType::TOPOLOGY_NETWORK_RESOLVER);
-		const GPlatesPresentation::VisualLayerType::Type t3 = 
-			static_cast<GPlatesPresentation::VisualLayerType::Type>(
-			GPlatesAppLogic::LayerTaskType::TOPOLOGY_BOUNDARY_RESOLVER);
-		return (t == t1 || t == t2 || t == t3);
-	}
-}
-
-#if 0
-void
-GPlatesQtWidgets::DrawStyleDialog::showEvent ( QShowEvent *  )
-{
-	init_catagory_table();
-	d_visual_layer = d_combo_box->get_selected_visual_layer();
-	handle_layer_changed(d_visual_layer);
-}
-#endif
-
-void
-GPlatesQtWidgets::DrawStyleDialog::handle_layer_changed(
-		boost::weak_ptr<GPlatesPresentation::VisualLayer> layer)
-{
-	if(!isVisible() || (layer.lock().get() == d_visual_layer.lock().get()))
-		return;
-
-	d_visual_layer = layer;
-	if (boost::shared_ptr<GPlatesPresentation::VisualLayer> locked_visual_layer = d_visual_layer.lock())
-	{
-		const GPlatesGui::StyleAdapter* t_style = 
-			locked_visual_layer->get_visual_layer_params()->style_adapter();
-		
-		if(t_style)
-		{
-			focus_style(t_style);
-		}
-	}
-	else
-	{
-		if(d_style_of_all)
-		{
-			focus_style(d_style_of_all);
-		}
-		else
-		{
-			categories_table->clearSelection();
-			categories_table->setCurrentIndex(QModelIndex());
-		
-			style_list->clearSelection();
-			style_list->clear();
-		}
-	}
-}
-
-
-Q_DECLARE_METATYPE( boost::weak_ptr<GPlatesPresentation::VisualLayer> )
-
-void
-GPlatesQtWidgets::LayerGroupComboBox::insert_all()
-{
-	QVariant qv; qv.setValue(boost::weak_ptr<GPlatesPresentation::VisualLayer>());
-	static const QIcon empty_icon(QPixmap(16, 16));
-	insertItem(0, empty_icon, "(All)", qv);
-	setCurrentIndex(0);
-}
-
-
-void
-GPlatesQtWidgets::DrawStyleDialog::apply_style_to_all_layers()
-{
-	GPlatesPresentation::VisualLayers& layers = d_view_state.get_visual_layers();
-	for(size_t i=0; i<layers.size(); i++)
-	{
-		if (boost::shared_ptr<GPlatesPresentation::VisualLayer> locked_layer = layers.visual_layer_at(i).lock())
-		{
-			locked_layer->get_visual_layer_params()->set_style_adaper(d_style_of_all);
-		}
-	}
-}
-
-
-void
-GPlatesQtWidgets::DrawStyleDialog::focus_style(
-		const GPlatesGui::StyleAdapter* style_)
-{
-	if(NULL == style_)
-	{
-		return;
-	}
-
-	const GPlatesGui::StyleCatagory* cata = &style_->catagory();
-	int row_num = categories_table->rowCount();
-	for(int i=0; i<row_num; i++)
-	{
-		QTableWidgetItem* item = categories_table->item(i,0);
-		GPlatesGui::StyleCatagory* tmp_cat = static_cast<GPlatesGui::StyleCatagory*>(item->data(Qt::UserRole).value<void*>());
-		if(tmp_cat == cata)
-		{
-			categories_table->setCurrentItem(item, QItemSelectionModel::SelectCurrent);
-			break;
-		}
-	}
-
-	int style_num = style_list->count();
-	for(int i=0; i<style_num; i++)
-	{
-		QListWidgetItem* item = style_list->item(i);
-		GPlatesGui::StyleAdapter* tmp_style = 
-			static_cast<GPlatesGui::StyleAdapter*>(item->data(Qt::UserRole).value<void*>());
-		if(tmp_style == style_)
-		{
-			style_list->setCurrentItem(item, QItemSelectionModel::SelectCurrent);
-			break;
-		}
-	}
-}
-
-
-void
-GPlatesQtWidgets::DrawStyleDialog::init_catagory_table()
-{
-	categories_table->clear();
-	GPlatesGui::DrawStyleManager::CatagoryContainer& catas = d_style_mgr->all_catagories();
-	std::size_t n_size = catas.size();
-	categories_table->setRowCount(n_size);
-	for(std::size_t row=0; row < n_size; row++)
-	{
-		QTableWidgetItem *item = new QTableWidgetItem(catas[row]->name());
-		item->setToolTip(catas[row]->desc());
-		QVariant qv;
-		qv.setValue(static_cast<void*>(catas[row])); 
-		item->setData(Qt::UserRole, qv);
-		item->setFlags(Qt::ItemIsSelectable | Qt::ItemIsEnabled);
-		categories_table->setItem(row, 0, item);
-	}
-}
-
-void
-GPlatesQtWidgets::DrawStyleDialog::make_signal_slot_connections()
-{
-	// Close button.
-	QObject::connect(
-			close_button,
-			SIGNAL(clicked()),
-			this,
-			SLOT(handle_close_button_clicked()));
-
-	// Remove button.
-	QObject::connect(
-			remove_button,
-			SIGNAL(clicked()),
-			this,
-			SLOT(handle_remove_button_clicked()));
-
-	// Add button.
-	QObject::connect(
-			add_button,
-			SIGNAL(clicked(bool)),
-			this,
-			SLOT(handle_add_button_clicked(bool)));
-
-	// Categories table.
-	QObject::connect(
-			categories_table,
-			SIGNAL(currentCellChanged(int, int, int, int)),
-			this,
-			SLOT(handle_categories_table_cell_changed(int, int, int, int)));
-
-	QObject::connect(
-			style_list,
-			SIGNAL(currentItemChanged(QListWidgetItem*,QListWidgetItem*)),
-			this,
-			SLOT(handle_style_selection_changed(QListWidgetItem*,QListWidgetItem*)));
-
-#if defined(Q_OS_MAC)
-	QObject::connect(
-			&GPlatesPresentation::Application::instance()->get_viewport_window().reconstruction_view_widget().globe_and_map_widget(),
-			SIGNAL(repainted(bool)),
-			this,
-			SLOT(handle_main_repaint(bool)));
-#endif
-
-	QObject::connect(
-			d_globe_and_map_widget_ptr,
-			SIGNAL(repainted(bool)),
-			this,
-			SLOT(handle_repaint(bool)));
-
-	QObject::connect(
-			show_thumbnails_checkbox,
-			SIGNAL(stateChanged(int)),
-			this,
-			SLOT(handle_show_thumbnails_changed(int)));
-
-	QObject::connect(
-			cfg_name_line_edit,
-			SIGNAL(textChanged(const QString&)),
-			this,
-			SLOT(handle_cfg_name_changed(const QString&)));
-
-	QObject::connect(
-			&GPlatesPresentation::Application::instance()->get_viewport_window().globe_canvas(),
-			SIGNAL(mouse_released_after_drag(
-					const GPlatesMaths::PointOnSphere &,
-					const GPlatesMaths::PointOnSphere &, bool,
-					const GPlatesMaths::PointOnSphere &,
-					const GPlatesMaths::PointOnSphere &, bool,
-					const GPlatesMaths::PointOnSphere &,
-					Qt::MouseButton, Qt::KeyboardModifiers)),
-			this, 
-			SLOT(handle_release_after_drag()));
-
-	QObject::connect(
-			&GPlatesPresentation::Application::instance()->get_viewport_window().map_view(),
-			SIGNAL(mouse_released_after_drag(const QPointF &,
-					bool, const QPointF &, bool, const QPointF &,
-					Qt::MouseButton, Qt::KeyboardModifiers)),
-			this, 
-			SLOT(handle_release_after_drag()));
-
-	QObject::connect(
-			&d_view_state.get_viewport_projection(),
-			SIGNAL(projection_type_changed(const GPlatesGui::ViewportProjection &)),
-			this,
-			SLOT(handle_change_projection()));
-}
-
-void
-GPlatesQtWidgets::DrawStyleDialog::handle_close_button_clicked()
-{
-	hide();
-}
-
-void
-GPlatesQtWidgets::DrawStyleDialog::handle_repaint(
-		bool mouse_down)
-{
-	d_repaint_flag = true;
-	d_image = d_globe_and_map_widget_ptr->grab_frame_buffer();
-	return;
-}
-
-
-void
-GPlatesQtWidgets::DrawStyleDialog::handle_main_repaint(
-		bool mouse_down)
-{
-	if(!mouse_down && d_refresh_preview)
-	{
-		d_refresh_preview = false;
-		if(d_preview_lock.tryLock())
-		{
-			try{
-				refresh_preview_icons();
-			}catch(...)
-			{ }
-			d_preview_lock.unlock();
-		}
-	}
-}
-
-void
-GPlatesQtWidgets::DrawStyleDialog::handle_remove_button_clicked()
-{
-	QTableWidgetItem* cur_item = categories_table->currentItem();
-	if(!cur_item)
-		return;
-
-	GPlatesGui::DrawStyleManager* mgr = GPlatesGui::DrawStyleManager::instance();
-	QListWidgetItem* item = style_list->currentItem();
-	if(item)
-	{
-		QVariant qv = item->data(Qt::UserRole);
-		GPlatesGui::StyleAdapter* sa = static_cast<GPlatesGui::StyleAdapter*>(qv.value<void*>());
-		mgr->remove_style(sa);
-		delete style_list->takeItem(style_list->currentRow());
-	}
-}
-
-
-void
-GPlatesQtWidgets::DrawStyleDialog::set_style(
-		GPlatesGui::StyleAdapter* _style)
-{
-	if (boost::shared_ptr<GPlatesPresentation::VisualLayer> locked_visual_layer = d_visual_layer.lock())
-	{
-		if(locked_visual_layer->get_visual_layer_params()->style_adapter() == _style)
-			return;
-		else
-		{
-			locked_visual_layer->get_visual_layer_params()->set_style_adaper(_style);
-			d_style_of_all = NULL;
-		}
-	}
-	else
-	{
-		d_style_of_all = _style;
-		apply_style_to_all_layers();
-	}
-	GPlatesGui::DrawStyleManager::instance()->emit_style_changed();
-}
-
-
-GPlatesQtWidgets::DrawStyleDialog::~DrawStyleDialog()
-{
-	if(GPlatesGui::DrawStyleManager::is_alive())
-	{
-		d_style_mgr->decrease_ref(*get_style(style_list->currentItem()));
-		d_style_mgr->save_user_defined_styles();
-	}
-}
-
-
-void
-GPlatesQtWidgets::DrawStyleDialog::set_style()
-{
-	QListWidgetItem* item = style_list->currentItem();
-	if(item)
-	{
-		QVariant qv = item->data(Qt::UserRole);
-		GPlatesGui::StyleAdapter* sa = static_cast<GPlatesGui::StyleAdapter*>(qv.value<void*>());
-		set_style(sa);
-	}
-}
-
-void
-GPlatesQtWidgets::DrawStyleDialog::init_dlg()
-{
-	setupUi(this);
-	d_globe_and_map_widget_ptr = new GlobeAndMapWidget(d_view_state, style_list);
-	categories_table->horizontalHeader()->setResizeMode(0, QHeaderView::Stretch);
-	categories_table->horizontalHeader()->hide();
-	categories_table->verticalHeader()->hide();
-	categories_table->resizeColumnsToContents();
-	categories_table->resize(categories_table->horizontalHeader()->length(),0);
-
-	// Set up the list of colour schemes.
-	style_list->setViewMode(QListWidget::IconMode);
-	style_list->setIconSize(QSize(ICON_SIZE, ICON_SIZE));
-	//	style_list->setSpacing(SPACING); //Due to a qt bug, the setSpacing doesn't work well in IconMode.
-	style_list->setMovement(QListView::Static);
-	style_list->setWrapping(true);
-	style_list->setResizeMode(QListView::Adjust);
-	style_list->setUniformItemSizes(true);
-	style_list->setWordWrap(true);
-
-	QPixmap blank_pixmap(ICON_SIZE, ICON_SIZE);
-	blank_pixmap.fill(*GPlatesGui::HTMLColourNames::instance().get_colour("slategray"));
-	d_blank_icon = QIcon(blank_pixmap);
-	d_image = d_globe_and_map_widget_ptr->grab_frame_buffer();
-	d_style_mgr = GPlatesGui::DrawStyleManager::instance();
-	
-	//init_catagory_table();
-	make_signal_slot_connections();
-	
-	open_button->hide();
-	edit_button->hide();
-
-	add_button->show();
-	remove_button->show();
-
-	// Set up our GlobeAndMapWidget that we use for rendering.
-	d_globe_and_map_widget_ptr->resize(ICON_SIZE, ICON_SIZE);
-	d_globe_and_map_widget_ptr->hide();
-
-#if defined(Q_OS_MAC)
-	if(QT_VERSION >= 0x040600)
-		d_globe_and_map_widget_ptr->move(style_list->spacing()+4, style_list->spacing()+3); 
-#else
-	d_globe_and_map_widget_ptr->move(1- ICON_SIZE, 1- ICON_SIZE);
-#endif
-	splitter->setStretchFactor(splitter->indexOf(categories_table),1);
-	splitter->setStretchFactor(splitter->indexOf(right_side_frame),4);
-
-	d_combo_box = new LayerGroupComboBox(
-			d_view_state.get_visual_layers(),
-			d_view_state.get_visual_layer_registry(),
-			pred,
-			this);
-
-	QObject::connect(
-			d_combo_box,
-			SIGNAL(selected_visual_layer_changed(
-					boost::weak_ptr<GPlatesPresentation::VisualLayer>)),
-			this,
-			SLOT(handle_layer_changed(
-				boost::weak_ptr<GPlatesPresentation::VisualLayer>)));
-	if(d_combo_box->count() !=0 )
-		d_combo_box->setCurrentIndex(0);
-
-	QtWidgetUtils::add_widget_to_placeholder(d_combo_box, select_layer_widget);
-}
-
-void
-GPlatesQtWidgets::DrawStyleDialog::handle_categories_table_cell_changed(
-		int current_row,
-		int current_column,
-		int previous_row,
-		int previous_column)
-{
-	if(current_row < 0)
-	{
-		qWarning() << "The index of current row is negative number. Do nothing and return.";
-		return;
-	}
-	QTableWidgetItem* item = categories_table->currentItem();
-	if(item)
-	{
-		GPlatesGui::StyleCatagory* cata = get_catagory(*item);
-		if(cata)
-			load_category(*cata);
-	}
-}
-
-void
-GPlatesQtWidgets::DrawStyleDialog::load_category(const GPlatesGui::StyleCatagory& cata)
-{
-	using namespace GPlatesGui;
-
-	DrawStyleManager::StyleContainer styles = d_style_mgr->get_styles(cata);
-	style_list->clear();
-	
-	BOOST_FOREACH(StyleAdapter* sa, styles)
-	{
-		QListWidgetItem *item = new QListWidgetItem(d_blank_icon, sa->name(), style_list);
-
-		QVariant qv;
-		qv.setValue(static_cast<void*>(sa)); 
-		item->setData(Qt::UserRole, qv);
-		style_list->addItem(item);
-	}
-
-	// Set the rendering chain in motion.
-	if (d_show_thumbnails)
-	{
-		show_preview_icon();
-	}
-}
-
-void
-GPlatesQtWidgets::DrawStyleDialog::handle_style_selection_changed(
-		QListWidgetItem* current,
-		QListWidgetItem* previous)
-{
-	using namespace GPlatesGui;
-	if(current == previous)
-		return;
-	
-	DrawStyleManager* mgr = DrawStyleManager::instance();
-	if(previous)
-	{
-		QVariant qv = previous->data(Qt::UserRole);
-		StyleAdapter* pre_style = static_cast<StyleAdapter*>(qv.value<void*>());
-		mgr->decrease_ref(*pre_style);
-	}
-	if(current)
-	{
-		QVariant qv = current->data(Qt::UserRole);
-		StyleAdapter* current_style = static_cast<StyleAdapter*>(qv.value<void*>());
-		set_style(current_style);
-		mgr->increase_ref(*current_style);
-		cfg_name_line_edit->setText(current_style->name());
-
-		const Configuration& cfg = current_style->configuration();
-		build_config_panel(cfg);
-		
-		if(!mgr->is_built_in_style(*current_style))
-		{
-			if(mgr->get_ref_number(*current_style) == 1 && mgr->can_be_removed(*current_style))
-				remove_button->setEnabled(true);
-			else
-				remove_button->setEnabled(false);
-			
-			enable_config_panel(true);
-		}
-		else
-		{
-			remove_button->setEnabled(false);
-			enable_config_panel(false);
-		}
-	}
-}
-
-void
-GPlatesQtWidgets::DrawStyleDialog::show_preview_icon()
-{
-	{
-		//sync the camera point
-		GPlatesQtWidgets::ReconstructionViewWidget & view_widget = 
-			GPlatesPresentation::Application::instance()->get_viewport_window().reconstruction_view_widget();
-		boost::optional<GPlatesMaths::LatLonPoint> camera_point = view_widget.camera_llp();
-	
-		if(camera_point)
-		{
-			d_globe_and_map_widget_ptr->get_active_view().set_camera_viewpoint(*camera_point);
-		}
-
-		if(view_widget.globe_is_active())
-		{
-			d_globe_and_map_widget_ptr->get_globe_canvas().set_orientation(
-				*view_widget.globe_canvas().orientation());
-		}
-		
-		PreviewGuard guard(*this);
-		
-		int len = style_list->count();
-    
-		d_globe_and_map_widget_ptr->show();
-	
-		for(int i = 0; i < len; i++)
-		{
-			 QListWidgetItem* current_item = style_list->item(i);
-		 
-			 if(!current_item)
-				 continue;
-
-			d_repaint_flag = false;
-			QVariant qv = current_item->data(Qt::UserRole);
-			GPlatesGui::StyleAdapter* sa = static_cast<GPlatesGui::StyleAdapter*>(qv.value<void*>());
-			set_style(sa);
-
-		#if defined(Q_OS_MAC)
-			d_globe_and_map_widget_ptr->update_canvas();
-			while(!d_repaint_flag)
-			{
-				QApplication::processEvents();
-			}
-		#else
-			d_globe_and_map_widget_ptr->repaint_canvas();
-		#endif
-			
-			current_item->setIcon(QIcon(QPixmap::fromImage(d_image)));
-		}
-	
-		d_globe_and_map_widget_ptr->hide();
-	}
-		
-	//style_list->setCurrentRow(0);
-	//QVariant q_data = style_list->currentItem()->data(Qt::UserRole);
-	//set_style(static_cast<GPlatesGui::StyleAdapter*>(q_data.value<void*>()));
-}
-
-
-void
-GPlatesQtWidgets::DrawStyleDialog::refresh_current_icon()
-{
-	d_globe_and_map_widget_ptr->show();
-
-	QListWidgetItem* current_item = style_list->currentItem();
-
-	if(!current_item)
-		return;
-
-	if (d_show_thumbnails)
-	{
-		d_repaint_flag = false;
-		QVariant qv = current_item->data(Qt::UserRole);
-		GPlatesGui::StyleAdapter* sa = static_cast<GPlatesGui::StyleAdapter*>(qv.value<void*>());
-		set_style(sa);
-
-		d_globe_and_map_widget_ptr->update_canvas();
-
-
-		while(!d_repaint_flag)
-			QApplication::processEvents();
-
-
-		current_item->setIcon(QIcon(QPixmap::fromImage(d_image)));
-	}
-	d_globe_and_map_widget_ptr->hide();
-}
-
-
-void
-GPlatesQtWidgets::DrawStyleDialog::handle_add_button_clicked(bool )
-{
-	using namespace GPlatesGui;
-
-
-	 QTableWidgetItem* cur_cata_item = categories_table->currentItem();
-	 if(!cur_cata_item)
-		 return;
-
-	StyleCatagory* current_cata = get_catagory(*cur_cata_item);
-	if(current_cata)
-	{
-		const StyleAdapter* style_temp = d_style_mgr->get_template_style(*current_cata);
-		if(style_temp)
-		{
-			StyleAdapter* new_style = style_temp->deep_clone();
-			if(new_style)
-			{
-				QString new_name("Unnamed");
-				if(!is_style_name_valid(*current_cata,new_name))
-				{
-					new_name = generate_new_valid_style_name(*current_cata,new_name);
-				}
-				new_style->set_name(new_name);
-				d_style_mgr->register_style(new_style);
-				load_category(*current_cata);
-			}
-		}
-	}
-};
-
-
-void
-GPlatesQtWidgets::DrawStyleDialog::build_config_panel(const GPlatesGui::Configuration& cfg)
-{
-#if !defined(GPLATES_NO_PYTHON)
-	//clear old gui widget in the panel
-	BOOST_FOREACH(QWidget* old_widget, d_cfg_widgets)
-	{
-		QObject::disconnect(
-				old_widget,
-				SIGNAL(configuration_changed()),
-				this,
-				SLOT(handle_configuration_changed()));
-	}
-	d_cfg_widgets.clear();
-				
-	QLayoutItem* row = NULL;
-	while((formLayout->count() > 2) && (row = formLayout->takeAt(2)) != 0)
-	{
-		delete row->layout();
-		delete row->widget();
-	}
-		
-	BOOST_FOREACH(const QString& item_name, cfg.all_cfg_item_names())
-	{
-		const GPlatesGui::PythonCfgItem* item = dynamic_cast<const GPlatesGui::PythonCfgItem*>(cfg.get(item_name));
-		QWidget* cfg_widget = create_cfg_widget(const_cast<GPlatesGui::PythonCfgItem*>(item));
-		if(cfg_widget)
-		{
-			QObject::connect(
-					cfg_widget,
-					SIGNAL(configuration_changed()),
-					this,
-					SLOT(handle_configuration_changed()));
-			formLayout->addRow(item_name + ":" , cfg_widget);
-			d_cfg_widgets.push_back(cfg_widget);//save the pointer so that we can disconnect them later.
-		}
-	}
-#endif
-}
-
-
-void
-GPlatesQtWidgets::DrawStyleDialog::handle_cfg_name_changed(const QString& cfg_name)
-{
-	QListWidgetItem * item = style_list->currentItem();
-	if(item)
-	{
-		GPlatesGui::StyleAdapter* style_adpter = get_style(item);
-		if(style_adpter)
-		{
-			QString new_cfg_name = cfg_name;
-			new_cfg_name.remove(QChar('/'));
-			if(style_adpter->name() == new_cfg_name)
-				return;
-			
-			if(!is_style_name_valid(style_adpter->catagory(), new_cfg_name))
-			{
-				new_cfg_name = generate_new_valid_style_name(style_adpter->catagory(), new_cfg_name);
-			}
-			style_adpter->set_name(new_cfg_name);
-			item->setText(new_cfg_name);
-		}
-	}
-}
-
-
-bool
-GPlatesQtWidgets::DrawStyleDialog::is_style_name_valid(
-		const GPlatesGui::StyleCatagory& catagory,
-		const QString& cfg_name)
-{
-	if(cfg_name.contains('/'))// '/' cannot be in style name.
-		return false;
-
-	//check duplicated name.
-	GPlatesGui::DrawStyleManager::StyleContainer styles = d_style_mgr->get_styles(catagory);
-	BOOST_FOREACH(const GPlatesGui::StyleAdapter* _style, styles)
-	{
-		if(_style->name() == cfg_name)
-			return false;
-	}
-	return true;
-}
-
-
-const QString
-GPlatesQtWidgets::DrawStyleDialog::generate_new_valid_style_name(
-		const GPlatesGui::StyleCatagory& catagory,
-		const QString& cfg_name)
-{
-	QString new_name_base = cfg_name;
-	new_name_base.remove("/");
-	if(is_style_name_valid(catagory, new_name_base))
-	{
-		return new_name_base;
-	}
-	else
-	{
-		int c = 1;
-		while(1)
-		{
-			QString new_name = QString(new_name_base + "_%1").arg(c);
-			if(is_style_name_valid(catagory, new_name))
-				return new_name;
-			else
-				c++;
-		}
-	}
-}
-
-
-void
-GPlatesQtWidgets::DrawStyleDialog::focus_style()
-{
-	if(!isVisible())
-		return;
-
-	if (boost::shared_ptr<GPlatesPresentation::VisualLayer> locked_visual_layer = d_visual_layer.lock())
-	{
-		focus_style(locked_visual_layer->get_visual_layer_params()->style_adapter());
-	}
-}
-
-
-GPlatesQtWidgets::PreviewGuard::PreviewGuard(
-		DrawStyleDialog& dlg) :
-	d_dlg(dlg),
-	d_current_idx(0)
-{
-	dlg.d_combo_box->setDisabled(true);
-	dlg.categories_table->setDisabled(true);
-
-	GPlatesQtWidgets::ReconstructionViewWidget & view_widget = 
-		GPlatesPresentation::Application::instance()->get_viewport_window().reconstruction_view_widget();
-	if(view_widget.globe_is_active())
-	{
-		view_widget.globe_canvas().set_disable_update(true);
-	}
-	else if(view_widget.map_is_active())
-	{
-		view_widget.map_view().set_disable_update(true);
-	}
-	d_current_idx = dlg.style_list->currentRow();
-}
-
-GPlatesQtWidgets::PreviewGuard::~PreviewGuard()
-{
-	d_dlg.d_combo_box->setDisabled(false);
-	d_dlg.categories_table->setDisabled(false);
-			
-	GPlatesQtWidgets::ReconstructionViewWidget & view_widget = 
-		GPlatesPresentation::Application::instance()->get_viewport_window().reconstruction_view_widget();
-			
-	if(view_widget.globe_is_active())
-	{
-		view_widget.globe_canvas().set_disable_update(false);
-	}
-	else if(view_widget.map_is_active())
-	{
-		view_widget.map_view().set_disable_update(false);
-	}
-	 d_dlg.style_list->setCurrentRow(d_current_idx);
-	 d_dlg.set_style();
-}
-
-
-
-
-
-
-
-
-
-
-
-
-
-
-
-
-
-
-
-
-
-
-
-=======
 /* $Id$ */
 
 /**
@@ -1729,5 +836,4 @@
 
 	d_draw_style_dialog.style_list->setCurrentRow(d_current_idx);
 	d_draw_style_dialog.set_style();
-}
->>>>>>> e473836c
+}