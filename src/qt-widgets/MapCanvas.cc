--- conflicted
+++ resolved
@@ -134,15 +134,8 @@
 			view_state.get_visual_layers(),
 			render_settings,
 			viewport_zoom,
-<<<<<<< HEAD
-			colour_scheme,
-			d_text_renderer),
-	d_rendered_geometry_collection(&rendered_geometry_collection),
-	d_disable_update(false)
-=======
 			colour_scheme),
 	d_rendered_geometry_collection(&rendered_geometry_collection)
->>>>>>> e473836c
 {
 	// Do some OpenGL initialisation.
 	// Because of 'd_make_context_current' we know the OpenGL context is currently active.
@@ -176,16 +169,6 @@
 			SLOT(update_canvas()));
 }
 
-<<<<<<< HEAD
-void
-GPlatesQtWidgets::MapCanvas::set_disable_update(
-		bool b)
-{
-	d_disable_update = b;
-}
-
-=======
->>>>>>> e473836c
 GPlatesQtWidgets::MapCanvas::~MapCanvas()
 {  }
 
@@ -329,10 +312,7 @@
 void
 GPlatesQtWidgets::MapCanvas::update_canvas()
 {
-	if(!d_disable_update)
-	{
-		update();
-	}
+	update();
 }
 
 QImage
