/* $Id$ */

/**
 * @file 
 * File specific comments.
 *
 * Most recent change:
 *   $Date$
 * 
 * Copyright (C) 2003, 2004, 2005, 2006 The University of Sydney, Australia
 *  (under the name "GLCanvas.h")
 * Copyright (C) 2006, 2007, 2010, 2011 The University of Sydney, Australia
 *  (under the name "GlobeCanvas.h")
 * Copyright (C) 2011 Geological Survey of Norway
 *
 * This file is part of GPlates.
 *
 * GPlates is free software; you can redistribute it and/or modify it under
 * the terms of the GNU General Public License, version 2, as published by
 * the Free Software Foundation.
 *
 * GPlates is distributed in the hope that it will be useful, but WITHOUT
 * ANY WARRANTY; without even the implied warranty of MERCHANTABILITY or
 * FITNESS FOR A PARTICULAR PURPOSE.  See the GNU General Public License
 * for more details.
 *
 * You should have received a copy of the GNU General Public License along
 * with this program; if not, write to Free Software Foundation, Inc.,
 * 51 Franklin Street, Fifth Floor, Boston, MA  02110-1301, USA.
 */
 
#ifndef GPLATES_QTWIDGETS_GLOBECANVAS_H
#define GPLATES_QTWIDGETS_GLOBECANVAS_H

#include <vector>
#include <boost/optional.hpp>
#include <boost/scoped_ptr.hpp>
#include <boost/shared_ptr.hpp>
#include <opengl/OpenGL.h>
#include <QImage>
#include <QPainter>
#include <QtOpenGL/qgl.h>

#include "gui/ColourScheme.h"
#include "gui/Globe.h"
#include "gui/ViewportZoom.h"

#include "maths/MultiPointOnSphere.h"
#include "maths/PolygonOnSphere.h"
#include "maths/PolylineOnSphere.h"

#include "opengl/GLContext.h"
#include "opengl/GLMatrix.h"
#include "opengl/GLOffScreenContext.h"
#include "opengl/GLViewport.h"
#include "opengl/GLVisualLayers.h"

#include "qt-widgets/SceneView.h"

#include "view-operations/RenderedGeometryFactory.h"


namespace GPlatesGui
{
	class TextOverlay;
}

namespace GPlatesOpenGL
{
	class GLRenderer;
	class GLTileRender;
}

namespace GPlatesPresentation
{
	class ViewState;
}

namespace GPlatesViewOperations
{
	class RenderedGeometryCollection;
}

namespace GPlatesQtWidgets 
{
	class GlobeCanvas:
			public QGLWidget,
			public SceneView
	{
		Q_OBJECT

	public:
		struct MousePressInfo
		{
			MousePressInfo(
					int mouse_pointer_screen_pos_x,
					int mouse_pointer_screen_pos_y,
					const GPlatesMaths::PointOnSphere &mouse_pointer_pos,
					bool is_on_globe,
					Qt::MouseButton button,
					Qt::KeyboardModifiers modifiers):
				d_mouse_pointer_screen_pos_x(mouse_pointer_screen_pos_x),
				d_mouse_pointer_screen_pos_y(mouse_pointer_screen_pos_y),
				d_mouse_pointer_pos(mouse_pointer_pos),
				d_is_on_globe(is_on_globe),
				d_button(button),
				d_modifiers(modifiers),
				d_is_mouse_drag(false)
			{  }

			int d_mouse_pointer_screen_pos_x;
			int d_mouse_pointer_screen_pos_y;
			GPlatesMaths::PointOnSphere d_mouse_pointer_pos;
			bool d_is_on_globe;
			Qt::MouseButton d_button;
			Qt::KeyboardModifiers d_modifiers;
			bool d_is_mouse_drag;
		};

		/**
		 * The point which corresponds to the centre of the viewport.
		 *
		 * (I'm not expecting that this will change, but I'm creating this accessor as an
		 * alternative to littering lots of equivalent PointOnSphere definitions throughout
		 * the code.
		 */
		static
		const GPlatesMaths::PointOnSphere &
		centre_of_viewport();

		GlobeCanvas(
				GPlatesPresentation::ViewState &view_state,
				GPlatesGui::ColourScheme::non_null_ptr_type colour_scheme,
				QWidget *parent_ = 0);

		~GlobeCanvas();

	private:

		//! Private constructor for use by clone()
		GlobeCanvas(
				GlobeCanvas *existing_globe_canvas,
				GPlatesPresentation::ViewState &view_state_,
				GPlatesMaths::PointOnSphere &virtual_mouse_pointer_pos_on_globe_,
				bool mouse_pointer_is_on_globe_,
				GPlatesGui::Globe &existing_globe_,
				GPlatesGui::ColourScheme::non_null_ptr_type colour_scheme_,
				QWidget *parent_ = 0);

		//! Common code for both constructors
		void
		init();

	public:

		GlobeCanvas *
		clone(
				GPlatesGui::ColourScheme::non_null_ptr_type colour_scheme,
				QWidget *parent_ = 0);

		/**
		 * The proximity inclusion threshold is a measure of how close a geometry must be
		 * to a click-point be considered "hit" by the click.
		 *
		 * The proximity inclusion threshold varies with the canvas size and zoom level. 
		 * It is also dependent upon the position of @a click_point on the globe (since
		 * positions at the edge of the globe in the current projection are harder to
		 * target than positions in the centre of the globe).
		 *
		 * The fundamental reason for this function derives from the observation that the
		 * mouse-pointer position on-screen is described by integer coordinates, but the
		 * geometries on the globe in the 3-D "universe" are described by floating-point
		 * coordinates which can lie "between" the universe coordinates which correspond to
		 * the discrete on-screen coordinates.
		 *
		 * Hence, even ignoring the issues of usability (ie, whether you want to make the
		 * user click on some *exact pixel* on-screen) and floating-point comparisons, we
		 * can't just convert the integer on-screen coordinates of the click-point to
		 * floating-point universe coordinates and look for hits.
		 *
		 * The approach taken by the GPlates GUI is to pick an "epsilon radius" around the
		 * click-point, then determine which geometries on the globe are "close enough" to
		 * the click-point (by determining the geometries whose shortest distance from the
		 * click-point is less than the epsilon radius).  This may be visualised as drawing
		 * a circle with radius "epsilon" around the click-point on the surface of the
		 * globe, then determining which geometries pass through the circle.
		 */
		double
		current_proximity_inclusion_threshold(
				const GPlatesMaths::PointOnSphere &click_point) const;

		GPlatesGui::Globe &
		globe()
		{
			return d_globe;
		}

		const GPlatesGui::Globe &
		globe() const
		{
			return d_globe;
		}

		/**
		 * If the mouse pointer is on the globe, return the position of the mouse pointer
		 * on the globe.
		 *
		 * Otherwise, return the closest position on the globe to the position of the
		 * mouse pointer in the 3-D "universe".
		 */
		const GPlatesMaths::PointOnSphere &
		virtual_mouse_pointer_pos_on_globe() const
		{
			return d_virtual_mouse_pointer_pos_on_globe;
		}

		/**
		 * Return whether the mouse pointer is on the globe.
		 */
		bool
		mouse_pointer_is_on_globe() const
		{
			return d_mouse_pointer_is_on_globe;
		}

		/**
		 * Returns the dimensions of the viewport.
		 */
		virtual
		QSize
		get_viewport_size() const;

<<<<<<< HEAD
		void
		repaint_canvas()
		{
			repaint();
		}
=======
		/**
		 * Renders the scene to a QImage of the dimensions specified by @a image_size
		 * (or dimensions @a get_viewport_size, if @a image_size is boost::none).
		 */
		virtual
		QImage
		render_to_qimage(
				boost::optional<QSize> image_size = boost::none);
>>>>>>> e473836c

		/**
		 * Paint the scene, as best as possible, by re-directing OpenGL rendering to the specified paint device.
		 */
		virtual
		void
		render_opengl_feedback_to_paint_device(
				QPaintDevice &feedback_paint_device);

		virtual
		boost::optional<GPlatesMaths::LatLonPoint>
		camera_llp() const;

		virtual
		void
		set_camera_viewpoint(
			const GPlatesMaths::LatLonPoint &llp);

		virtual
		boost::optional<GPlatesMaths::Rotation>
		orientation() const;

		virtual
		void
		set_orientation(
			const GPlatesMaths::Rotation &rotation
			/*bool should_emit_external_signal = true */);

		/**
		 * Returns the OpenGL context associated with this QGLWidget.
		 *
		 * This also enables it to be shared across widgets.
		 */
		GPlatesOpenGL::GLContext::non_null_ptr_type
		get_gl_context()
		{
			return d_gl_context;
		}

		//! Returns the persistent OpenGL objects associated with this widget's OpenGL context so it can be shared across widgets.
		GPlatesOpenGL::GLVisualLayers::non_null_ptr_type
		get_gl_visual_layers()
		{
			return d_gl_visual_layers;
		}

	public Q_SLOTS:
		// NOTE: all signals/slots should use namespace scope for all arguments
		//       otherwise differences between signals and slots will cause Qt
		//       to not be able to connect them at runtime.

		virtual
		void
		update_canvas();

		void
		notify_of_orientation_change();

		void
		handle_mouse_pointer_pos_change();

		void
		force_mouse_pointer_pos_change();


	protected:
		/**
		 * This is a virtual override of the function in QGLWidget.
		 *
		 * To quote the QGLWidget documentation:
		 *
		 * This virtual function is called once before the first call to paintGL() or
		 * resizeGL(), and then once whenever the widget has been assigned a new
		 * QGLContext.  Reimplement it in a subclass.
		 *
		 * This function should set up any required OpenGL context rendering flags,
		 * defining display lists, etc.
		 *
		 * There is no need to call makeCurrent() because this has already been done when
		 * this function is called.
		 */
		virtual 
		void 
		initializeGL();

		/**
		 * This is a virtual override of the function in QGLWidget.
		 *
		 * To quote the QGLWidget documentation:
		 *
		 * This virtual function is called whenever the widget has been resized.  The new
		 * size is passed in width and height.  Reimplement it in a subclass.
		 *
		 * There is no need to call makeCurrent() because this has already been done when
		 * this function is called.
		 */
		virtual
		void 
		resizeGL(
				int width, 
				int height);

		/**
		 * This is a virtual override of the function in QGLWidget.
		 *
		 * To quote the QGLWidget documentation:
		 *
		 * This virtual function is called whenever the widget needs to be painted.
		 * Reimplement it in a subclass.
		 *
		 * There is no need to call makeCurrent() because this has already been done when
		 * this function is called.
		 */
		virtual
		void
		paintGL();

		virtual
		void
		paintEvent(
				QPaintEvent *paint_event);

		/**
		 * This is a virtual override of the function in QWidget.
		 *
		 * To quote the QWidget documentation:
		 *
		 * This event handler, for event event, can be reimplemented in a subclass to
		 * receive mouse press events for the widget.
		 *
		 * If you create new widgets in the mousePressEvent() the mouseReleaseEvent() may
		 * not end up where you expect, depending on the underlying window system (or X11
		 * window manager), the widgets' location and maybe more.
		 *
		 * The default implementation implements the closing of popup widgets when you
		 * click outside the window.  For other widget types it does nothing.
		 */
		virtual
		void
		mousePressEvent(
				QMouseEvent *event);

		/**
		 * This is a virtual override of the function in QWidget.
		 *
		 * To quote the QWidget documentation:
		 *
		 * This event handler, for event event, can be reimplemented in a subclass to
		 * receive mouse move events for the widget.
		 *
		 * If mouse tracking is switched off, mouse move events only occur if a mouse
		 * button is pressed while the mouse is being moved.  If mouse tracking is switched
		 * on, mouse move events occur even if no mouse button is pressed.
		 *
		 * QMouseEvent::pos() reports the position of the mouse cursor, relative to this
		 * widget.  For press and release events, the position is usually the same as the
		 * position of the last mouse move event, but it might be different if the user's
		 * hand shakes.  This is a feature of the underlying window system, not Qt.
		 */
		virtual 
		void 
		mouseMoveEvent(
				QMouseEvent *event);

		/**
		 * This is a virtual override of the function in QWidget.
		 *
		 * To quote the QWidget documentation:
		 *
		 * This event handler, for event event, can be reimplemented in a subclass to
		 * receive mouse release events for the widget.
		 */
		virtual 
		void 
		mouseReleaseEvent(
				QMouseEvent *event);

		virtual
		void
		keyPressEvent(
				QKeyEvent *key_event);

		virtual
		void
		move_camera_up();

		virtual
		void
		move_camera_down();

		virtual
		void
		move_camera_left();

		virtual
		void
		move_camera_right();

		virtual
		void
		rotate_camera_clockwise();

		virtual
		void
		rotate_camera_anticlockwise();

		virtual
		void
		reset_camera_orientation();

	Q_SIGNALS:

		void
		mouse_pointer_position_changed(
				const GPlatesMaths::PointOnSphere &new_virtual_pos,
				bool is_on_globe);
				
				
		void
		mouse_pressed(
			const GPlatesMaths::PointOnSphere &press_pos_on_globe,
			const GPlatesMaths::PointOnSphere &oriented_press_pos_on_globe,
			bool is_on_globe,
			Qt::MouseButton button,
			Qt::KeyboardModifiers modifiers);

		void
		mouse_clicked(
				const GPlatesMaths::PointOnSphere &click_pos_on_globe,
				const GPlatesMaths::PointOnSphere &oriented_click_pos_on_globe,
				bool is_on_globe,
				Qt::MouseButton button,
				Qt::KeyboardModifiers modifiers);

		void
		mouse_dragged(
				const GPlatesMaths::PointOnSphere &initial_pos_on_globe,
				const GPlatesMaths::PointOnSphere &oriented_initial_pos_on_globe,
				bool was_on_globe,
				const GPlatesMaths::PointOnSphere &current_pos_on_globe,
				const GPlatesMaths::PointOnSphere &oriented_current_pos_on_globe,
				bool is_on_globe,
				const GPlatesMaths::PointOnSphere &oriented_centre_of_viewport,
				Qt::MouseButton button,
				Qt::KeyboardModifiers modifiers);

		void
		mouse_released_after_drag(
				const GPlatesMaths::PointOnSphere &initial_pos_on_globe,
				const GPlatesMaths::PointOnSphere &oriented_initial_pos_on_globe,
				bool was_on_globe,
				const GPlatesMaths::PointOnSphere &current_pos_on_globe,
				const GPlatesMaths::PointOnSphere &oriented_current_pos_on_globe,
				bool is_on_globe,
				const GPlatesMaths::PointOnSphere &oriented_centre_of_viewport,
				Qt::MouseButton button,
				Qt::KeyboardModifiers modifiers);

		/**
		 * The mouse position moved but the left mouse button is NOT down.
		 */
		void
		mouse_moved_without_drag(
				const GPlatesMaths::PointOnSphere &current_pos_on_globe,
				const GPlatesMaths::PointOnSphere &oriented_current_pos_on_globe,
				bool is_on_globe,
				const GPlatesMaths::PointOnSphere &oriented_centre_of_viewport);

		void
		repainted(
				bool mouse_down);

	public Q_SLOTS:

		// NOTE: all signals/slots should use namespace scope for all arguments
		//       otherwise differences between signals and slots will cause Qt
		//       to not be able to connect them at runtime.

		void
		handle_zoom_change();

	private:
		/**
		 * Utility class to make the QGLWidget's OpenGL context current in @a GlobeCanvas constructor.
		 *
		 * This is so we can do OpenGL stuff in the @a GlobeCanvas constructor when normally
		 * we'd have to wait until 'initializeGL()'.
		 */
		struct MakeGLContextCurrent
		{
			explicit
			MakeGLContextCurrent(
					GPlatesOpenGL::GLContext &gl_context)
			{
				gl_context.make_current();
			}
		};

		/**
		 * Typedef for an opaque object that caches a particular painting.
		 */
		typedef boost::shared_ptr<void> cache_handle_type;


		GPlatesPresentation::ViewState &d_view_state;

		//! Mirrors an OpenGL context and provides a central place to manage low-level OpenGL objects.
		GPlatesOpenGL::GLContext::non_null_ptr_type d_gl_context;
		//! Makes the QGLWidget's OpenGL context current in @a GlobeCanvas constructor so it can call OpenGL.
		MakeGLContextCurrent d_make_context_current;

		/**
		 * Used to render to an off-screen frame buffer when outside paint event.
		 *
		 * It's a boost::optional since we don't create it until @a initializeGL is called.
		 */
		boost::optional<GPlatesOpenGL::GLOffScreenContext::non_null_ptr_type> d_gl_off_screen_context;

		//! Is true if OpenGL has been initialised for this canvas.
		bool d_initialisedGL;

		//! The current model-view transform for regular OpenGL rendering.
		GPlatesOpenGL::GLMatrix d_gl_model_view_transform;

		/**
		 * The current projection transform for OpenGL rendering of the *front* visible half of the globe.
		 *
		 * This is used for rendering an opaque globe (only the front half is visible) and for
		 * rendering SVG output since it uses the OpenGL feedback mechanism which bypasses
		 * rasterisation and hence the transformation pipeline is required for clipping
		 * (ie, the far clip plane).
		 */
		GPlatesOpenGL::GLMatrix d_gl_projection_transform_include_front_half_globe;

		/**
		 * The current projection transform for OpenGL rendering of the *rear* half of the globe.
		 *
		 * This is used when rendering a transparent globe since the rear half of the globe then
		 * becomes visible.
		 */
		GPlatesOpenGL::GLMatrix d_gl_projection_transform_include_rear_half_globe;

		/**
		 * The current projection transform for OpenGL rendering of the full globe.
		 *
		 * This is used when rendering sub-surface data (such as 3D scalar fields).
		 */
		GPlatesOpenGL::GLMatrix d_gl_projection_transform_include_full_globe;

		/**
		 * The current projection transform for rendering stars.
		 *
		 * The far clip plane distance is large enough to include the stars.
		 */
		GPlatesOpenGL::GLMatrix d_gl_projection_transform_include_stars;

		/**
		 * The current projection transform for the screen text overlay.
		 */
		GPlatesOpenGL::GLMatrix d_gl_projection_transform_text_overlay;

		//! Keeps track of OpenGL objects that persist from one render to another.
		GPlatesOpenGL::GLVisualLayers::non_null_ptr_type d_gl_visual_layers;

		/**
		 * Enables frame-to-frame caching of persistent OpenGL resources.
		 *
		 * There is a certain amount of caching without this already.
		 * This just prevents a render frame from invalidating cached resources of the previous frame
		 * in order to avoid regenerating the same cached resources unnecessarily each frame.
		 * We hold onto the previous frame's cached resources *while* generating the current frame and
		 * then release our hold on the previous frame (and continue this pattern each new frame).
		 */
		cache_handle_type d_gl_frame_cache_handle;

		/**
		 * If the mouse pointer is on the globe, this is the position of the mouse pointer
		 * on the globe.
		 *
		 * Otherwise, this is the closest position on the globe to the position of the
		 * mouse pointer in the 3-D "universe".
		 */
		GPlatesMaths::PointOnSphere d_virtual_mouse_pointer_pos_on_globe;

		//! Whether the mouse pointer is on the globe.
		bool d_mouse_pointer_is_on_globe;

		//! The x-coord of the mouse pointer position on the screen.
		int d_mouse_pointer_screen_pos_x;

		//! The y-coord of the mouse pointer position on the screen.
		int d_mouse_pointer_screen_pos_y;

		//! The smaller of the dimensions (width/height) of the screen.
		double d_smaller_dim;

		//! The larger of the dimensions (width/height) of the screen.
		double d_larger_dim;

		boost::optional<MousePressInfo> d_mouse_press_info;

		GPlatesGui::Globe d_globe;

		boost::scoped_ptr<GPlatesGui::TextOverlay> d_text_overlay;


		//! Calls 'initializeGL()' if it hasn't already been called.
		void
		initializeGL_if_necessary();

		void
		set_view();

		/**
		 * Render one tile of the scene (as specified by @a tile_render).
		 *
		 * The sub-rect of @a image to render into is determined by @a tile_renderer.
		 */
		cache_handle_type
		render_scene_tile_into_image(
				GPlatesOpenGL::GLRenderer &renderer,
				const GPlatesOpenGL::GLTileRender &tile_render,
				QImage &image);

		/**
		 * Render the scene.
		 */
		cache_handle_type
		render_scene(
				GPlatesOpenGL::GLRenderer &renderer,
				const GPlatesOpenGL::GLMatrix &projection_transform_include_front_half_globe,
				const GPlatesOpenGL::GLMatrix &projection_transform_include_rear_half_globe,
				const GPlatesOpenGL::GLMatrix &projection_transform_include_full_globe,
				const GPlatesOpenGL::GLMatrix &projection_transform_include_stars,
				const GPlatesOpenGL::GLMatrix &projection_transform_text_overlay,
				int paint_device_width,
				int paint_device_height);

		void
		update_mouse_pointer_pos(
				QMouseEvent *mouse_event);

		void
		update_dimensions();

		/**
		 * Get the "universe" y-coordinate of the current mouse pointer position.
		 *
		 * Note that this function makes no statement about whether the current mouse
		 * pointer position is on the globe or not.
		 */
		inline
		double
		get_universe_coord_y_of_mouse() const
		{
			return get_universe_coord_y(d_mouse_pointer_screen_pos_x);
		}

		/**
		 * Get the "universe" z-coordinate of the current mouse pointer position.
		 *
		 * Note that this function makes no statement about whether the current mouse
		 * pointer position is on the globe or not.
		 */
		inline
		double
		get_universe_coord_z_of_mouse() const
		{
			return get_universe_coord_z(d_mouse_pointer_screen_pos_y);
		}

		/**
		 * Translate the screen x-coordinate @a screen_x to the corresponding "universe"
		 * y-coordinate.
		 *
		 * Note that this function makes no statement about whether the screen position is
		 * on the globe or not.
		 */
		double
		get_universe_coord_y(
				int screen_x) const;

		/**
		 * Translate the screen y-coordinate @a screen_y to the corresponding "universe"
		 * z-coordinate.
		 *
		 * Note that this function makes no statement about whether the screen position is
		 * on the globe or not.
		 */
		double
		get_universe_coord_z(
				int screen_y) const;

		//! Calculates scaling for lines, points and text based on size of canvas
		float
		calculate_scale();

	};

}

#endif  // GPLATES_QTWIDGETS_GLOBECANVAS_H<|MERGE_RESOLUTION|>--- conflicted
+++ resolved
@@ -230,13 +230,6 @@
 		QSize
 		get_viewport_size() const;
 
-<<<<<<< HEAD
-		void
-		repaint_canvas()
-		{
-			repaint();
-		}
-=======
 		/**
 		 * Renders the scene to a QImage of the dimensions specified by @a image_size
 		 * (or dimensions @a get_viewport_size, if @a image_size is boost::none).
@@ -245,7 +238,6 @@
 		QImage
 		render_to_qimage(
 				boost::optional<QSize> image_size = boost::none);
->>>>>>> e473836c
 
 		/**
 		 * Paint the scene, as best as possible, by re-directing OpenGL rendering to the specified paint device.
