/* $Id$ */

/**
 * @file 
 * File specific comments.
 *
 * Most recent change:
 *   $Date$
 * 
 * Copyright (C) 2008, 2009 Geological Survey of Norway.
 *
 * This file is part of GPlates.
 *
 * GPlates is free software; you can redistribute it and/or modify it under
 * the terms of the GNU General Public License, version 2, as published by
 * the Free Software Foundation.
 *
 * GPlates is distributed in the hope that it will be useful, but WITHOUT
 * ANY WARRANTY; without even the implied warranty of MERCHANTABILITY or
 * FITNESS FOR A PARTICULAR PURPOSE.  See the GNU General Public License
 * for more details.
 *
 * You should have received a copy of the GNU General Public License along
 * with this program; if not, write to Free Software Foundation, Inc.,
 * 51 Franklin Street, Fifth Floor, Boston, MA  02110-1301, USA.
 */
 
#ifndef GPLATES_QTWIDGETS_MAPCANVAS_H
#define GPLATES_QTWIDGETS_MAPCANVAS_H

#include <boost/noncopyable.hpp>
#include <boost/optional.hpp>
#include <boost/scoped_ptr.hpp>
#include <boost/shared_ptr.hpp>
#include <QGLWidget>
#include <QGraphicsScene>
#include <QImage>
#include <QPaintDevice>
#include <QSize>
#include <QTransform>

#include "gui/ColourScheme.h"
#include "gui/Map.h"
#include "gui/TextOverlay.h"

#include "opengl/GLContext.h"
#include "opengl/GLMatrix.h"
#include "opengl/GLOffScreenContext.h"
#include "opengl/GLVisualLayers.h"


namespace GPlatesGui
{
	class RenderSettings;
	class ViewportZoom;
}

namespace GPlatesOpenGL
{
	class GLRenderer;
	class GLTileRender;
}

namespace GPlatesPresentation
{
	class ViewState;
}

namespace GPlatesQtWidgets
{
	class MapView;

	/**
	 * Responsible for invoking the functions to paint items onto the map.
	 * Note: this is not analogous to GlobeCanvas. The map analogue of GlobeCanvas
	 * is MapView.
	 */
	class MapCanvas : 
			public QGraphicsScene,
			public boost::noncopyable
	{
		Q_OBJECT

	public:

		MapCanvas(
				GPlatesPresentation::ViewState &view_state,
				GPlatesViewOperations::RenderedGeometryCollection &rendered_geometry_collection,
				MapView *map_view_ptr,
				QGLWidget *gl_widget,
				const GPlatesOpenGL::GLContext::non_null_ptr_type &gl_context,
				const GPlatesOpenGL::GLVisualLayers::non_null_ptr_type &gl_visual_layers,
				GPlatesGui::RenderSettings &render_settings,
				GPlatesGui::ViewportZoom &viewport_zoom,
				const GPlatesGui::ColourScheme::non_null_ptr_type &colour_scheme,
				QWidget *parent_ = NULL);

		~MapCanvas();

		GPlatesGui::Map &
		map()
		{
			return d_map;
		}

		const GPlatesGui::Map &
		map() const
		{
			return d_map;
		}

		/**
		 * Renders the scene to a QImage of the dimensions specified by @a image_size.
		 *
		 * The paint device is the QGLWidget set as the viewport on MapView (on QGraphicsView).
		 */
		QImage
		render_to_qimage(
				QGLWidget *map_canvas_paint_device,
				const QTransform &viewport_transform,
				const QSize &image_size);

		/**
		 * Paint the scene, as best as possible, by re-directing OpenGL rendering to the
		 * feedback paint device @a feedback_paint_device.
		 *
		 * @a map_canvas_paint_device is the map canvas's OpenGL paint device used for OpenGL rendering.
		 *
		 * @a viewport_transform is the view transform of the QGraphicsView initiating the rendering.
		 */
		void
		render_opengl_feedback_to_paint_device(
				QGLWidget *map_canvas_paint_device,
				const QTransform &viewport_transform,
				QPaintDevice &feedback_paint_device);

	public Q_SLOTS:
		
		void
		update_canvas();

	protected:

		/**
		 * A virtual override of the QGraphicsScene function. 
		 */
		void
		drawBackground(
				QPainter *painter,
				const QRectF &rect);

	private:

		/**
		 * Utility class to make the OpenGL context current in @a MapCanvas constructor.
		 *
		 * This is so we can do OpenGL stuff in the @a MapCanvas constructor when normally
		 * we'd have to wait until 'drawBackground()'.
		 */
		struct MakeGLContextCurrent
		{
			explicit
			MakeGLContextCurrent(
					GPlatesOpenGL::GLContext &gl_context)
			{
				gl_context.make_current();
			}
		};

		/**
		 * Typedef for an opaque object that caches a particular painting.
		 */
		typedef boost::shared_ptr<void> cache_handle_type;


		GPlatesPresentation::ViewState &d_view_state;
		MapView *d_map_view_ptr;

		//! Mirrors an OpenGL context and provides a central place to manage low-level OpenGL objects.
		GPlatesOpenGL::GLContext::non_null_ptr_type d_gl_context;
		//! Makes the OpenGL context current in @a GlobeCanvas constructor so it can call OpenGL.
		MakeGLContextCurrent d_make_context_current;

		/**
		 * Used to render to an off-screen frame buffer when outside paint event.
		 *
		 * It's a boost::optional since we don't create it until @a initializeGL is called.
		 */
		boost::optional<GPlatesOpenGL::GLOffScreenContext::non_null_ptr_type> d_gl_off_screen_context;

		/**
		 * Enables frame-to-frame caching of persistent OpenGL resources.
		 *
		 * There is a certain amount of caching without this already.
		 * This just prevents a render frame from invalidating cached resources of the previous frame
		 * in order to avoid regenerating the same cached resources unnecessarily each frame.
		 * We hold onto the previous frame's cached resources *while* generating the current frame and
		 * then release our hold on the previous frame (and continue this pattern each new frame).
		 */
		cache_handle_type d_gl_frame_cache_handle;

		//! Paints an optional text overlay onto the map.
		boost::scoped_ptr<GPlatesGui::TextOverlay> d_text_overlay;

		//! Holds the state
		GPlatesGui::Map d_map;

		//! A pointer to the state's RenderedGeometryCollection
		GPlatesViewOperations::RenderedGeometryCollection *d_rendered_geometry_collection;
<<<<<<< HEAD

		bool d_disable_update;
	};
=======
>>>>>>> e473836c


		//! Do some OpenGL initialisation.
		void 
		initializeGL(
				QGLWidget *gl_widget);

		/**
		 * Render one tile of the scene (as specified by @a tile_render).
		 *
		 * The sub-rect of @a image to render into is determined by @a tile_renderer.
		 */
		cache_handle_type
		render_scene_tile_into_image(
				GPlatesOpenGL::GLRenderer &renderer,
				const GPlatesOpenGL::GLTileRender &tile_render,
				QImage &image,
				const GPlatesOpenGL::GLMatrix &projection_matrix_scene,
				const GPlatesOpenGL::GLMatrix &projection_matrix_text_overlay);

		//! Render onto the canvas.
		cache_handle_type
		render_scene(
				GPlatesOpenGL::GLRenderer &renderer,
				const GPlatesOpenGL::GLMatrix &projection_matrix_scene,
				const GPlatesOpenGL::GLMatrix &projection_matrix_text_overlay,
				int paint_device_width,
				int paint_device_height);

		//! Calculate scaling for lines, points and text based on size of view
		float
		calculate_scale();

	};
}

#endif // GPLATES_QTWIDGETS_MAPCANVAS_H<|MERGE_RESOLUTION|>--- conflicted
+++ resolved
@@ -207,12 +207,6 @@
 
 		//! A pointer to the state's RenderedGeometryCollection
 		GPlatesViewOperations::RenderedGeometryCollection *d_rendered_geometry_collection;
-<<<<<<< HEAD
-
-		bool d_disable_update;
-	};
-=======
->>>>>>> e473836c
 
 
 		//! Do some OpenGL initialisation.
