/* $Id$ */

/**
 * @file 
 * File specific comments.
 *
 * Most recent change:
 *   $Date$
 * 
 * Copyright (C) 2008, 2009, 2011 Geological Survey of Norway
 * Copyright (C) 2010 The University of Sydney, Australia
 *
 * This file is part of GPlates.
 *
 * GPlates is free software; you can redistribute it and/or modify it under
 * the terms of the GNU General Public License, version 2, as published by
 * the Free Software Foundation.
 *
 * GPlates is distributed in the hope that it will be useful, but WITHOUT
 * ANY WARRANTY; without even the implied warranty of MERCHANTABILITY or
 * FITNESS FOR A PARTICULAR PURPOSE.  See the GNU General Public License
 * for more details.
 *
 * You should have received a copy of the GNU General Public License along
 * with this program; if not, write to Free Software Foundation, Inc.,
 * 51 Franklin Street, Fifth Floor, Boston, MA  02110-1301, USA.
 */
 
#ifndef GPLATES_QTWIDGETS_MAPVIEW_H
#define GPLATES_QTWIDGETS_MAPVIEW_H

#include <boost/optional.hpp>
#include <boost/scoped_ptr.hpp>
#include <boost/noncopyable.hpp>
#include <QGraphicsView>
#include <QGLWidget>
#include <QMouseEvent>

#include "gui/ColourScheme.h"

#include "maths/LatLonPoint.h"

#include "opengl/GLContext.h"
#include "opengl/GLVisualLayers.h"

#include "qt-widgets/SceneView.h"


namespace GPlatesGui
{
	class MapTransform;
}

namespace GPlatesPresentation
{
	class ViewState;
}

namespace GPlatesQtWidgets
{
	class MapCanvas;
	class ViewportWindow;

	class MapView : 
			public QGraphicsView, 
			public SceneView,
			public boost::noncopyable
	{
		Q_OBJECT

	public:

		struct MousePressInfo
		{
			MousePressInfo(
					int mouse_pointer_screen_pos_x,
					int mouse_pointer_screen_pos_y,
					const QPointF &mouse_pointer_scene_coords,
					const boost::optional<GPlatesMaths::LatLonPoint> &mouse_pointer_llp,
					bool is_on_surface,
					Qt::MouseButton button,
					Qt::KeyboardModifiers modifiers):
				d_mouse_pointer_screen_pos_x(mouse_pointer_screen_pos_x),
				d_mouse_pointer_screen_pos_y(mouse_pointer_screen_pos_y),
				d_mouse_pointer_scene_coords(mouse_pointer_scene_coords),
				d_mouse_pointer_llp(mouse_pointer_llp),
				d_is_on_surface(is_on_surface),
				d_button(button),
				d_modifiers(modifiers),
				d_is_mouse_drag(false)
			{  }

			int d_mouse_pointer_screen_pos_x;
			int d_mouse_pointer_screen_pos_y;
			QPointF d_mouse_pointer_scene_coords;
			boost::optional<GPlatesMaths::LatLonPoint> d_mouse_pointer_llp;
			bool d_is_on_surface;
			Qt::MouseButton d_button;
			Qt::KeyboardModifiers d_modifiers;
			bool d_is_mouse_drag;
		};

		/**
		 * Constructor.
		 *
		 * @a share_gl_widget, @a share_gl_context and @a share_persistent_opengl_objects specify
		 * another QGLWidget and associated helper structures that the map view should try to share
		 * OpenGL state with. This is state that can be shared across OpenGL contexts (such as
		 * texture objects, vertex buffer objects, etc).
		 * This is important since high-resolution rasters can consume a lot of memory and we don't
		 * want to double that memory usage.
		 * This is currently used to share textures, etc, with the OpenGL context in GlobeCanvas.
		 */
		MapView(
				GPlatesPresentation::ViewState &view_state,
				GPlatesGui::ColourScheme::non_null_ptr_type colour_scheme,
				QWidget *parent,
				const QGLWidget *share_gl_widget,
				const GPlatesOpenGL::GLContext::non_null_ptr_type &share_gl_context,
				const GPlatesOpenGL::GLVisualLayers::non_null_ptr_type &share_gl_visual_layers);

		~MapView();

		/** 
		 * Translates the view so that the LatLonPoint llp is centred on the viewport. 
		 */
		virtual
		void
		set_camera_viewpoint(
			const GPlatesMaths::LatLonPoint &llp);

		virtual
		void
		set_orientation(
			const GPlatesMaths::Rotation &rotation
			/*bool should_emit_external_signal  = true*/);

		virtual
		boost::optional<GPlatesMaths::Rotation> 
		orientation() const
		{
			return boost::none;
		};

		virtual
		void
		move_camera_up();

		virtual
		void
		move_camera_down();

		virtual
		void
		move_camera_left();

		virtual
		void
		move_camera_right();

		virtual
		void
		rotate_camera_clockwise();

		virtual
		void
		rotate_camera_anticlockwise();

		virtual
		void
		reset_camera_orientation();

		/**
		 * Returns the LatLonPoint at the centre of the active view, if the central point is on the surface
		 * of the earth. 
		 */
		virtual
		boost::optional<GPlatesMaths::LatLonPoint>
		camera_llp() const;
				
		virtual
		void
		enable_raster_display();

		virtual
		void
		disable_raster_display();

		void
		update_mouse_pointer_pos(
			QMouseEvent *mouse_event);

		virtual
		void
		handle_mouse_pointer_pos_change();

		/**
		 * Returns the dimensions of the viewport.
		 */
		virtual
		QSize
		get_viewport_size() const;

		/**
		 * Renders the scene to a QImage of the dimensions specified by @a image_size
		 * (or dimensions @a get_viewport_size, if @a image_size is boost::none).
		 */
		virtual
		QImage
		render_to_qimage(
				boost::optional<QSize> image_size = boost::none);

		/**
		 * Paint the scene, as best as possible, by re-directing OpenGL rendering to the specified paint device.
		 */
		virtual
		void
		render_opengl_feedback_to_paint_device(
				QPaintDevice &feedback_paint_device);

		const MapCanvas &
		map_canvas() const;

		MapCanvas &
		map_canvas();


<<<<<<< HEAD
		void
		set_disable_update(
				bool b);

=======
>>>>>>> e473836c
		/**
		 * Redraw geometries on the canvas associated with this view.
		 */
		void
		update_canvas();

		void
		repaint_canvas();

		double
		current_proximity_inclusion_threshold(
				const GPlatesMaths::PointOnSphere &click_point) const;

		/**
		 * Returns the OpenGL context associated with our QGLWidget viewport.
		 */
		GPlatesOpenGL::GLContext::non_null_ptr_type
		get_gl_context()
		{
			return d_gl_context;
		}

		int
		width() const;

		int
		height() const;

	protected:

		virtual 
		void 
		mouseMoveEvent(
				QMouseEvent *mouse_event);

		virtual
		void
		mousePressEvent(
				QMouseEvent *mouse_event);

		virtual
		void
		mouseDoubleClickEvent(
				QMouseEvent *mouse_event);

		virtual 
		void 
		mouseReleaseEvent(
				QMouseEvent *mouse_event);

		virtual
		void
		resizeEvent(
				QResizeEvent* resize_event);

		virtual
		void
		wheelEvent(
				QWheelEvent *wheel_event);

		virtual
		void
		keyPressEvent(
				QKeyEvent *key_event);

<<<<<<< HEAD
		void 
		paintEvent(
				QPaintEvent *paint_event)
		{
			if (d_disable_update)
				return;

			QGraphicsView::paintEvent(paint_event);
		}

	signals:
=======
		virtual
		void
		paintEvent(
				QPaintEvent *paint_event);

	Q_SIGNALS:
>>>>>>> e473836c

		void
		mouse_pointer_position_changed(
				const boost::optional<GPlatesMaths::LatLonPoint> &,
				bool is_on_globe);
				
		void
		mouse_pressed(
				const QPointF &point_on_scene,
				bool is_on_surface,
				Qt::MouseButton button,
				Qt::KeyboardModifiers modifiers);
				

		void
		mouse_clicked(
				const QPointF &point_on_scene,
				bool is_on_surface,
				Qt::MouseButton button,
				Qt::KeyboardModifiers modifiers);

		void
		mouse_dragged(
				const QPointF &initial_point_on_scene,
				bool was_on_surface,
				const QPointF &current_point_on_scene,
				bool is_on_surface,
				Qt::MouseButton button,
				Qt::KeyboardModifiers modifiers,
				const QPointF &translation);

		void
		mouse_released_after_drag(
				const QPointF &initial_point_on_scene,
				bool was_on_surface,
				const QPointF &current_point_on_scene,
				bool is_on_surface,
				const QPointF &translation,
				Qt::MouseButton button,
				Qt::KeyboardModifiers modifiers);

		void
		mouse_moved_without_drag(
				const QPointF &current_point_on_scene,
				bool is_on_surface,
				const QPointF &translation);

		void
		repainted(
				bool mouse_down);

	private Q_SLOTS:

		void
		handle_transform_changed(
				const GPlatesGui::MapTransform &map_transform);

	private:

		/**
		 * A QGLWidget used as the viewport widget and modified slightly to not automatically swap
		 * OpenGL front and back buffers at 'QPainter::end()'.
		 *
		 * We need to inherit QGLWidget because 'setAutoBufferSwap()' is a protected method.
		 */
		class MapViewport :
				public QGLWidget
		{
		public:

			MapViewport(
					const QGLFormat &format_,
					QWidget *parent_ = 0,
					const QGLWidget *shareWidget_ = 0,
					Qt::WindowFlags flags_ = 0);

			void
			swap_buffers_if_necessary();

		};


		/**
		 * Returns the llp of the mouse position, if the mouse is on the surface. 
		 */ 
		boost::optional<GPlatesMaths::LatLonPoint>
		mouse_pointer_llp();

		/**
		 * Returns the scene coords of the mouse position. 
		 */ 
		QPointF
		mouse_pointer_scene_coords();

		/**
		 * Move camera by @a dx and @a dy, both expressed in window coordinates.
		 */
		void
		move_camera(
				double dx,
				double dy);

		/**
		 * Returns true if the mouse is over the surface of the earth. 
		 */ 
		bool
		mouse_pointer_is_on_surface();

		void
		make_signal_slot_connections();

		/**
		 * The QGLWidget that we use for this widget's viewport
		 */
		MapViewport *d_gl_widget_ptr;

		//! Mirrors an OpenGL context and provides a central place to manage low-level OpenGL objects.
		GPlatesOpenGL::GLContext::non_null_ptr_type d_gl_context;

		//! Keeps track of OpenGL objects that persist from one render to another.
		GPlatesOpenGL::GLVisualLayers::non_null_ptr_type d_gl_visual_layers;

		/**
		 * A pointer to the map canvas that this view is associated with. 
		 */
		boost::scoped_ptr<MapCanvas> d_map_canvas_ptr;

		/**
		 * Whether the mouse pointer is on the surface of the earth.
		 */
		bool d_mouse_pointer_is_on_surface;

		/**
		 * The position of the mouse pointer in view coordinates.
		 */
		QPoint d_mouse_pointer_screen_pos;

		/**
		 * The last position of the mouse in view (screen) coordinates.
		 */
		QPoint d_last_mouse_view_coords;

		boost::optional<MousePressInfo> d_mouse_press_info;
		
		/**
		 * Translates and rotates maps
		 */
		GPlatesGui::MapTransform &d_map_transform;

		bool d_disable_update;
	};
}


#endif // GPLATES_QTWIDGETS_MAPVIEW_H<|MERGE_RESOLUTION|>--- conflicted
+++ resolved
@@ -225,21 +225,11 @@
 		map_canvas();
 
 
-<<<<<<< HEAD
-		void
-		set_disable_update(
-				bool b);
-
-=======
->>>>>>> e473836c
 		/**
 		 * Redraw geometries on the canvas associated with this view.
 		 */
 		void
 		update_canvas();
-
-		void
-		repaint_canvas();
 
 		double
 		current_proximity_inclusion_threshold(
@@ -297,26 +287,12 @@
 		keyPressEvent(
 				QKeyEvent *key_event);
 
-<<<<<<< HEAD
-		void 
-		paintEvent(
-				QPaintEvent *paint_event)
-		{
-			if (d_disable_update)
-				return;
-
-			QGraphicsView::paintEvent(paint_event);
-		}
-
-	signals:
-=======
 		virtual
 		void
 		paintEvent(
 				QPaintEvent *paint_event);
 
 	Q_SIGNALS:
->>>>>>> e473836c
 
 		void
 		mouse_pointer_position_changed(
@@ -465,8 +441,6 @@
 		 * Translates and rotates maps
 		 */
 		GPlatesGui::MapTransform &d_map_transform;
-
-		bool d_disable_update;
 	};
 }
 
