/* $Id$ */

/**
 * \file 
 * $Revision$
 * $Date$
 * 
 * Copyright (C) 2012 The University of Sydney, Australia
 *
 * This file is part of GPlates.
 *
 * GPlates is free software; you can redistribute it and/or modify it under
 * the terms of the GNU General Public License, version 2, as published by
 * the Free Software Foundation.
 *
 * GPlates is distributed in the hope that it will be useful, but WITHOUT
 * ANY WARRANTY; without even the implied warranty of MERCHANTABILITY or
 * FITNESS FOR A PARTICULAR PURPOSE.  See the GNU General Public License
 * for more details.
 *
 * You should have received a copy of the GNU General Public License along
 * with this program; if not, write to Free Software Foundation, Inc.,
 * 51 Franklin Street, Fifth Floor, Boston, MA  02110-1301, USA.
 */

#include <deque>
#include <utility>
#include <boost/foreach.hpp>
#include <Qt>
#include <QIcon>
#include <QKeySequence>
#include <QList>
#include <QMatrix>
#include <QPixmap>
#include <QVariant>
#include <QVector>

#include "CanvasToolBarDockWidget.h"

#include "global/AssertionFailureException.h"
#include "global/GPlatesAssert.h"

#include "utils/ComponentManager.h"


namespace GPlatesQtWidgets
{
	namespace
	{
		//! Index into QAction data() list representing the canvas tool workflow.
		const unsigned int TOOL_ACTION_DATA_LIST_WORKFLOW_INDEX = 0;

		//! Index into QAction data() list representing the canvas tool.
		const unsigned int TOOL_ACTION_DATA_LIST_TOOL_INDEX = 1;


		/**
		 * Returns the workflow/tool associated with the specified tool action.
		 */
		std::pair<
				GPlatesGui::CanvasToolWorkflows::WorkflowType,
				GPlatesGui::CanvasToolWorkflows::ToolType>
		get_workflow_tool_from_action(
				QAction *tool_action)
		{
			// Determine which workflow/tool to activate.
			QList<QVariant> tool_action_data_list = tool_action->data().toList();
			GPlatesGlobal::Assert<GPlatesGlobal::AssertionFailureException>(
					tool_action_data_list.size() == 2,
					GPLATES_ASSERTION_SOURCE);
			const GPlatesGui::CanvasToolWorkflows::WorkflowType workflow =
					static_cast<GPlatesGui::CanvasToolWorkflows::WorkflowType>(
							tool_action_data_list[TOOL_ACTION_DATA_LIST_WORKFLOW_INDEX].toUInt());
			const GPlatesGui::CanvasToolWorkflows::ToolType tool =
					static_cast<GPlatesGui::CanvasToolWorkflows::ToolType>(
							tool_action_data_list[TOOL_ACTION_DATA_LIST_TOOL_INDEX].toUInt());

			return std::make_pair(workflow, tool);
		}


		/**
		 * Returns true if @a tool_action corresponds to the specified workflow/tool.
		 */
		bool
		is_tool_action(
				QAction *tool_action,
				GPlatesGui::CanvasToolWorkflows::WorkflowType workflow,
				GPlatesGui::CanvasToolWorkflows::ToolType tool)
		{
			return get_workflow_tool_from_action(tool_action) == std::make_pair(workflow, tool);
		}
	}
}


GPlatesQtWidgets::CanvasToolBarDockWidget::CanvasToolBarDockWidget(
		GPlatesGui::DockState &dock_state,
		GPlatesGui::CanvasToolWorkflows &canvas_tool_workflows,
		ViewportWindow &main_window,
		const QSize &tool_icon_size) :
	// Use empty string for dock title so it doesn't display in the title bar...
	DockWidget("", dock_state, main_window, QString("canvas_toolbar")),
	d_canvas_tool_workflows(canvas_tool_workflows),
	d_tool_icon_regular_size(tool_icon_size)
{
	setupUi(this);

	// Create a tool bar for each canvas tools workflow and populate the tool actions.
	set_up_workflows();

	// Orient the workflow tab icons - they need to be rotated 90 degrees clockwise.
	set_up_workflow_tab_icons();

	// Setup canvas tool shortcuts separately from their equivalent QActions.
	// This is because we can't have the same shortcut for two or more QActions -
	// which can occur when the same tool type is used by multiple workflows.
	set_up_canvas_tool_shortcuts();

	// Setup canvas workflow shortcuts (for the workflow tabs).
	set_up_canvas_workflow_shortcuts();

	// Handle enable/disable of canvas tools.
	QObject::connect(
			&canvas_tool_workflows,
			SIGNAL(canvas_tool_enabled(
					GPlatesGui::CanvasToolWorkflows::WorkflowType,
					GPlatesGui::CanvasToolWorkflows::ToolType,
					bool)),
			this,
			SLOT(handle_canvas_tool_enabled(
					GPlatesGui::CanvasToolWorkflows::WorkflowType,
					GPlatesGui::CanvasToolWorkflows::ToolType,
					bool)));

	// Handle activation of a canvas tool.
	// It's either us activating a canvas tool or the menu in the main window (or something else
	// like an undo command).
	QObject::connect(
			&canvas_tool_workflows,
			SIGNAL(canvas_tool_activated(
					GPlatesGui::CanvasToolWorkflows::WorkflowType,
					GPlatesGui::CanvasToolWorkflows::ToolType)),
			this,
			SLOT(handle_canvas_tool_activated(
					GPlatesGui::CanvasToolWorkflows::WorkflowType,
					GPlatesGui::CanvasToolWorkflows::ToolType)));

	// When the workflow tab is directly changed by the user we need to select that workflow's current tool.
	connect_to_workflow_tab_changed();
}


void
GPlatesQtWidgets::CanvasToolBarDockWidget::set_up_workflows()
{
	set_up_view_workflow();
	set_up_feature_inspection_workflow();
	set_up_digitisation_workflow();
	set_up_topology_workflow();
	set_up_pole_manipulation_workflow();
	set_up_small_circle_workflow();
}


void
GPlatesQtWidgets::CanvasToolBarDockWidget::set_up_view_workflow()
{
	//
	// Set up the 'view' canvas tools workflow.
	//

	Workflow view_workflow = create_workflow(
			GPlatesGui::CanvasToolWorkflows::WORKFLOW_VIEW,
			tr("View"),
			tab_view,
			view_toolbar_placeholder);

	add_tool_action_to_workflow(
			view_workflow,
			GPlatesGui::CanvasToolWorkflows::TOOL_DRAG_GLOBE,
			action_Drag_Globe);
	add_tool_action_to_workflow(
			view_workflow,
			GPlatesGui::CanvasToolWorkflows::TOOL_ZOOM_GLOBE,
			action_Zoom_Globe);
#if 0 // Disable lighting tool until volume visualisation is officially released (in GPlates 1.5)...
	add_tool_action_to_workflow(
			view_workflow,
			GPlatesGui::CanvasToolWorkflows::TOOL_CHANGE_LIGHTING,
			action_Change_Lighting);
#endif
}


void
GPlatesQtWidgets::CanvasToolBarDockWidget::set_up_feature_inspection_workflow()
{
	//
	// Set up the 'feature inspection' canvas tools workflow.
	//

	Workflow feature_inspection_workflow = create_workflow(
			GPlatesGui::CanvasToolWorkflows::WORKFLOW_FEATURE_INSPECTION,
			tr("Feature Inspection"),
			tab_feature_inspection,
			feature_inspection_toolbar_placeholder);

	add_tool_action_to_workflow(
			feature_inspection_workflow,
			GPlatesGui::CanvasToolWorkflows::TOOL_MEASURE_DISTANCE,
			action_Measure_Distance);
	add_tool_action_to_workflow(
			feature_inspection_workflow,
			GPlatesGui::CanvasToolWorkflows::TOOL_CLICK_GEOMETRY,
			action_Click_Geometry);
	add_tool_action_to_workflow(
			feature_inspection_workflow,
			GPlatesGui::CanvasToolWorkflows::TOOL_MOVE_VERTEX,
			action_Move_Vertex);
	add_tool_action_to_workflow(
			feature_inspection_workflow,
			GPlatesGui::CanvasToolWorkflows::TOOL_INSERT_VERTEX,
			action_Insert_Vertex);
	add_tool_action_to_workflow(
			feature_inspection_workflow,
			GPlatesGui::CanvasToolWorkflows::TOOL_DELETE_VERTEX,
			action_Delete_Vertex);
	add_tool_action_to_workflow(
			feature_inspection_workflow,
			GPlatesGui::CanvasToolWorkflows::TOOL_SPLIT_FEATURE,
			action_Split_Feature);
}


void
GPlatesQtWidgets::CanvasToolBarDockWidget::set_up_digitisation_workflow()
{
	//
	// Set up the 'digitisation' canvas tools workflow.
	//

	Workflow digitisation_workflow = create_workflow(
			GPlatesGui::CanvasToolWorkflows::WORKFLOW_DIGITISATION,
			tr("Digitisation"),
			tab_digitisation,
			digitisation_toolbar_placeholder);

	add_tool_action_to_workflow(
			digitisation_workflow,
			GPlatesGui::CanvasToolWorkflows::TOOL_MEASURE_DISTANCE,
			action_Measure_Distance);
	add_tool_action_to_workflow(
			digitisation_workflow,
			GPlatesGui::CanvasToolWorkflows::TOOL_DIGITISE_NEW_POLYLINE,
			action_Digitise_New_Polyline);
	add_tool_action_to_workflow(
			digitisation_workflow,
			GPlatesGui::CanvasToolWorkflows::TOOL_DIGITISE_NEW_MULTIPOINT,
			action_Digitise_New_MultiPoint);
	add_tool_action_to_workflow(
			digitisation_workflow,
			GPlatesGui::CanvasToolWorkflows::TOOL_DIGITISE_NEW_POLYGON,
			action_Digitise_New_Polygon);
	add_tool_action_to_workflow(
			digitisation_workflow,
			GPlatesGui::CanvasToolWorkflows::TOOL_MOVE_VERTEX,
			action_Move_Vertex);
	add_tool_action_to_workflow(
			digitisation_workflow,
			GPlatesGui::CanvasToolWorkflows::TOOL_INSERT_VERTEX,
			action_Insert_Vertex);
	add_tool_action_to_workflow(
			digitisation_workflow,
			GPlatesGui::CanvasToolWorkflows::TOOL_DELETE_VERTEX,
			action_Delete_Vertex);
}


void
GPlatesQtWidgets::CanvasToolBarDockWidget::set_up_topology_workflow()
{
	//
	// Set up the 'topology' canvas tools workflow.
	//

	Workflow topology_workflow = create_workflow(
			GPlatesGui::CanvasToolWorkflows::WORKFLOW_TOPOLOGY,
			tr("Topology"),
			tab_topology,
			topology_toolbar_placeholder);

	add_tool_action_to_workflow(
			topology_workflow,
			GPlatesGui::CanvasToolWorkflows::TOOL_CLICK_GEOMETRY,
			action_Click_Geometry);
	add_tool_action_to_workflow(
			topology_workflow,
			GPlatesGui::CanvasToolWorkflows::TOOL_BUILD_LINE_TOPOLOGY,
			action_Build_Line_Topology);
	add_tool_action_to_workflow(
			topology_workflow,
			GPlatesGui::CanvasToolWorkflows::TOOL_BUILD_BOUNDARY_TOPOLOGY,
			action_Build_Boundary_Topology);
	add_tool_action_to_workflow(
			topology_workflow,
			GPlatesGui::CanvasToolWorkflows::TOOL_BUILD_NETWORK_TOPOLOGY,
			action_Build_Network_Topology);
	add_tool_action_to_workflow(
			topology_workflow,
			GPlatesGui::CanvasToolWorkflows::TOOL_EDIT_TOPOLOGY,
			action_Edit_Topology);
}


void
GPlatesQtWidgets::CanvasToolBarDockWidget::set_up_pole_manipulation_workflow()
{
	//
	// Set up the 'pole manipulation' canvas tools workflow.
	//

	Workflow pole_manipulation_workflow = create_workflow(
			GPlatesGui::CanvasToolWorkflows::WORKFLOW_POLE_MANIPULATION,
			tr("Pole Manipulation"),
			tab_pole_manipulation,
			pole_manipulation_toolbar_placeholder);

	add_tool_action_to_workflow(
			pole_manipulation_workflow,
			GPlatesGui::CanvasToolWorkflows::TOOL_CLICK_GEOMETRY,
			action_Click_Geometry);
	add_tool_action_to_workflow(
			pole_manipulation_workflow,
			GPlatesGui::CanvasToolWorkflows::TOOL_MOVE_POLE,
			action_Move_Pole);
	add_tool_action_to_workflow(
			pole_manipulation_workflow,
			GPlatesGui::CanvasToolWorkflows::TOOL_MANIPULATE_POLE,
			action_Manipulate_Pole);
}


void
GPlatesQtWidgets::CanvasToolBarDockWidget::set_up_small_circle_workflow()
{
	//
	// Set up the 'small circle' canvas tools workflow.
	//

	Workflow small_circle_workflow = create_workflow(
			GPlatesGui::CanvasToolWorkflows::WORKFLOW_SMALL_CIRCLE,
			tr("Small Circle"),
			tab_small_circle,
			small_circle_toolbar_placeholder);

	add_tool_action_to_workflow(
			small_circle_workflow,
			GPlatesGui::CanvasToolWorkflows::TOOL_CREATE_SMALL_CIRCLE,
			action_Create_Small_Circle);
}


GPlatesQtWidgets::CanvasToolBarDockWidget::Workflow
GPlatesQtWidgets::CanvasToolBarDockWidget::create_workflow(
		GPlatesGui::CanvasToolWorkflows::WorkflowType workflow_type,
		const QString &workflow_menu_name,
		QWidget *tab_widget,
		QWidget *tool_bar_placeholder_widget)
{
	// Remove existing layout (if exists due to UI designer) - delete(NULL) is a no-op.
	delete tool_bar_placeholder_widget->layout();

	// Create a new layout.
	QVBoxLayout *canvas_tools_layout = new QVBoxLayout(tool_bar_placeholder_widget);
	canvas_tools_layout->setSpacing(0);
	canvas_tools_layout->setContentsMargins(0, 0, 0, 0);

	// Get the tab/page index of the current workflow in the QTabWidget.
	const int tab_index = tab_widget_canvas_tools->indexOf(tab_widget);
	GPlatesGlobal::Assert<GPlatesGlobal::AssertionFailureException>(
			tab_index >= 0,
			GPLATES_ASSERTION_SOURCE);

	// Create the current tools workflow.
	Workflow workflow(workflow_type, workflow_menu_name, tool_bar_placeholder_widget, tab_index);
	workflow.tool_bar->setOrientation(Qt::Vertical);
	workflow.tool_bar->setIconSize(d_tool_icon_regular_size);
	canvas_tools_layout->addWidget(workflow.tool_bar);

	// Add to the list of all workflows.
	d_workflows.push_back(workflow);

	return workflow;
}


void
GPlatesQtWidgets::CanvasToolBarDockWidget::add_tool_action_to_workflow(
		Workflow &workflow,
		GPlatesGui::CanvasToolWorkflows::ToolType tool,
		const QAction *original_tool_action)
{
	// Create a copy of the tool action.
	// We do this because the same tool can be used in multiple workflows and within each
	// workflow only one action can be checked at any time and this requires a separate QAction
	// instance for each workflow (for the same tool).
	QAction *tool_action = new QAction(
			original_tool_action->icon(),
			original_tool_action->text(),
			original_tool_action->parent());
	tool_action->setCheckable(original_tool_action->isCheckable());
	tool_action->setFont(original_tool_action->font());
	tool_action->setToolTip(original_tool_action->toolTip());

	// Set the shortcut to be active when any applications windows are active. This is necessary
	// because canvas tools are in a dock widget which can be separated from the main window.
	tool_action->setShortcutContext(Qt::ApplicationShortcut);

	// NOTE: We can't have the same shortcut for two or more QActions which can occur when
	// the same tool type is used by multiple workflows.
	// To get around this we will use the shortcuts on the original (unique) QActions but those QAction
	// instances won't be visible - instead, when they are triggered by a keyboard shortcut, we will
	// determine which workflow is currently active to determine which of the  multiple canvas tools
	// (using that same shortcut) we should target.
	// This will be done in "set_up_canvas_tool_shortcuts()".
#if 0
	tool_action->setShortcut(original_tool_action->shortcut());
#endif

	// Add to the workflow tool bar.
	workflow.tool_bar->addAction(tool_action);

	// We only want one canvas tool action, within a workflow, to be checked at any time.
	workflow.action_group->addAction(tool_action);

	// Set some data on the QAction so we know which workflow/tool it corresponds to when triggered.
	QVector<QVariant> tool_action_data_list(2); // A vector of size 2.
	tool_action_data_list[TOOL_ACTION_DATA_LIST_WORKFLOW_INDEX].setValue<uint>(workflow.workflow_type);
	tool_action_data_list[TOOL_ACTION_DATA_LIST_TOOL_INDEX].setValue<uint>(tool);
	tool_action->setData(QVariant(tool_action_data_list.toList()));

	// Call handler when action is triggered.
	QObject::connect(
			tool_action, SIGNAL(triggered()),
			this, SLOT(handle_tool_action_triggered()));

<<<<<<< HEAD
	// For the GPlates 1.3 *public* release we are disabling the 'Build New Network Topology' tool
=======
	// For the GPlates 1.4 *public* release we are disabling the 'Build New Network Topology' tool
>>>>>>> c397eba2
	// unless a command-line switch is activated.
	if (original_tool_action == action_Build_Network_Topology &&
		!GPlatesUtils::ComponentManager::instance().is_enabled(GPlatesUtils::ComponentManager::Component::deformation()))
	{
		// Make invisible so user cannot select it.
		tool_action->setVisible(false);
	}
<<<<<<< HEAD
=======
}


void
GPlatesQtWidgets::CanvasToolBarDockWidget::set_up_workflow_tab_icons()
{
	// Set the icon size in each toolbar (in each group tab).
	for (unsigned int workflow_index = 0; workflow_index < d_workflows.size(); ++workflow_index)
	{
		// Get the current workflow's tab.
		const int workflow_tab_index = d_workflows[workflow_index].tab_index;

		// Get the current icon size.
		const QSize tool_icon_size = tab_widget_canvas_tools->iconSize();

		// Get the enabled/disabled icon pixmap from the existing workflow tab icon.
		const QPixmap un_rotated_icon_pixmap =
				tab_widget_canvas_tools->tabIcon(workflow_tab_index).pixmap(tool_icon_size, QIcon::Normal);

		// Rotate the pixmap 90 degree clockwise.
		// We need to do this because the tab widget is vertical instead of horizontal and so placing
		// icons on the tabs has the effect of rotating them 90 degrees counter-clockwise.
		// So we need to undo that effect.
		QMatrix rotate_90_degree_clockwise;
		rotate_90_degree_clockwise.rotate(90);
		const QPixmap rotated_icon_pixmap = un_rotated_icon_pixmap.transformed(rotate_90_degree_clockwise);

		// The rotated icon.
		const QIcon tab_icon(rotated_icon_pixmap);
		
		// Set the icon back onto the tab widget.
		tab_widget_canvas_tools->setTabIcon(workflow_tab_index, tab_icon);
	}
>>>>>>> c397eba2
}


void
GPlatesQtWidgets::CanvasToolBarDockWidget::set_up_canvas_tool_shortcuts()
{
	// Handle canvas tool shortcuts separately from their equivalent QActions.
	// This is because we can't have the same shortcut for two or more QActions -
	// which can occur when the same tool type is used by multiple workflows.
	// To get around this we will use the shortcuts on the original (unique) QActions but they
	// won't be visible - instead, when they are triggered by a keyboard shortcut, we will determine
	// which workflow is currently active to determine which of the  multiple canvas tools
	// (using that same shortcut) we should target.
	add_canvas_tool_shortcut(GPlatesGui::CanvasToolWorkflows::TOOL_DRAG_GLOBE, action_Drag_Globe);
	add_canvas_tool_shortcut(GPlatesGui::CanvasToolWorkflows::TOOL_ZOOM_GLOBE, action_Zoom_Globe);
#if 0 // Disable lighting tool until volume visualisation is officially released (in GPlates 1.5)...
	add_canvas_tool_shortcut(GPlatesGui::CanvasToolWorkflows::TOOL_CHANGE_LIGHTING, action_Change_Lighting);
#endif
	add_canvas_tool_shortcut(GPlatesGui::CanvasToolWorkflows::TOOL_MEASURE_DISTANCE, action_Measure_Distance);
	add_canvas_tool_shortcut(GPlatesGui::CanvasToolWorkflows::TOOL_CLICK_GEOMETRY, action_Click_Geometry);
	add_canvas_tool_shortcut(GPlatesGui::CanvasToolWorkflows::TOOL_DIGITISE_NEW_POLYLINE, action_Digitise_New_Polyline);
	add_canvas_tool_shortcut(GPlatesGui::CanvasToolWorkflows::TOOL_DIGITISE_NEW_MULTIPOINT, action_Digitise_New_MultiPoint);
	add_canvas_tool_shortcut(GPlatesGui::CanvasToolWorkflows::TOOL_DIGITISE_NEW_POLYGON, action_Digitise_New_Polygon);
	add_canvas_tool_shortcut(GPlatesGui::CanvasToolWorkflows::TOOL_MOVE_VERTEX, action_Move_Vertex);
	add_canvas_tool_shortcut(GPlatesGui::CanvasToolWorkflows::TOOL_DELETE_VERTEX, action_Delete_Vertex);
	add_canvas_tool_shortcut(GPlatesGui::CanvasToolWorkflows::TOOL_INSERT_VERTEX, action_Insert_Vertex);
	add_canvas_tool_shortcut(GPlatesGui::CanvasToolWorkflows::TOOL_SPLIT_FEATURE, action_Split_Feature);
	add_canvas_tool_shortcut(GPlatesGui::CanvasToolWorkflows::TOOL_MANIPULATE_POLE, action_Manipulate_Pole);
	add_canvas_tool_shortcut(GPlatesGui::CanvasToolWorkflows::TOOL_MOVE_POLE, action_Move_Pole);
	add_canvas_tool_shortcut(GPlatesGui::CanvasToolWorkflows::TOOL_BUILD_LINE_TOPOLOGY, action_Build_Line_Topology);
	add_canvas_tool_shortcut(GPlatesGui::CanvasToolWorkflows::TOOL_BUILD_BOUNDARY_TOPOLOGY, action_Build_Boundary_Topology);
	add_canvas_tool_shortcut(GPlatesGui::CanvasToolWorkflows::TOOL_BUILD_NETWORK_TOPOLOGY, action_Build_Network_Topology);
	add_canvas_tool_shortcut(GPlatesGui::CanvasToolWorkflows::TOOL_EDIT_TOPOLOGY, action_Edit_Topology);
	add_canvas_tool_shortcut(GPlatesGui::CanvasToolWorkflows::TOOL_CREATE_SMALL_CIRCLE, action_Create_Small_Circle);

<<<<<<< HEAD
	// For the GPlates 1.3 *public* release we are disabling the 'Build New Network Topology' tool
=======
	// For the GPlates 1.4 *public* release we are disabling the 'Build New Network Topology' tool
>>>>>>> c397eba2
	// unless a command-line switch is activated.
	if (!GPlatesUtils::ComponentManager::instance().is_enabled(GPlatesUtils::ComponentManager::Component::deformation()))
	{
		// Disable action so the shortcut doesn't work.
		action_Build_Network_Topology->setEnabled(false);
	}
}


void
GPlatesQtWidgets::CanvasToolBarDockWidget::add_canvas_tool_shortcut(
		GPlatesGui::CanvasToolWorkflows::ToolType tool,
		QAction *shortcut_tool_action)
{
	// Add the original QAction to the tab widget just so it becomes active
	// (since the tab widget is always visible).
	// NOTE: There's no way for the user to select these actions other than through shortcuts.
	// Each workflow has its own *copy* of these actions that the user can click on in the
	// tabbed toolbar or select via the main menu.
	tab_widget_canvas_tools->addAction(shortcut_tool_action);

	// Set some data on the QAction so we know which tool it corresponds to when triggered.
	shortcut_tool_action->setData(static_cast<uint>(tool));

	// Call handler when action is triggered.
	QObject::connect(
			shortcut_tool_action, SIGNAL(triggered()),
			this, SLOT(handle_tool_shortcut_triggered()));
}


void
GPlatesQtWidgets::CanvasToolBarDockWidget::set_up_canvas_workflow_shortcuts()
{
	// Use keys 0-9 for the workflows.
	unsigned int tool_workflow = 0;

	for ( ; tool_workflow < GPlatesGui::CanvasToolWorkflows::NUM_WORKFLOWS; ++tool_workflow)
	{
		const GPlatesGui::CanvasToolWorkflows::WorkflowType canvas_tool_workflow =
				static_cast<GPlatesGui::CanvasToolWorkflows::WorkflowType>(tool_workflow);

		add_canvas_workflow_shortcut(
				canvas_tool_workflow,
				QKeySequence(static_cast<Qt::Key>(Qt::Key_1 + tool_workflow)));
	}

	// We're expecting keys 0-9 to be enough for all workflows.
	GPlatesGlobal::Assert<GPlatesGlobal::AssertionFailureException>(
			tool_workflow < 10,
			GPLATES_ASSERTION_SOURCE);
}


void
GPlatesQtWidgets::CanvasToolBarDockWidget::add_canvas_workflow_shortcut(
		GPlatesGui::CanvasToolWorkflows::WorkflowType workflow,
		const QKeySequence &shortcut_key_sequence)
{
	// Create a QAction around the specified shortcut key sequence.
	QAction *shortcut_workflow_action = new QAction(this);
	shortcut_workflow_action->setShortcut(shortcut_key_sequence);
	// Set the shortcut to be active when any applications windows are active. This is necessary
	// because canvas tools are in a dock widget which can be separated from the main window.
	shortcut_workflow_action->setShortcutContext(Qt::ApplicationShortcut);

	// Add the shortcut QAction to the tab widget just so it becomes active
	// (since the tab widget is always visible).
	// NOTE: There's no way for the user to select these actions other than through shortcuts.
	// The user can, however, also still click on the tabs in the tab widget to select different workflows.
	tab_widget_canvas_tools->addAction(shortcut_workflow_action);

	// Set some data on the QAction so we know which workflow it corresponds to when triggered.
	shortcut_workflow_action->setData(static_cast<uint>(workflow));

	// Call handler when action is triggered.
	QObject::connect(
			shortcut_workflow_action, SIGNAL(triggered()),
			this, SLOT(handle_workflow_shortcut_triggered()));
}


QString
GPlatesQtWidgets::CanvasToolBarDockWidget::get_workflow_tool_menu_name(
		GPlatesGui::CanvasToolWorkflows::WorkflowType workflow) const
{
	GPlatesGlobal::Assert<GPlatesGlobal::AssertionFailureException>(
			static_cast<unsigned int>(workflow) < d_workflows.size(),
			GPLATES_ASSERTION_SOURCE);

	return d_workflows[workflow].menu_name;
}


QList<QAction *>
GPlatesQtWidgets::CanvasToolBarDockWidget::get_workflow_tool_menu_actions(
		GPlatesGui::CanvasToolWorkflows::WorkflowType workflow) const
{
	GPlatesGlobal::Assert<GPlatesGlobal::AssertionFailureException>(
			static_cast<unsigned int>(workflow) < d_workflows.size(),
			GPLATES_ASSERTION_SOURCE);

	return d_workflows[workflow].action_group->actions();
}


void
GPlatesQtWidgets::CanvasToolBarDockWidget::use_small_canvas_tool_icons(
		bool use_small_icons)
{
	if (use_small_icons)
	{
		set_icon_size(QSize(16, 16));
	}
	else
	{
		set_icon_size(d_tool_icon_regular_size);
	}
}


void
GPlatesQtWidgets::CanvasToolBarDockWidget::set_icon_size(
		const QSize &tool_icon_size)
{
	// Set the size of icons in the tabs.
	tab_widget_canvas_tools->setIconSize(tool_icon_size);

	// Set the icon size in each toolbar (in each group tab).
	for (unsigned int workflow_index = 0; workflow_index < d_workflows.size(); ++workflow_index)
	{
		d_workflows[workflow_index].tool_bar->setIconSize(tool_icon_size);
	}
}


void
GPlatesQtWidgets::CanvasToolBarDockWidget::handle_tool_action_triggered()
{
	// Get the QObject that triggered this slot.
	QObject *signal_sender = sender();
	// Return early in case this slot not activated by a signal - shouldn't happen.
	if (!signal_sender)
	{
		return;
	}

	// Cast to a QAction since only QAction objects trigger this slot.
	QAction *tool_action = qobject_cast<QAction *>(signal_sender);
	GPlatesGlobal::Assert<GPlatesGlobal::AssertionFailureException>(
			tool_action,
			GPLATES_ASSERTION_SOURCE);

	// Determine which workflow/tool to activate.
	const std::pair<
			GPlatesGui::CanvasToolWorkflows::WorkflowType,
			GPlatesGui::CanvasToolWorkflows::ToolType>
					canvas_workflow_and_tool =
							get_workflow_tool_from_action(tool_action);

	// Select the new canvas tool.
	// This was caused by clicking a tool action by the user (versus an automatic tool conversion
	// by some code in GPlates that wishes to change the canvas tool).
	choose_canvas_tool_selected_by_user(canvas_workflow_and_tool.first, canvas_workflow_and_tool.second);
}


void
GPlatesQtWidgets::CanvasToolBarDockWidget::handle_tool_shortcut_triggered()
{
	// Get the QObject that triggered this slot.
	QObject *signal_sender = sender();
	// Return early in case this slot not activated by a signal - shouldn't happen.
	if (!signal_sender)
	{
		return;
	}

	// Cast to a QAction since only QAction objects trigger this slot.
	QAction *shortcut_tool_action = qobject_cast<QAction *>(signal_sender);
	GPlatesGlobal::Assert<GPlatesGlobal::AssertionFailureException>(
			shortcut_tool_action,
			GPLATES_ASSERTION_SOURCE);

	// Determine the tool type to activate.
	// Note that the *shortcut* tool action stores only the tool type in the QAction and not the
	// workflow (because the shortcut could apply to any workflow containing that tool type).
	const GPlatesGui::CanvasToolWorkflows::ToolType tool =
			static_cast<GPlatesGui::CanvasToolWorkflows::ToolType>(
					shortcut_tool_action->data().toUInt());

	// The shortcut applies, by default, to the tool in the currently active workflow
	// (if it exists in the workflow).
	const GPlatesGui::CanvasToolWorkflows::WorkflowType active_workflow =
			d_canvas_tool_workflows.get_active_canvas_tool().first;

	// We will search all workflows for the tool (starting with the active workflow).
	std::deque<GPlatesGui::CanvasToolWorkflows::WorkflowType> workflows;
	for (unsigned int tool_workflow = 0;
		tool_workflow < GPlatesGui::CanvasToolWorkflows::NUM_WORKFLOWS;
		++tool_workflow)
	{
		const GPlatesGui::CanvasToolWorkflows::WorkflowType workflow =
				static_cast<GPlatesGui::CanvasToolWorkflows::WorkflowType>(tool_workflow);

		if (workflow == active_workflow)
		{
			// Make sure the active workflow is at the start of the list.
			workflows.push_front(workflow);
		}
		else
		{
			// Inactive workflows get second priority and are searched in the order they are listed.
			workflows.push_back(workflow);
		}
	}

	// Iterate over all the workflows (starting with the active workflow).
	BOOST_FOREACH(GPlatesGui::CanvasToolWorkflows::WorkflowType workflow, workflows)
	{
		// See if the current workflow even has the tool (corresponding to the shortcut).
		// For example there is not a "Choose Feature F" tool in the digitisation workflow.
		if (!d_canvas_tool_workflows.does_workflow_contain_tool(workflow, tool))
		{
			// Try the next workflow in the list.
			continue;
		}

		// See if the canvas tool is enabled.
		// Only select the tool if it is currently enabled.
		if (!get_tool_action(workflow, tool)->isEnabled())
		{
			// Try the next workflow in the list.
			continue;
		}

		// Select the new canvas tool.
		// This was caused by the user selecting a tool shortcut (versus an automatic tool
		// conversion by some code in GPlates that wishes to change the canvas tool).
		choose_canvas_tool_selected_by_user(workflow, tool);

		break;
	}
}


void
GPlatesQtWidgets::CanvasToolBarDockWidget::handle_workflow_shortcut_triggered()
{
	// Get the QObject that triggered this slot.
	QObject *signal_sender = sender();
	// Return early in case this slot not activated by a signal - shouldn't happen.
	if (!signal_sender)
	{
		return;
	}

	// Cast to a QAction since only QAction objects trigger this slot.
	QAction *shortcut_workflow_action = qobject_cast<QAction *>(signal_sender);
	GPlatesGlobal::Assert<GPlatesGlobal::AssertionFailureException>(
			shortcut_workflow_action,
			GPLATES_ASSERTION_SOURCE);

	// Determine the workflow to activate.
	// Note that the *shortcut* workflow action stores only the workflow type (and not the tool) in the QAction.
	const GPlatesGui::CanvasToolWorkflows::WorkflowType workflow =
			static_cast<GPlatesGui::CanvasToolWorkflows::WorkflowType>(
					shortcut_workflow_action->data().toUInt());

	// Select the tab of the QTabWidget corresponding to the workflow.
	// If this is the same as the currently active workflow then nothing will happen, otherwise
	// the 'handle_workflow_tab_changed()' slot will get called.
	tab_widget_canvas_tools->setCurrentIndex(d_workflows[workflow].tab_index);
}


void
GPlatesQtWidgets::CanvasToolBarDockWidget::handle_workflow_tab_changed(
		int workflow_tab_index)
{
	// Find the workflow given the workflow tab index in the QTabWidget.
	Workflow *workflow = NULL;
	// Search all workflows.
	BOOST_FOREACH(Workflow &workflow_info, d_workflows)
	{
		if (workflow_tab_index == workflow_info.tab_index)
		{
			workflow = &workflow_info;
			break;
		}
	}

	// Assert that the workflow was found.
	GPlatesGlobal::Assert<GPlatesGlobal::AssertionFailureException>(
			workflow,
			GPLATES_ASSERTION_SOURCE);

	// Select the new canvas tool (the current tool in the new workflow).
	// This was caused by a tab change by the user (versus an automatic tool conversion
	// by some code in GPlates that wishes to change the canvas tool).
	choose_canvas_tool_selected_by_user(workflow->workflow_type);
}


void
GPlatesQtWidgets::CanvasToolBarDockWidget::handle_canvas_tool_enabled(
		GPlatesGui::CanvasToolWorkflows::WorkflowType workflow,
		GPlatesGui::CanvasToolWorkflows::ToolType tool,
		bool enable)
{
	// Find the tool action corresponding to the specified workflow/tool.
	QAction *tool_action = get_tool_action(workflow, tool);

	// Enable or disable the tool action.
	tool_action->setEnabled(enable);

	// We no longer copy the icon of the selected canvas tool to the workflow tab.
#if 0
	// If the tool is the selected tool in its workflow then copy its icon to its workflow tab.
	if (d_canvas_tool_workflows.get_selected_canvas_tool_in_workflow(workflow) == tool)
	{
		copy_canvas_tool_icon_to_workflow_tab(workflow, tool);
	}
#endif
}


void
GPlatesQtWidgets::CanvasToolBarDockWidget::handle_canvas_tool_activated(
		GPlatesGui::CanvasToolWorkflows::WorkflowType workflow,
		GPlatesGui::CanvasToolWorkflows::ToolType tool)
{
	// Find the tool action corresponding to the specified workflow/tool.
	QAction *tool_action = get_tool_action(workflow, tool);

	// Make sure the action is checked so that the toolbar icon shows as checked.
	// This is in case the user didn't select the canvas tool using the action - for example
	// if the tool was activated in an undo command.
	//
	// NOTE: This does not cause the triggered signal to be emitted.
	tool_action->setChecked(true);

	// Change the workflow tab to reflect the chosen workflow.
	GPlatesGlobal::Assert<GPlatesGlobal::AssertionFailureException>(
			static_cast<unsigned int>(workflow) < d_workflows.size(),
			GPLATES_ASSERTION_SOURCE);

	// NOTE: We avoid recursion by temporarily disconnecting from our 'handle_workflow_tab_changed' slot.
	// Also we don't want to emit the 'canvas_tool_triggered_by_user' signal by calling this because
	// the canvas tool may have been activated automatically by GPlates (and not explicitly by the user).
	connect_to_workflow_tab_changed(false);
	tab_widget_canvas_tools->setCurrentIndex(d_workflows[workflow].tab_index);
	connect_to_workflow_tab_changed(true);

	// We no longer copy the icon of the selected canvas tool to the workflow tab.
#if 0
	// Copy the icon of the newly activated canvas tool to its workflow tab.
	copy_canvas_tool_icon_to_workflow_tab(workflow, tool);
#endif
}


QAction *
GPlatesQtWidgets::CanvasToolBarDockWidget::get_tool_action(
		GPlatesGui::CanvasToolWorkflows::WorkflowType workflow,
		GPlatesGui::CanvasToolWorkflows::ToolType tool)
{
	// Find the tool action corresponding to the specified workflow/tool.
	QAction *tool_action = NULL;
	// Search all workflows.
	BOOST_FOREACH(Workflow &workflow_info, d_workflows)
	{
		QList<QAction *> workflow_tool_actions = workflow_info.action_group->actions();

		// Search all tool actions in the current workflow.
		Q_FOREACH(QAction *workflow_tool_action, workflow_tool_actions)
		{
			if (is_tool_action(workflow_tool_action, workflow, tool))
			{
				tool_action = workflow_tool_action;
				break;
			}
		}

		if (tool_action)
		{
			break;
		}
	}

	// Assert that a tool action was found.
	// If one was not found then an attempt was made to activate a tool that doesn't belong
	// in a workflow (not all workflows support all tools).
	GPlatesGlobal::Assert<GPlatesGlobal::AssertionFailureException>(
			tool_action,
			GPLATES_ASSERTION_SOURCE);

	return tool_action;
}


void
GPlatesQtWidgets::CanvasToolBarDockWidget::choose_canvas_tool_selected_by_user(
		GPlatesGui::CanvasToolWorkflows::WorkflowType workflow,
		boost::optional<GPlatesGui::CanvasToolWorkflows::ToolType> tool)
{
	// The canvas tool before activating new tool.
	const std::pair<
			GPlatesGui::CanvasToolWorkflows::WorkflowType,
			GPlatesGui::CanvasToolWorkflows::ToolType>
					active_canvas_tool_before_selection =
							d_canvas_tool_workflows.get_active_canvas_tool();

	// Activate the user-triggered canvas tool.
	d_canvas_tool_workflows.choose_canvas_tool(workflow, tool);

	// The canvas tool after activating new tool.
	const std::pair<
			GPlatesGui::CanvasToolWorkflows::WorkflowType,
			GPlatesGui::CanvasToolWorkflows::ToolType>
					active_canvas_tool_after_selection =
							d_canvas_tool_workflows.get_active_canvas_tool();

	// Don't emit a signal if the canvas tool hasn't changed (it should change but just in case).
	// It should change since the user shouldn't be able to click the currently selected tool.
	if (active_canvas_tool_after_selection != active_canvas_tool_before_selection)
	{
		// Let any interested clients know that the canvas tool was triggered explicitly through
		// a tool action rather than an automatic canvas tool selection.
		Q_EMIT canvas_tool_triggered_by_user(
				active_canvas_tool_after_selection.first,
				active_canvas_tool_after_selection.second);
	}
}


void
GPlatesQtWidgets::CanvasToolBarDockWidget::connect_to_workflow_tab_changed(
		bool connect_to_workflow)
{
	if (connect_to_workflow)
	{
		QObject::connect(
				tab_widget_canvas_tools,
				SIGNAL(currentChanged(int)),
				this,
				SLOT(handle_workflow_tab_changed(int)));
	}
	else
	{
		QObject::disconnect(
				tab_widget_canvas_tools,
				SIGNAL(currentChanged(int)),
				this,
				SLOT(handle_workflow_tab_changed(int)));
	}
}


GPlatesQtWidgets::CanvasToolBarDockWidget::Workflow::Workflow(
		GPlatesGui::CanvasToolWorkflows::WorkflowType workflow_type_,
		const QString &menu_name_,
		QWidget *tool_bar_placeholder_widget_,
		int tab_index_) :
	workflow_type(workflow_type_),
	menu_name(menu_name_),
	tool_bar(new QToolBar(tool_bar_placeholder_widget_)),
	action_group(new QActionGroup(tool_bar_placeholder_widget_)),
	tab_index(tab_index_)
{
}<|MERGE_RESOLUTION|>--- conflicted
+++ resolved
@@ -445,11 +445,7 @@
 			tool_action, SIGNAL(triggered()),
 			this, SLOT(handle_tool_action_triggered()));
 
-<<<<<<< HEAD
-	// For the GPlates 1.3 *public* release we are disabling the 'Build New Network Topology' tool
-=======
 	// For the GPlates 1.4 *public* release we are disabling the 'Build New Network Topology' tool
->>>>>>> c397eba2
 	// unless a command-line switch is activated.
 	if (original_tool_action == action_Build_Network_Topology &&
 		!GPlatesUtils::ComponentManager::instance().is_enabled(GPlatesUtils::ComponentManager::Component::deformation()))
@@ -457,8 +453,6 @@
 		// Make invisible so user cannot select it.
 		tool_action->setVisible(false);
 	}
-<<<<<<< HEAD
-=======
 }
 
 
@@ -492,7 +486,6 @@
 		// Set the icon back onto the tab widget.
 		tab_widget_canvas_tools->setTabIcon(workflow_tab_index, tab_icon);
 	}
->>>>>>> c397eba2
 }
 
 
@@ -528,11 +521,7 @@
 	add_canvas_tool_shortcut(GPlatesGui::CanvasToolWorkflows::TOOL_EDIT_TOPOLOGY, action_Edit_Topology);
 	add_canvas_tool_shortcut(GPlatesGui::CanvasToolWorkflows::TOOL_CREATE_SMALL_CIRCLE, action_Create_Small_Circle);
 
-<<<<<<< HEAD
-	// For the GPlates 1.3 *public* release we are disabling the 'Build New Network Topology' tool
-=======
 	// For the GPlates 1.4 *public* release we are disabling the 'Build New Network Topology' tool
->>>>>>> c397eba2
 	// unless a command-line switch is activated.
 	if (!GPlatesUtils::ComponentManager::instance().is_enabled(GPlatesUtils::ComponentManager::Component::deformation()))
 	{
