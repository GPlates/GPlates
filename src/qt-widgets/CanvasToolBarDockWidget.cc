--- conflicted
+++ resolved
@@ -445,11 +445,7 @@
 			tool_action, SIGNAL(triggered()),
 			this, SLOT(handle_tool_action_triggered()));
 
-<<<<<<< HEAD
-	// For the GPlates 1.4 *public* release we are disabling the 'Build New Network Topology' tool
-=======
 	// For the GPlates 1.5 *public* release we are disabling the 'Build New Network Topology' tool
->>>>>>> 682dadb3
 	// unless a command-line switch is activated.
 	if (original_tool_action == action_Build_Network_Topology &&
 		!GPlatesUtils::ComponentManager::instance().is_enabled(GPlatesUtils::ComponentManager::Component::deformation()))
@@ -525,11 +521,7 @@
 	add_canvas_tool_shortcut(GPlatesGui::CanvasToolWorkflows::TOOL_EDIT_TOPOLOGY, action_Edit_Topology);
 	add_canvas_tool_shortcut(GPlatesGui::CanvasToolWorkflows::TOOL_CREATE_SMALL_CIRCLE, action_Create_Small_Circle);
 
-<<<<<<< HEAD
-	// For the GPlates 1.4 *public* release we are disabling the 'Build New Network Topology' tool
-=======
 	// For the GPlates 1.5 *public* release we are disabling the 'Build New Network Topology' tool
->>>>>>> 682dadb3
 	// unless a command-line switch is activated.
 	if (!GPlatesUtils::ComponentManager::instance().is_enabled(GPlatesUtils::ComponentManager::Component::deformation()))
 	{
