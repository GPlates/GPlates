<<<<<<< HEAD
/* $Id: ColouringDialog.h 10521 2010-12-11 06:33:37Z elau $ */

/**
 * \file 
 * $Revision: 10521 $
 * $Date: 2010-12-11 17:33:37 +1100 (Sat, 11 Dec 2010) $ 
 * 
 * Copyright (C) 2010 The University of Sydney, Australia
 *
 * This file is part of GPlates.
 *
 * GPlates is free software; you can redistribute it and/or modify it under
 * the terms of the GNU General Public License, version 2, as published by
 * the Free Software Foundation.
 *
 * GPlates is distributed in the hope that it will be useful, but WITHOUT
 * ANY WARRANTY; without even the implied warranty of MERCHANTABILITY or
 * FITNESS FOR A PARTICULAR PURPOSE.  See the GNU General Public License
 * for more details.
 *
 * You should have received a copy of the GNU General Public License along
 * with this program; if not, write to Free Software Foundation, Inc.,
 * 51 Franklin Street, Fifth Floor, Boston, MA  02110-1301, USA.
 */
 
#ifndef GPLATES_QTWIDGETS_DRAWSTYLEDIALOG_H
#define GPLATES_QTWIDGETS_DRAWSTYLEDIALOG_H
#include <boost/thread/mutex.hpp>
#include <boost/weak_ptr.hpp>

#include <QMutex>
#include <QMutexLocker>

#include "presentation/Application.h"
#include "DrawStyleDialogUi.h"
#include "gui/PythonConfiguration.h"
#include "PythonArgumentWidget.h"
#include "VisualLayersComboBox.h"


namespace GPlatesAppLogic
{
	class ApplicationState;
}

namespace GPlatesGui
{
	class ColourSchemeContainer;
	class DrawStyleManager;
	class StyleCatagory;
	class StyleAdapter;
	class Configuration;
}

namespace GPlatesPresentation
{
	class ViewState;
	class VisualLayer;
}

namespace GPlatesQtWidgets
{
	class GlobeAndMapWidget;
	class ReadErrorAccumulationDialog;

	class LayerGroupComboBox :
			public VisualLayersComboBox
	{
	public:
		LayerGroupComboBox(
				GPlatesPresentation::VisualLayers &visual_layers,
				GPlatesPresentation::VisualLayerRegistry &visual_layer_registry,
				const predicate_type &predicate,
				QWidget *parent_ = NULL) :
			VisualLayersComboBox(visual_layers, visual_layer_registry, predicate, parent_)
		{
			insert_all();
		}
	protected:
		void
		populate()
		{
			VisualLayersComboBox::populate();
			insert_all();
		}

		void
		insert_all();
	};
	
	class PreviewGuard;

	class DrawStyleDialog  : 
			public QDialog, 
			protected Ui_DrawStyleDialog
	{
		Q_OBJECT

		friend class PreviewGuard;

	public:
		DrawStyleDialog(
				GPlatesPresentation::ViewState &view_state,
				QWidget* parent_ = NULL);

		~DrawStyleDialog();
		
		void
		init_catagory_table();

		void
		init_dlg();

		void
		reset(boost::weak_ptr<GPlatesPresentation::VisualLayer> layer);

	protected:
		void
		make_signal_slot_connections();

		void
		set_style();

		void
		set_style(GPlatesGui::StyleAdapter* style);

		void
		load_category(const GPlatesGui::StyleCatagory& );

		void
		show_preview_icon();

		GPlatesGui::StyleCatagory*
		get_catagory(QTableWidgetItem& item)
		{
			QVariant qv = item.data(Qt::UserRole);
			return static_cast<GPlatesGui::StyleCatagory*>(qv.value<void*>());
		}

		GPlatesGui::StyleAdapter*
		get_style(QListWidgetItem* item)
		{
			QVariant qv = item->data(Qt::UserRole);
			return static_cast<GPlatesGui::StyleAdapter*>(qv.value<void*>());
		}

		void
		refresh_current_icon();

#if !defined(GPLATES_NO_PYTHON)			
		QWidget *
		create_cfg_widget(GPlatesGui::PythonCfgItem* item)
		{
			//this function is temporary.
			if(dynamic_cast<GPlatesGui::PythonCfgColor*>(item) != 0)
			{
				return new PythonArgColorWidget(item,this);
			}

			if(dynamic_cast<GPlatesGui::PythonCfgPalette*>(item) != 0)
			{
				return new PythonArgPaletteWidget(item,this);
			}
		
			return new PythonArgDefaultWidget(item,this);
		}
#endif

		void
		build_config_panel(const GPlatesGui::Configuration& cfg);


		void
		enable_config_panel(bool flag)
		{
			scrollArea->setEnabled(flag);
		}


		GPlatesGui::StyleAdapter*
		get_current_style()
		{
			QListWidgetItem * item = style_list->currentItem();
			if(item)
				return get_style(item);
			else
				return NULL;
		}


		bool
		is_style_name_valid(
				const GPlatesGui::StyleCatagory&,
				const QString&);


		const QString
		generate_new_valid_style_name(
				const GPlatesGui::StyleCatagory&,
				const QString&);

		void
		focus_style(
				const GPlatesGui::StyleAdapter*);

		void
		apply_style_to_all_layers();

	private slots:
		void
		handle_close_button_clicked();

		void
		handle_remove_button_clicked();
		
		void
		handle_categories_table_cell_changed(
				int current_row,
				int current_column,
				int previous_row,
				int previous_column);

		void
		handle_style_selection_changed(
				QListWidgetItem* current,
				QListWidgetItem* previous);

		void
		handle_repaint(
				bool);

		void
		handle_main_repaint(
				bool);

		void
		refresh_preview_icons()
		{
			if(isVisible())
			{
				show_preview_icon();
			}
		}

		void
		handle_release_after_drag()
		{
		#if defined(Q_OS_MAC)
			d_refresh_preview = true;
		#else
			refresh_preview_icons();
		#endif
		}

		void
		handle_change_projection()
		{
		#if defined(Q_OS_MAC)
			QApplication::processEvents();
		#endif
			refresh_preview_icons();
		}

		void
		focus_style();

		void
		handle_show_thumbnails_changed(int state)
		{
			d_show_thumbnails = (state == Qt::Checked);
			QTableWidgetItem* item = categories_table->currentItem();
			if(item)
			{
				GPlatesGui::StyleCatagory* cata = get_catagory(*item);
				if(cata)
				{
					load_category(*cata);
				}
			}
		}

		
		void
		handle_cfg_name_changed(const QString& new_cfg_name);

		void
		handle_add_button_clicked(bool);

		void
		handle_configuration_changed()
		{
			refresh_current_icon();
		}

		void
		handle_layer_changed(
				boost::weak_ptr<GPlatesPresentation::VisualLayer>);

	private:
		static const int ICON_SIZE = 145;
		boost::weak_ptr<GPlatesPresentation::VisualLayer> d_visual_layer;
		QIcon d_blank_icon;
		GPlatesGui::DrawStyleManager* d_style_mgr;
		bool d_show_thumbnails;
		GlobeAndMapWidget *d_globe_and_map_widget_ptr;
		bool d_repaint_flag;
		QImage d_image;
		QString d_last_open_directory;
		std::vector<QWidget*> d_cfg_widgets;
		GPlatesPresentation::ViewState& d_view_state;
		LayerGroupComboBox* d_combo_box;
		GPlatesGui::StyleAdapter* d_style_of_all;
		bool d_refresh_preview;
		QMutex d_preview_lock;
	};


	class PreviewGuard
	{
	public:
		PreviewGuard(
				DrawStyleDialog& dlg) ;

		~PreviewGuard();

	private:
		DrawStyleDialog& d_dlg;
		int d_current_idx;
	};


}


#endif  // GPLATES_QTWIDGETS_RENDERSETTINGDIALOG_H
=======
/* $Id$ */

/**
 * \file 
 * $Revision$
 * $Date$ 
 * 
 * Copyright (C) 2010 The University of Sydney, Australia
 *
 * This file is part of GPlates.
 *
 * GPlates is free software; you can redistribute it and/or modify it under
 * the terms of the GNU General Public License, version 2, as published by
 * the Free Software Foundation.
 *
 * GPlates is distributed in the hope that it will be useful, but WITHOUT
 * ANY WARRANTY; without even the implied warranty of MERCHANTABILITY or
 * FITNESS FOR A PARTICULAR PURPOSE.  See the GNU General Public License
 * for more details.
 *
 * You should have received a copy of the GNU General Public License along
 * with this program; if not, write to Free Software Foundation, Inc.,
 * 51 Franklin Street, Fifth Floor, Boston, MA  02110-1301, USA.
 */
 
#ifndef GPLATES_QTWIDGETS_DRAWSTYLEDIALOG_H
#define GPLATES_QTWIDGETS_DRAWSTYLEDIALOG_H

#include <boost/thread/mutex.hpp>
#include <boost/weak_ptr.hpp>

#include <QMutex>
#include <QMutexLocker>

#include "DrawStyleDialogUi.h"
#include "GPlatesDialog.h"
#include "PythonArgumentWidget.h"
#include "VisualLayersComboBox.h"

#include "gui/PythonConfiguration.h"

#include "presentation/Application.h"

namespace GPlatesAppLogic
{
	class ApplicationState;
}

namespace GPlatesGui
{
	class ColourSchemeContainer;
	class DrawStyleManager;
	class StyleCategory;
	class StyleAdapter;
	class Configuration;
}

namespace GPlatesPresentation
{
	class ViewState;
	class VisualLayer;
}

namespace GPlatesQtWidgets
{
	class GlobeAndMapWidget;
	class ReadErrorAccumulationDialog;

	class LayerGroupComboBox :
			public VisualLayersComboBox
	{
	public:
		LayerGroupComboBox(
				GPlatesPresentation::VisualLayers &visual_layers,
				GPlatesPresentation::VisualLayerRegistry &visual_layer_registry,
				const predicate_type &predicate,
				QWidget *parent_ = NULL) :
			VisualLayersComboBox(visual_layers, visual_layer_registry, predicate, parent_)
		{
			insert_all();
		}
	protected:
		void
		populate()
		{
			VisualLayersComboBox::populate();
			insert_all();
		}

		void
		insert_all();
	};
	
	class DrawStyleDialog  : 
			public GPlatesDialog, 
			protected Ui_DrawStyleDialog
	{
		Q_OBJECT

	public:
		DrawStyleDialog(
				GPlatesPresentation::ViewState &view_state,
				QWidget* parent_ = NULL);

		~DrawStyleDialog();
		
		void
		init_category_table();

		void
		init_dlg();

		void
		reset(
				boost::weak_ptr<GPlatesPresentation::VisualLayer> layer);

	protected:

		virtual
		void
		showEvent(
				QShowEvent *show_event);

		void
		make_signal_slot_connections();

		void
		set_style();

		void
		set_style(
				GPlatesGui::StyleAdapter* style);

		void
		load_category(
				const GPlatesGui::StyleCategory& );

		void
		show_preview_icons();

		GPlatesGui::StyleCategory*
		get_catagory(
				QTableWidgetItem& item)
		{
			QVariant qv = item.data(Qt::UserRole);
			return static_cast<GPlatesGui::StyleCategory*>(qv.value<void*>());
		}

		GPlatesGui::StyleAdapter*
		get_style(
				QListWidgetItem* item)
		{
			QVariant qv = item->data(Qt::UserRole);
			return static_cast<GPlatesGui::StyleAdapter*>(qv.value<void*>());
		}

		void
		refresh_current_icon();

#if !defined(GPLATES_NO_PYTHON)			
		QWidget *
		create_cfg_widget(
				GPlatesGui::PythonCfgItem* item)
		{
			//this function is temporary.
			if(dynamic_cast<GPlatesGui::PythonCfgColor*>(item) != 0)
			{
				return new PythonArgColorWidget(item,this);
			}

			if(dynamic_cast<GPlatesGui::PythonCfgPalette*>(item) != 0)
			{
				return new PythonArgPaletteWidget(item,this);
			}
		
			return new PythonArgDefaultWidget(item,this);
		}
#endif

		void
		build_config_panel(const GPlatesGui::Configuration& cfg);


		void
		enable_config_panel(bool flag)
		{
			scrollArea->setEnabled(flag);
		}


		GPlatesGui::StyleAdapter*
		get_current_style()
		{
			QListWidgetItem * item = style_list->currentItem();
			if(item)
				return get_style(item);
			else
				return NULL;
		}


		bool
		is_style_name_valid(
				const GPlatesGui::StyleCategory&,
				const QString&);


		const QString
		generate_new_valid_style_name(
				const GPlatesGui::StyleCategory&,
				const QString&);

		void
		focus_style(
				const GPlatesGui::StyleAdapter*);

		void
		apply_style_to_all_layers();


	private Q_SLOTS:
		void
		handle_close_button_clicked();

		void
		handle_remove_button_clicked();
		
		void
		handle_categories_table_cell_changed(
				int current_row,
				int current_column,
				int previous_row,
				int previous_column);

		void
		handle_style_selection_changed(
				QListWidgetItem* current,
				QListWidgetItem* previous);

		void
		handle_main_repaint(
				bool);

		void
		focus_style();

		void
		handle_show_thumbnails_changed(
				int state)
		{
			d_show_thumbnails = (state == Qt::Checked);
			QTableWidgetItem* item = categories_table->currentItem();
			if(item)
			{
				GPlatesGui::StyleCategory* cata = get_catagory(*item);
				if(cata)
				{
					load_category(*cata);
				}
			}
		}

		
		void
		handle_cfg_name_changed(
				const QString& new_cfg_name);

		void
		handle_add_button_clicked(
				bool);

		void
		handle_configuration_changed();

		
		void
		handle_layer_changed(
				boost::weak_ptr<GPlatesPresentation::VisualLayer>);
	
	private:

		class PreviewGuard
		{
		public:
			PreviewGuard(
					DrawStyleDialog &draw_style_dialog);

			~PreviewGuard();

		private:
			DrawStyleDialog &d_draw_style_dialog;
			int d_current_idx;
		};


		static const int ICON_SIZE = 145;


		boost::weak_ptr<GPlatesPresentation::VisualLayer> d_visual_layer;
		QIcon d_blank_icon;
		GPlatesGui::DrawStyleManager* d_style_mgr;
		bool d_show_thumbnails;
		bool d_ignore_next_main_repaint;
		GlobeAndMapWidget *d_globe_and_map_widget_ptr;
		QString d_last_open_directory;
		std::vector<QWidget*> d_cfg_widgets;
		GPlatesPresentation::ViewState& d_view_state;
		LayerGroupComboBox* d_combo_box;
		GPlatesGui::StyleAdapter* d_style_of_all;
	};
}


#endif  // GPLATES_QTWIDGETS_RENDERSETTINGDIALOG_H
>>>>>>> e473836c
<|MERGE_RESOLUTION|>--- conflicted
+++ resolved
@@ -1,340 +1,3 @@
-<<<<<<< HEAD
-/* $Id: ColouringDialog.h 10521 2010-12-11 06:33:37Z elau $ */
-
-/**
- * \file 
- * $Revision: 10521 $
- * $Date: 2010-12-11 17:33:37 +1100 (Sat, 11 Dec 2010) $ 
- * 
- * Copyright (C) 2010 The University of Sydney, Australia
- *
- * This file is part of GPlates.
- *
- * GPlates is free software; you can redistribute it and/or modify it under
- * the terms of the GNU General Public License, version 2, as published by
- * the Free Software Foundation.
- *
- * GPlates is distributed in the hope that it will be useful, but WITHOUT
- * ANY WARRANTY; without even the implied warranty of MERCHANTABILITY or
- * FITNESS FOR A PARTICULAR PURPOSE.  See the GNU General Public License
- * for more details.
- *
- * You should have received a copy of the GNU General Public License along
- * with this program; if not, write to Free Software Foundation, Inc.,
- * 51 Franklin Street, Fifth Floor, Boston, MA  02110-1301, USA.
- */
- 
-#ifndef GPLATES_QTWIDGETS_DRAWSTYLEDIALOG_H
-#define GPLATES_QTWIDGETS_DRAWSTYLEDIALOG_H
-#include <boost/thread/mutex.hpp>
-#include <boost/weak_ptr.hpp>
-
-#include <QMutex>
-#include <QMutexLocker>
-
-#include "presentation/Application.h"
-#include "DrawStyleDialogUi.h"
-#include "gui/PythonConfiguration.h"
-#include "PythonArgumentWidget.h"
-#include "VisualLayersComboBox.h"
-
-
-namespace GPlatesAppLogic
-{
-	class ApplicationState;
-}
-
-namespace GPlatesGui
-{
-	class ColourSchemeContainer;
-	class DrawStyleManager;
-	class StyleCatagory;
-	class StyleAdapter;
-	class Configuration;
-}
-
-namespace GPlatesPresentation
-{
-	class ViewState;
-	class VisualLayer;
-}
-
-namespace GPlatesQtWidgets
-{
-	class GlobeAndMapWidget;
-	class ReadErrorAccumulationDialog;
-
-	class LayerGroupComboBox :
-			public VisualLayersComboBox
-	{
-	public:
-		LayerGroupComboBox(
-				GPlatesPresentation::VisualLayers &visual_layers,
-				GPlatesPresentation::VisualLayerRegistry &visual_layer_registry,
-				const predicate_type &predicate,
-				QWidget *parent_ = NULL) :
-			VisualLayersComboBox(visual_layers, visual_layer_registry, predicate, parent_)
-		{
-			insert_all();
-		}
-	protected:
-		void
-		populate()
-		{
-			VisualLayersComboBox::populate();
-			insert_all();
-		}
-
-		void
-		insert_all();
-	};
-	
-	class PreviewGuard;
-
-	class DrawStyleDialog  : 
-			public QDialog, 
-			protected Ui_DrawStyleDialog
-	{
-		Q_OBJECT
-
-		friend class PreviewGuard;
-
-	public:
-		DrawStyleDialog(
-				GPlatesPresentation::ViewState &view_state,
-				QWidget* parent_ = NULL);
-
-		~DrawStyleDialog();
-		
-		void
-		init_catagory_table();
-
-		void
-		init_dlg();
-
-		void
-		reset(boost::weak_ptr<GPlatesPresentation::VisualLayer> layer);
-
-	protected:
-		void
-		make_signal_slot_connections();
-
-		void
-		set_style();
-
-		void
-		set_style(GPlatesGui::StyleAdapter* style);
-
-		void
-		load_category(const GPlatesGui::StyleCatagory& );
-
-		void
-		show_preview_icon();
-
-		GPlatesGui::StyleCatagory*
-		get_catagory(QTableWidgetItem& item)
-		{
-			QVariant qv = item.data(Qt::UserRole);
-			return static_cast<GPlatesGui::StyleCatagory*>(qv.value<void*>());
-		}
-
-		GPlatesGui::StyleAdapter*
-		get_style(QListWidgetItem* item)
-		{
-			QVariant qv = item->data(Qt::UserRole);
-			return static_cast<GPlatesGui::StyleAdapter*>(qv.value<void*>());
-		}
-
-		void
-		refresh_current_icon();
-
-#if !defined(GPLATES_NO_PYTHON)			
-		QWidget *
-		create_cfg_widget(GPlatesGui::PythonCfgItem* item)
-		{
-			//this function is temporary.
-			if(dynamic_cast<GPlatesGui::PythonCfgColor*>(item) != 0)
-			{
-				return new PythonArgColorWidget(item,this);
-			}
-
-			if(dynamic_cast<GPlatesGui::PythonCfgPalette*>(item) != 0)
-			{
-				return new PythonArgPaletteWidget(item,this);
-			}
-		
-			return new PythonArgDefaultWidget(item,this);
-		}
-#endif
-
-		void
-		build_config_panel(const GPlatesGui::Configuration& cfg);
-
-
-		void
-		enable_config_panel(bool flag)
-		{
-			scrollArea->setEnabled(flag);
-		}
-
-
-		GPlatesGui::StyleAdapter*
-		get_current_style()
-		{
-			QListWidgetItem * item = style_list->currentItem();
-			if(item)
-				return get_style(item);
-			else
-				return NULL;
-		}
-
-
-		bool
-		is_style_name_valid(
-				const GPlatesGui::StyleCatagory&,
-				const QString&);
-
-
-		const QString
-		generate_new_valid_style_name(
-				const GPlatesGui::StyleCatagory&,
-				const QString&);
-
-		void
-		focus_style(
-				const GPlatesGui::StyleAdapter*);
-
-		void
-		apply_style_to_all_layers();
-
-	private slots:
-		void
-		handle_close_button_clicked();
-
-		void
-		handle_remove_button_clicked();
-		
-		void
-		handle_categories_table_cell_changed(
-				int current_row,
-				int current_column,
-				int previous_row,
-				int previous_column);
-
-		void
-		handle_style_selection_changed(
-				QListWidgetItem* current,
-				QListWidgetItem* previous);
-
-		void
-		handle_repaint(
-				bool);
-
-		void
-		handle_main_repaint(
-				bool);
-
-		void
-		refresh_preview_icons()
-		{
-			if(isVisible())
-			{
-				show_preview_icon();
-			}
-		}
-
-		void
-		handle_release_after_drag()
-		{
-		#if defined(Q_OS_MAC)
-			d_refresh_preview = true;
-		#else
-			refresh_preview_icons();
-		#endif
-		}
-
-		void
-		handle_change_projection()
-		{
-		#if defined(Q_OS_MAC)
-			QApplication::processEvents();
-		#endif
-			refresh_preview_icons();
-		}
-
-		void
-		focus_style();
-
-		void
-		handle_show_thumbnails_changed(int state)
-		{
-			d_show_thumbnails = (state == Qt::Checked);
-			QTableWidgetItem* item = categories_table->currentItem();
-			if(item)
-			{
-				GPlatesGui::StyleCatagory* cata = get_catagory(*item);
-				if(cata)
-				{
-					load_category(*cata);
-				}
-			}
-		}
-
-		
-		void
-		handle_cfg_name_changed(const QString& new_cfg_name);
-
-		void
-		handle_add_button_clicked(bool);
-
-		void
-		handle_configuration_changed()
-		{
-			refresh_current_icon();
-		}
-
-		void
-		handle_layer_changed(
-				boost::weak_ptr<GPlatesPresentation::VisualLayer>);
-
-	private:
-		static const int ICON_SIZE = 145;
-		boost::weak_ptr<GPlatesPresentation::VisualLayer> d_visual_layer;
-		QIcon d_blank_icon;
-		GPlatesGui::DrawStyleManager* d_style_mgr;
-		bool d_show_thumbnails;
-		GlobeAndMapWidget *d_globe_and_map_widget_ptr;
-		bool d_repaint_flag;
-		QImage d_image;
-		QString d_last_open_directory;
-		std::vector<QWidget*> d_cfg_widgets;
-		GPlatesPresentation::ViewState& d_view_state;
-		LayerGroupComboBox* d_combo_box;
-		GPlatesGui::StyleAdapter* d_style_of_all;
-		bool d_refresh_preview;
-		QMutex d_preview_lock;
-	};
-
-
-	class PreviewGuard
-	{
-	public:
-		PreviewGuard(
-				DrawStyleDialog& dlg) ;
-
-		~PreviewGuard();
-
-	private:
-		DrawStyleDialog& d_dlg;
-		int d_current_idx;
-	};
-
-
-}
-
-
-#endif  // GPLATES_QTWIDGETS_RENDERSETTINGDIALOG_H
-=======
 /* $Id$ */
 
 /**
@@ -649,4 +312,3 @@
 
 
 #endif  // GPLATES_QTWIDGETS_RENDERSETTINGDIALOG_H
->>>>>>> e473836c
