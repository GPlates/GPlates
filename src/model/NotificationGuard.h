/* $Id$ */

/**
 * \file 
 * Contains the definition of the class NotificationGuard.
 *
 * Most recent change:
 *   $Date$
 * 
 * Copyright (C) 2010 The University of Sydney, Australia
 *
 * This file is part of GPlates.
 *
 * GPlates is free software; you can redistribute it and/or modify it under
 * the terms of the GNU General Public License, version 2, as published by
 * the Free Software Foundation.
 *
 * GPlates is distributed in the hope that it will be useful, but WITHOUT
 * ANY WARRANTY; without even the implied warranty of MERCHANTABILITY or
 * FITNESS FOR A PARTICULAR PURPOSE.  See the GNU General Public License
 * for more details.
 *
 * You should have received a copy of the GNU General Public License along
 * with this program; if not, write to Free Software Foundation, Inc.,
 * 51 Franklin Street, Fifth Floor, Boston, MA  02110-1301, USA.
 */

#ifndef GPLATES_MODEL_NOTIFICATIONGUARD_H
#define GPLATES_MODEL_NOTIFICATIONGUARD_H


namespace GPlatesModel
{
	class Model;

	/**
	 * NotificationGuard is a RAII class that blocks notifications from model
	 * Handles while active.
	 *
	 * If there is at least one NotificationGuard attached to the model,
	 * notifications (or events) will not be sent by Handles in the model when
	 * they are modified, deactivated (conceptually deleted) or reactivated
	 * (conceptually undeleted); instead, these events are queued up, and will be
	 * sent when the final NotificationGuard is destroyed.
	 *
	 * Notifications about a Handle's impending deallocation in the C++ sense are
	 * always immediately sent, regardless of whether any NotificationGuards are
	 * active.
	 *
	 * Note that if there are multiple notifications from a Handle, all
	 * notifications of the same type are merged into one notification. If, for
	 * instance, a NotificationGuard was active when feature F in feature
	 * collection FC was modified and feature G was added to FC, only one
	 * modification notification will be sent by FC to its listeners.
	 */
	class NotificationGuard
	{

	public:

		explicit
		NotificationGuard(
				Model *model_ptr);

		~NotificationGuard();


		/**
		 * Releases this guard early.
		 *
		 * If this is the first time 'this' guard is released then any queued notifications
		 * are delivered here instead of in the destructor (if 'this' is the top-level object
		 * in any nesting of notification guard objects).
<<<<<<< HEAD
=======
		 *
		 * Does nothing if @a release_guard has already been called (and @a acquire_guard not
		 * subsequently called).
>>>>>>> b8f157c2
		 */
		void
		release_guard();

<<<<<<< HEAD
=======

		/**
		 * Acquires this guard (if it has been released).
		 *
		 * This is useful if you need to temporarily release the guard and then acquire it again
		 * so that notifications are sent prior to a small section of code and notification
		 * blocking is resumed afterwards.
		 *
		 * Does nothing if @a release_guard has not yet been called.
		 */
		void
		acquire_guard();

>>>>>>> b8f157c2
	private:

		Model *d_model_ptr;
		bool d_guard_released;
	};
}

#endif  // GPLATES_MODEL_NOTIFICATIONGUARD_H<|MERGE_RESOLUTION|>--- conflicted
+++ resolved
@@ -71,18 +71,13 @@
 		 * If this is the first time 'this' guard is released then any queued notifications
 		 * are delivered here instead of in the destructor (if 'this' is the top-level object
 		 * in any nesting of notification guard objects).
-<<<<<<< HEAD
-=======
 		 *
 		 * Does nothing if @a release_guard has already been called (and @a acquire_guard not
 		 * subsequently called).
->>>>>>> b8f157c2
 		 */
 		void
 		release_guard();
 
-<<<<<<< HEAD
-=======
 
 		/**
 		 * Acquires this guard (if it has been released).
@@ -96,7 +91,6 @@
 		void
 		acquire_guard();
 
->>>>>>> b8f157c2
 	private:
 
 		Model *d_model_ptr;
