--- conflicted
+++ resolved
@@ -474,10 +474,7 @@
 
 		friend class RevisionAwareIterator<HandleType>;
 		friend class RevisionAwareIterator<const HandleType>;
-<<<<<<< HEAD
-=======
 		friend class TopLevelPropertyRef;
->>>>>>> a4a8065f
 	};
 
 
