--- conflicted
+++ resolved
@@ -99,10 +99,7 @@
 		// macOS   - "~/Library/Application Support/GPlates/GPlates/"
 		// Linux   - "~/.local/share/GPlates/GPlates/".
 		//
-<<<<<<< HEAD
 		const QDir app_data_dir(QStandardPaths::writableLocation(QStandardPaths::AppLocalDataLocation));
-=======
-		const QDir app_data_dir(QStandardPaths::writableLocation(QStandardPaths::DataLocation));
 		// Make sure the directory exists before we try to open the log file for writing in it.
 		if (!app_data_dir.exists())
 		{
@@ -112,7 +109,6 @@
 						QFileInfo(d_log_file).absoluteFilePath());
 			}
 		}
->>>>>>> b0794a44
 		const QString log_basename = QFileInfo(d_log_file.fileName()).fileName();
 		const QString app_data_log_filename = app_data_dir.absolutePath() + "/" + log_basename;
 
