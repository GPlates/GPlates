/* $Id$ */

/**
 * \file Exports reconstructed feature geometries to a file.
 * $Revision$
 * $Date$
 * 
 * Copyright (C) 2009 The University of Sydney, Australia
 * Copyright (C) 2010 Geological Survey of Norway
 *
 * This file is part of GPlates.
 *
 * GPlates is free software; you can redistribute it and/or modify it under
 * the terms of the GNU General Public License, version 2, as published by
 * the Free Software Foundation.
 *
 * GPlates is distributed in the hope that it will be useful, but WITHOUT
 * ANY WARRANTY; without even the implied warranty of MERCHANTABILITY or
 * FITNESS FOR A PARTICULAR PURPOSE.  See the GNU General Public License
 * for more details.
 *
 * You should have received a copy of the GNU General Public License along
 * with this program; if not, write to Free Software Foundation, Inc.,
 * 51 Franklin Street, Fifth Floor, Boston, MA  02110-1301, USA.
 */
#include <QDebug>
#include <QDir> // static "separator" function.

#include "ReconstructedFeatureGeometryExport.h"

#include "ErrorOpeningFileForWritingException.h"
#include "GMTFormatReconstructedFeatureGeometryExport.h"
#include "FeatureCollectionFileFormat.h"
#include "FileFormatNotSupportedException.h"
#include "ShapefileFormatReconstructedFeatureGeometryExport.h"
#include "ShapefileUtils.h"
#include "ReconstructedFeatureGeometryExportImpl.h"

namespace
{
	QString
	build_flat_structure_filename(
		const QString &export_path,
		const QString &collection_filename,
		const QString &export_filename)
	{
		QString output_filename =  export_path + 
								QDir::separator() + 
								collection_filename + 
								"_" + 
								export_filename;
		return output_filename;

	}

	/**
	 * Builds output file name for folder-format output, and creates and subfolders
	 * if they do not already exist. 
	 */
	QString
	build_folder_structure_filename(
		const QString &export_path,
		const QString &collection_filename,
		const QString &export_filename)
	{
		QString output_folder_name= export_path + 
			QDir::separator() + 
			collection_filename;
		
		QDir folder(export_path);
		QDir sub_folder(output_folder_name);

		if (!sub_folder.exists())
		{
			bool success = folder.mkdir(collection_filename);
			if (!success)
			{
				throw GPlatesFileIO::ErrorOpeningFileForWritingException(
					GPLATES_EXCEPTION_SOURCE,"Unable to create output directory.");
			}
		}

		QString output_filename = output_folder_name + 
								QDir::separator() + 
								export_filename;
		return output_filename;
	}

	void
	export_as_single_file(
		const QString &filename,
		GPlatesFileIO::ReconstructedFeatureGeometryExport::Format export_format,
		const GPlatesFileIO::ReconstructedFeatureGeometryExportImpl::feature_geometry_group_seq_type &grouped_rfgs_seq,
		const GPlatesFileIO::ReconstructedFeatureGeometryExportImpl::referenced_files_collection_type &referenced_files,
		const GPlatesModel::integer_plate_id_type &reconstruction_anchor_plate_id,
		const double &reconstruction_time)
	{
		using namespace GPlatesFileIO;

		switch (export_format)
		{
		case ReconstructedFeatureGeometryExport::GMT:
			GMTFormatReconstructedFeatureGeometryExport::export_geometries(
				grouped_rfgs_seq,
				filename,
				referenced_files,
				reconstruction_anchor_plate_id,
				reconstruction_time);
			break;

		case ReconstructedFeatureGeometryExport::SHAPEFILE:
			ShapefileFormatReconstructedFeatureGeometryExport::export_geometries(
				grouped_rfgs_seq,
				filename,
				referenced_files,
				reconstruction_anchor_plate_id,
				reconstruction_time);		
			break;

		default:
			throw FileFormatNotSupportedException(GPLATES_EXCEPTION_SOURCE,
				"Chosen export format is not currently supported.");
		}
	}


	void
	export_per_collection(
		const QString &filename,
		GPlatesFileIO::ReconstructedFeatureGeometryExport::Format export_format,
		const GPlatesFileIO::ReconstructedFeatureGeometryExportImpl::feature_collection_feature_group_seq_type &grouped_features_seq,
		const GPlatesFileIO::ReconstructedFeatureGeometryExportImpl::referenced_files_collection_type &referenced_files,
		const GPlatesModel::integer_plate_id_type &reconstruction_anchor_plate_id,
		const double &reconstruction_time)
	{
		using namespace GPlatesFileIO;

		ReconstructedFeatureGeometryExportImpl::feature_collection_feature_group_seq_type::const_iterator 
			it = grouped_features_seq.begin(),
			end = grouped_features_seq.end();

		QFileInfo export_qfile_info(filename);
		QString export_path = export_qfile_info.absolutePath();
		QString export_filename = export_qfile_info.fileName();

		for (; it != end; ++it)
		{
			const File::Reference *file_ptr = it->file_ptr;	
			FileInfo file_info = file_ptr->get_file_info();
			QFileInfo qfile_info = file_info.get_qfileinfo();
			QString collection_filename = qfile_info.completeBaseName();

#if 1
			// Folder-structure output
			QString output_filename = build_folder_structure_filename(export_path,collection_filename,export_filename);
#else	
			// Flat-structure output.
			QString output_filename = build_flat_structure_filename(export_path,collection_filename,export_filename);
#endif


			boost::optional<GPlatesPropertyValues::GpmlKeyValueDictionary::non_null_ptr_type> kvd;
			ShapefileUtils::create_default_kvd_from_collection(file_ptr->get_feature_collection(),kvd);

			switch(export_format)
			{
 
			case ReconstructedFeatureGeometryExport::SHAPEFILE:
				ShapefileFormatReconstructedFeatureGeometryExport::export_geometries_per_collection(
					it->feature_geometry_groups,
					output_filename,
					referenced_files,
					reconstruction_anchor_plate_id,
					reconstruction_time);
				break;
			case ReconstructedFeatureGeometryExport::GMT:
				GMTFormatReconstructedFeatureGeometryExport::export_geometries(
					it->feature_geometry_groups,
					output_filename,
					referenced_files,
					reconstruction_anchor_plate_id,
					reconstruction_time);
				break;
			default:
				throw FileFormatNotSupportedException(GPLATES_EXCEPTION_SOURCE,
					"Chosen export format is not currently supported.");
			}
		} // iterate over collections
	}
} // namespace

GPlatesFileIO::ReconstructedFeatureGeometryExport::Format
GPlatesFileIO::ReconstructedFeatureGeometryExport::get_export_file_format(
		const QFileInfo& file_info)
{
	// Since we're using a feature collection file format to export
	// our RFGs we'll use the feature collection file format code.
	const FeatureCollectionFileFormat::Format feature_collection_file_format =
			get_feature_collection_file_format(file_info);

	// Only some feature collection file formats are used for exporting
	// reconstructed feature geometries because most file formats only
	// make sense for unreconstructed geometry (since they provide the
	// information required to do the reconstructions).
	switch (feature_collection_file_format)
	{
	case FeatureCollectionFileFormat::GMT:
		return GMT;
	case FeatureCollectionFileFormat::SHAPEFILE:
		return SHAPEFILE;
	default:
		break;
	}

	return UNKNOWN;
}


void
GPlatesFileIO::ReconstructedFeatureGeometryExport::export_reconstructed_feature_geometries(
	const QString &filename,
	ReconstructedFeatureGeometryExport::Format export_format,
	const reconstructed_feature_geom_seq_type &reconstructed_feature_geom_seq,
	const files_collection_type &active_files,
	const GPlatesModel::integer_plate_id_type &reconstruction_anchor_plate_id,
	const double &reconstruction_time)
{
	// Get the list of active reconstructable feature collection files that contain
	// the features referenced by the ReconstructedFeatureGeometry objects.
	ReconstructedFeatureGeometryExportImpl::feature_handle_to_collection_map_type feature_to_collection_map;
	ReconstructedFeatureGeometryExportImpl::referenced_files_collection_type referenced_files;
	ReconstructedFeatureGeometryExportImpl::get_files_referenced_by_geometries(
		referenced_files, reconstructed_feature_geom_seq, active_files,
		feature_to_collection_map);

	// Group the RFGs by their feature.
	ReconstructedFeatureGeometryExportImpl::feature_geometry_group_seq_type grouped_rfgs_seq;
	ReconstructedFeatureGeometryExportImpl::group_rfgs_with_their_feature(
		grouped_rfgs_seq, reconstructed_feature_geom_seq);


	// Group the feature-groups with their collections. 
	ReconstructedFeatureGeometryExportImpl::feature_collection_feature_group_seq_type grouped_features_seq;
	ReconstructedFeatureGeometryExportImpl::group_feature_geom_groups_with_their_collection(
		feature_to_collection_map,
		grouped_features_seq,
		grouped_rfgs_seq);


<<<<<<< HEAD
	ReconstructedFeatureGeometryExportImpl::feature_collection_feature_group_seq_type::const_iterator 
			it = grouped_features_seq.begin(),
			end = grouped_features_seq.end();
	
	QFileInfo export_qfile_info(filename);
	QString export_path = export_qfile_info.absolutePath();
	QString export_filename = export_qfile_info.fileName();

	for (; it != end; ++it)
	{
		const File::Reference *file_ptr = it->file_ptr;	
		FileInfo file_info = file_ptr->get_file_info();
		QFileInfo qfile_info = file_info.get_qfileinfo();
		QString collection_filename = qfile_info.completeBaseName();

#if 1
		// Folder-structure output
		QString output_filename = build_folder_structure_filename(export_path,collection_filename,export_filename);
#else	
		// Flat-structure output.
		QString output_filename = build_flat_structure_filename(export_path,collection_filename,export_filename);
#endif


		boost::optional<GPlatesPropertyValues::GpmlKeyValueDictionary::non_null_ptr_type> kvd;
		ShapefileUtils::create_default_kvd_from_collection(file_ptr->get_feature_collection(),kvd);

		switch(export_format)
		{
		// I should only be exporting the reconstruction files here rather than all the active / referenced
		// files.  
		case SHAPEFILE:
			ShapefileFormatReconstructedFeatureGeometryExport::export_geometries_per_collection(
				it->feature_geometry_groups,
				output_filename,
				referenced_files,
				reconstruction_anchor_plate_id,
				reconstruction_time);
			break;
		case GMT:
		// We don't yet support GMT in per-collection export form.
			break;
		default:
			throw FileFormatNotSupportedException(GPLATES_EXCEPTION_SOURCE,
				"Chosen export format is not currently supported.");
		}


	}
=======
	export_as_single_file(
		filename,
		export_format,
		grouped_rfgs_seq,
		referenced_files,
		reconstruction_anchor_plate_id,
		reconstruction_time);
>>>>>>> a4a8065f

	export_per_collection(
		filename,
		export_format,
		grouped_features_seq,
		referenced_files,
		reconstruction_anchor_plate_id,
		reconstruction_time);
}
<|MERGE_RESOLUTION|>--- conflicted
+++ resolved
@@ -247,57 +247,6 @@
 		grouped_rfgs_seq);
 
 
-<<<<<<< HEAD
-	ReconstructedFeatureGeometryExportImpl::feature_collection_feature_group_seq_type::const_iterator 
-			it = grouped_features_seq.begin(),
-			end = grouped_features_seq.end();
-	
-	QFileInfo export_qfile_info(filename);
-	QString export_path = export_qfile_info.absolutePath();
-	QString export_filename = export_qfile_info.fileName();
-
-	for (; it != end; ++it)
-	{
-		const File::Reference *file_ptr = it->file_ptr;	
-		FileInfo file_info = file_ptr->get_file_info();
-		QFileInfo qfile_info = file_info.get_qfileinfo();
-		QString collection_filename = qfile_info.completeBaseName();
-
-#if 1
-		// Folder-structure output
-		QString output_filename = build_folder_structure_filename(export_path,collection_filename,export_filename);
-#else	
-		// Flat-structure output.
-		QString output_filename = build_flat_structure_filename(export_path,collection_filename,export_filename);
-#endif
-
-
-		boost::optional<GPlatesPropertyValues::GpmlKeyValueDictionary::non_null_ptr_type> kvd;
-		ShapefileUtils::create_default_kvd_from_collection(file_ptr->get_feature_collection(),kvd);
-
-		switch(export_format)
-		{
-		// I should only be exporting the reconstruction files here rather than all the active / referenced
-		// files.  
-		case SHAPEFILE:
-			ShapefileFormatReconstructedFeatureGeometryExport::export_geometries_per_collection(
-				it->feature_geometry_groups,
-				output_filename,
-				referenced_files,
-				reconstruction_anchor_plate_id,
-				reconstruction_time);
-			break;
-		case GMT:
-		// We don't yet support GMT in per-collection export form.
-			break;
-		default:
-			throw FileFormatNotSupportedException(GPLATES_EXCEPTION_SOURCE,
-				"Chosen export format is not currently supported.");
-		}
-
-
-	}
-=======
 	export_as_single_file(
 		filename,
 		export_format,
@@ -305,7 +254,6 @@
 		referenced_files,
 		reconstruction_anchor_plate_id,
 		reconstruction_time);
->>>>>>> a4a8065f
 
 	export_per_collection(
 		filename,
