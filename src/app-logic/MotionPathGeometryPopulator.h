--- conflicted
+++ resolved
@@ -58,11 +58,10 @@
 			private boost::noncopyable
 	{
 	public:
-		MotionPathGeometryPopulator(
-				std::vector<ReconstructedFeatureGeometry::non_null_ptr_type> &reconstructed_feature_geometries,
-				const ReconstructionTreeCreator &reconstruction_tree_creator,
-				const double &reconstruction_time);
-<<<<<<< HEAD
+		MotionPathGeometryPopulator(
+				std::vector<ReconstructedFeatureGeometry::non_null_ptr_type> &reconstructed_feature_geometries,
+				const ReconstructionTreeCreator &reconstruction_tree_creator,
+				const double &reconstruction_time);
 
 
 		virtual
@@ -101,55 +100,15 @@
 			const GPlatesMaths::GeometryOnSphere::non_null_ptr_to_const_type &present_day_seed_geometry);
 
 
-=======
+		/**
+		 * The @a ReconstructedFeatureGeometry objects generated during reconstruction.
+		 */
+		std::vector<ReconstructedFeatureGeometry::non_null_ptr_type> &d_reconstructed_feature_geometries;
 
-
-		virtual
-		~MotionPathGeometryPopulator()
-		{  }
-
-	protected:
-
-		virtual
-		bool
-		initialise_pre_feature_properties(
-				GPlatesModel::FeatureHandle &feature_handle);
-
-
-		virtual
-		void
-		visit_gml_multi_point(
-				GPlatesPropertyValues::GmlMultiPoint &gml_multi_point);
-
-
-		virtual
-		void
-		visit_gml_point(
-				GPlatesPropertyValues::GmlPoint &gml_point);
-
-		virtual
-		void
-		visit_gpml_constant_value(
-				GPlatesPropertyValues::GpmlConstantValue &gpml_constant_value);
-
-	private:
-
-		void
-		create_motion_path_geometry(
-			const GPlatesMaths::PointOnSphere::non_null_ptr_to_const_type &present_day_seed_point,
-			const GPlatesMaths::GeometryOnSphere::non_null_ptr_to_const_type &present_day_seed_geometry);
-
-
->>>>>>> b8f157c2
-		/**
-		 * The @a ReconstructedFeatureGeometry objects generated during reconstruction.
-		 */
-		std::vector<ReconstructedFeatureGeometry::non_null_ptr_type> &d_reconstructed_feature_geometries;
-
-		/**
-		 * The function to call (with a time/anchor argument) to get a @a ReconstructionTree.
-		 */
-		ReconstructionTreeCreator d_reconstruction_tree_creator;
+		/**
+		 * The function to call (with a time/anchor argument) to get a @a ReconstructionTree.
+		 */
+		ReconstructionTreeCreator d_reconstruction_tree_creator;
 
 		const GPlatesPropertyValues::GeoTimeInstant d_recon_time;
 
@@ -160,4 +119,4 @@
 	};
 }
 
-#endif  // GPLATES_APP_LOGIC_MOTIONPATHGEOMETRYPOPULATOR_H
+#endif  // GPLATES_APP_LOGIC_MOTIONPATHGEOMETRYPOPULATOR_H