/* $Id$ */

/**
 * \file 
 * $Revision$
 * $Date$
 * 
 * Copyright (C) 2009, 2010 The University of Sydney, Australia
 *
 * This file is part of GPlates.
 *
 * GPlates is free software; you can redistribute it and/or modify it under
 * the terms of the GNU General Public License, version 2, as published by
 * the Free Software Foundation.
 *
 * GPlates is distributed in the hope that it will be useful, but WITHOUT
 * ANY WARRANTY; without even the implied warranty of MERCHANTABILITY or
 * FITNESS FOR A PARTICULAR PURPOSE.  See the GNU General Public License
 * for more details.
 *
 * You should have received a copy of the GNU General Public License along
 * with this program; if not, write to Free Software Foundation, Inc.,
 * 51 Franklin Street, Fifth Floor, Boston, MA  02110-1301, USA.
 */

#include "global/config.h" // GPLATES_HAS_PYTHON

#include <boost/foreach.hpp>
#if defined(GPLATES_HAS_PYTHON)
#	include <boost/python.hpp>
#endif

#include "ApplicationState.h"

#include "AppLogicUtils.h"
#include "FeatureCollectionFileIO.h"
#include "Layer.h"
#include "LayerTask.h"
#include "LayerTaskRegistry.h"
#include "ReconstructGraph.h"
#include "ReconstructUtils.h"
#include "SessionManagement.h"
#include "UserPreferences.h"

#include "global/AssertionFailureException.h"
#include "global/CompilerWarnings.h"
#include "global/GPlatesAssert.h"
#include "global/PreconditionViolationError.h"


namespace
{
	bool
	has_reconstruction_time_changed(
			const double &old_reconstruction_time,
			const double &new_reconstruction_time)
	{
		// != does not work with doubles, so we must wrap them in Real.
		return GPlatesMaths::Real(old_reconstruction_time)
				!= GPlatesMaths::Real(new_reconstruction_time);
	}


	bool
	has_anchor_plate_id_changed(
			GPlatesModel::integer_plate_id_type old_anchor_plate_id,
			GPlatesModel::integer_plate_id_type new_anchor_plate_id)
	{
		return old_anchor_plate_id != new_anchor_plate_id;
	}


	/**
	 * If the layer is a velocity field calculator then look for any topology resolver layers
	 * and connect their outputs to the velocity layer input.
	 */
	void
	connect_input_channels_for_velocity_field_calculator_layer(
			GPlatesAppLogic::Layer& velocity_layer,
			const GPlatesAppLogic::ReconstructGraph &graph)
	{
		GPlatesAppLogic::ReconstructGraph::const_iterator it = graph.begin();
		GPlatesAppLogic::ReconstructGraph::const_iterator it_end = graph.end();
		for(; it != it_end; it++)
		{
			if (it->get_type() != GPlatesAppLogic::LayerTaskType::TOPOLOGY_BOUNDARY_RESOLVER &&
			   it->get_type() != GPlatesAppLogic::LayerTaskType::TOPOLOGY_NETWORK_RESOLVER)
			{
				continue;
			}
			std::vector<GPlatesAppLogic::Layer::input_channel_definition_type> input_channel_definitions = 
<<<<<<< HEAD
				layer.get_input_channel_definitions();
		
			QString channel_name;
			GPlatesAppLogic::Layer::LayerInputDataType input_type = GPlatesAppLogic::Layer::INPUT_FEATURE_COLLECTION_DATA;
				// It needs to be uninitialised otherwise g++ complains.
			
			BOOST_FOREACH(boost::tie(channel_name,input_type,boost::tuples::ignore),input_channel_definitions)
			{
				if(input_type == GPlatesAppLogic::Layer::INPUT_RECONSTRUCTED_GEOMETRY_COLLECTION_DATA)
				{
					break;
				}
			}
			if(input_type != GPlatesAppLogic::Layer::INPUT_RECONSTRUCTED_GEOMETRY_COLLECTION_DATA)
			{
				channel_name.clear();
			}
			layer.connect_input_to_layer_output(*it,channel_name);
=======
				velocity_layer.get_input_channel_definitions();
		
			QString velocity_input_channel_name;
			GPlatesAppLogic::Layer::LayerInputDataType velocity_input_type =
					GPlatesAppLogic::Layer::INPUT_FEATURE_COLLECTION_DATA;
			// It needs to be initialised otherwise g++ complains.
			
			BOOST_FOREACH(
					boost::tie(velocity_input_channel_name, velocity_input_type, boost::tuples::ignore),
					input_channel_definitions)
			{
				// FIXME: Find a better way to do this - there could be several input channels
				// that accept reconstructed geometry input - we really need the channel name which
				// only the layer task itself should know - this auto-connection should probably
				// be done by the layer task.
				if (velocity_input_type == GPlatesAppLogic::Layer::INPUT_RECONSTRUCTED_GEOMETRY_COLLECTION_DATA)
				{
					velocity_layer.connect_input_to_layer_output(*it, velocity_input_channel_name);
					break;
				}
			}
		}
	}


	/**
	 * If the layer is a topology resolver then look for any velocity field calculator layers
	 * and connect the topology resolver output to the input of the velocity layers.
	 */
	void
	connect_input_channels_for_topology_resolver_layer(
			const GPlatesAppLogic::Layer& topology_layer,
			GPlatesAppLogic::ReconstructGraph &graph)
	{
		GPlatesAppLogic::ReconstructGraph::iterator it = graph.begin();
		GPlatesAppLogic::ReconstructGraph::iterator it_end = graph.end();
		for(; it != it_end; it++)
		{
			if (it->get_type() != GPlatesAppLogic::LayerTaskType::VELOCITY_FIELD_CALCULATOR)
			{
				continue;
			}
			GPlatesAppLogic::Layer velocity_layer = *it;

			std::vector<GPlatesAppLogic::Layer::input_channel_definition_type> input_channel_definitions = 
				velocity_layer.get_input_channel_definitions();
		
			QString velocity_input_channel_name;
			GPlatesAppLogic::Layer::LayerInputDataType velocity_input_type =
					GPlatesAppLogic::Layer::INPUT_FEATURE_COLLECTION_DATA;
			// It needs to be initialised otherwise g++ complains.
			
			BOOST_FOREACH(
					boost::tie(velocity_input_channel_name, velocity_input_type, boost::tuples::ignore),
					input_channel_definitions)
			{
				// FIXME: Find a better way to do this - there could be several input channels
				// that accept reconstructed geometry input - we really need the channel name which
				// only the layer task itself should know - this auto-connection should probably
				// be done by the layer task.
				if (velocity_input_type == GPlatesAppLogic::Layer::INPUT_RECONSTRUCTED_GEOMETRY_COLLECTION_DATA)
				{
					velocity_layer.connect_input_to_layer_output(topology_layer, velocity_input_channel_name);
					break;
				}
			}
>>>>>>> a4a8065f
		}
	}


	/**
	 * Returns true if @a layer_task_type matches any layers types in @a layer_list.
	 */
	bool
	is_the_layer_task_in_the_layer_list(
			GPlatesAppLogic::LayerTaskType::Type layer_task_type,
			const std::list<GPlatesAppLogic::Layer>& layer_list)
	{
		BOOST_FOREACH(GPlatesAppLogic::Layer layer, layer_list)
		{
			if (!layer.is_valid())
			{
				continue;
			}

			if (layer_task_type == layer.get_type())
			{
				return true;
			}
		}
		return false;
	}
}


GPlatesAppLogic::ApplicationState::ApplicationState() :
	d_feature_collection_file_state(
			new FeatureCollectionFileState(d_model)),
	d_feature_collection_file_io(
			new FeatureCollectionFileIO(
					d_model, *d_feature_collection_file_state)),
	d_session_management_ptr(new SessionManagement(*this)),
	d_user_preferences_ptr(new UserPreferences()),
	d_layer_task_registry(new LayerTaskRegistry()),
	d_reconstruct_graph(new ReconstructGraph(*this)),
	d_reconstruction_time(0.0),
	d_anchored_plate_id(0),
	d_reconstruction(
			// Empty reconstruction
			Reconstruction::create(d_reconstruction_time, 0/*anchored_plate_id*/))
{
	// Register default layer task types with the layer task registry.
	register_default_layer_task_types(*d_layer_task_registry);

	mediate_signal_slot_connections();
}


GPlatesAppLogic::ApplicationState::~ApplicationState()
{
	// Need destructor defined in ".cc" file because boost::scoped_ptr destructor
	// needs complete type.

	// Disconnect from the file state remove file signal because we delegate to ReconstructGraph
	// which is one of our data members and if we don't disconnect then it's possible
	// that we'll delegate to an already destroyed ReconstructGraph as our other
	// data member, FeatureCollectionFileState, is being destroyed.
	QObject::disconnect(
			&get_feature_collection_file_state(),
			SIGNAL(file_state_file_about_to_be_removed(
					GPlatesAppLogic::FeatureCollectionFileState &,
					GPlatesAppLogic::FeatureCollectionFileState::file_reference)),
			this,
			SLOT(handle_file_state_file_about_to_be_removed(
					GPlatesAppLogic::FeatureCollectionFileState &,
					GPlatesAppLogic::FeatureCollectionFileState::file_reference)));
}


void
GPlatesAppLogic::ApplicationState::set_reconstruction_time(
		const double &new_reconstruction_time)
{
	if (!has_reconstruction_time_changed(d_reconstruction_time, new_reconstruction_time))
	{
		return;
	}

	d_reconstruction_time = new_reconstruction_time;
	reconstruct();

	emit reconstruction_time_changed(*this, d_reconstruction_time);
}


void
GPlatesAppLogic::ApplicationState::set_anchored_plate_id(
		GPlatesModel::integer_plate_id_type new_anchor_plate_id)
{
	if (!has_anchor_plate_id_changed(d_anchored_plate_id, new_anchor_plate_id))
	{
		return;
	}

	d_anchored_plate_id = new_anchor_plate_id;
	reconstruct();

	emit anchor_plate_id_changed(*this, d_anchored_plate_id);
}


void
GPlatesAppLogic::ApplicationState::reconstruct()
{
	// Get each layer to perform its reconstruction processing and
	// dump its output results into an aggregate Reconstruction object.
	d_reconstruction = d_reconstruct_graph->execute_layer_tasks(d_reconstruction_time);

	emit reconstructed(*this);
}


void
GPlatesAppLogic::ApplicationState::handle_file_state_files_added(
		FeatureCollectionFileState &file_state,
		const std::vector<FeatureCollectionFileState::file_reference> &new_files)
{
	// Pass the signal onto the reconstruct graph first.
	// We do this rather than connect it to the signal directly so we can control
	// the order in which things happen.
	// In this case we want the reconstruct graph to know about the new files first
	// so that we can then get new file objects from it.
	d_reconstruct_graph->handle_file_state_files_added(file_state, new_files);

	// Create new layers for the new files.
	BOOST_FOREACH(FeatureCollectionFileState::file_reference new_file, new_files)
	{
		// Create a new layer for the current file (or create multiple layers if the
		// feature collection contains features that can be processed by more than one layer type).
		// We ignore the created layers because they've been added to the reconstruct graph
		// and because they will automatically get removed/destroyed their associated
		// input files (the ones that triggered this auto-layer-creation) have been unloaded.
		create_layers(new_file);
	}

	// New layers have been added so we need to reconstruct.
	reconstruct();
}


void
GPlatesAppLogic::ApplicationState::handle_file_state_file_about_to_be_removed(
		FeatureCollectionFileState &file_state,
		FeatureCollectionFileState::file_reference file_about_to_be_removed)
{
	// Destroy auto-created layers for the file about to be removed.
	// NOTE: If the user explicitly created a layer then it will never get removed automatically -
	// the user must also explicitly destroy the layer - this is even the case when all files
	// connected to that layer are unloaded (the user still has to explicitly destroy the layer).
	const file_to_primary_layers_mapping_type::iterator remove_layers_iter =
			d_file_to_primary_layers_mapping.find(file_about_to_be_removed);
	if (remove_layers_iter != d_file_to_primary_layers_mapping.end())
	{
		const layer_seq_type &layers_to_remove = remove_layers_iter->second;

		// The current default reconstruction tree layer (if any).
		const Layer current_default_reconstruction_tree_layer =
				d_reconstruct_graph->get_default_reconstruction_tree_layer();

		// Remove all layers auto-created for the file about to be removed.
		BOOST_FOREACH(const Layer &layer_to_remove, layers_to_remove)
		{
			// FIXME: We need to do something about the ambiguity of changing the default
			// reconstruction tree layer under the nose of the user.
			// This shouldn't really be done here and it's dodgy because we're assuming no one
			// else is setting the default reconstruction tree layer.
#if 1
			//
			// Before removing the layer see if it's the current default reconstruction tree layer.
			if (layer_to_remove == current_default_reconstruction_tree_layer)
			{
				// If there are any recently set defaults.
				if (!d_default_reconstruction_tree_layer_stack.empty())
				{
					// The current default should match the top of the stack unless
					// someone else is setting the default (FIXME: this is quite likely).
					if (current_default_reconstruction_tree_layer ==
						d_default_reconstruction_tree_layer_stack.top())
					{
						// Remove the current default from the top of the stack.
						d_default_reconstruction_tree_layer_stack.pop();
					}

					// Remove any invalid layers from the stack (these are the result of
					// removed layers caused by unloaded rotation files).
					while (!d_default_reconstruction_tree_layer_stack.empty() &&
						!d_default_reconstruction_tree_layer_stack.top().is_valid())
					{
						d_default_reconstruction_tree_layer_stack.pop();
					}

					// Get the most recently set (and valid) default.
					if (!d_default_reconstruction_tree_layer_stack.empty())
					{
						const Layer new_default_reconstruction_tree_layer =
								d_default_reconstruction_tree_layer_stack.top();

						d_reconstruct_graph->set_default_reconstruction_tree_layer(
								new_default_reconstruction_tree_layer);
					}
				}
			}
#endif

			// Remove the auto-created layer.
			d_reconstruct_graph->remove_layer(layer_to_remove);
		}

		// We don't need to track the auto-generated layers for the file being removed.
		d_file_to_primary_layers_mapping.erase(remove_layers_iter);
	}

	// Pass the signal onto the reconstruct graph first.
	// We do this rather than connect it to the signal directly so we can control
	// the order in which things happen.
	d_reconstruct_graph->handle_file_state_file_about_to_be_removed(file_state, file_about_to_be_removed);

	// An input file has been removed so reconstruct in case it was connected to a layer
	// which is probably going to always be the case unless the user deletes a layer without
	// unloading the file it uses.
	reconstruct();
}


const GPlatesAppLogic::Reconstruction &
GPlatesAppLogic::ApplicationState::get_current_reconstruction() const
{
	return *d_reconstruction;
}


GPlatesAppLogic::FeatureCollectionFileState &
GPlatesAppLogic::ApplicationState::get_feature_collection_file_state()
{
	return *d_feature_collection_file_state;
}


GPlatesAppLogic::FeatureCollectionFileIO &
GPlatesAppLogic::ApplicationState::get_feature_collection_file_io()
{
	return *d_feature_collection_file_io;
}


GPlatesAppLogic::SessionManagement &
GPlatesAppLogic::ApplicationState::get_session_management()
{
	return *d_session_management_ptr;
}


GPlatesAppLogic::UserPreferences &
GPlatesAppLogic::ApplicationState::get_user_preferences()
{
	return *d_user_preferences_ptr;
}


GPlatesAppLogic::LayerTaskRegistry &
GPlatesAppLogic::ApplicationState::get_layer_task_registry()
{
	return *d_layer_task_registry;
}


GPlatesAppLogic::ReconstructGraph &
GPlatesAppLogic::ApplicationState::get_reconstruct_graph()
{
	return *d_reconstruct_graph;
}


void
GPlatesAppLogic::ApplicationState::mediate_signal_slot_connections()
{
	//
	// Connect to FeatureCollectionFileState signals.
	//
	QObject::connect(
			&get_feature_collection_file_state(),
			SIGNAL(file_state_files_added(
					GPlatesAppLogic::FeatureCollectionFileState &,
					const std::vector<GPlatesAppLogic::FeatureCollectionFileState::file_reference> &)),
			this,
			SLOT(handle_file_state_files_added(
					GPlatesAppLogic::FeatureCollectionFileState &,
					const std::vector<GPlatesAppLogic::FeatureCollectionFileState::file_reference> &)));
	QObject::connect(
			&get_feature_collection_file_state(),
			SIGNAL(file_state_file_about_to_be_removed(
					GPlatesAppLogic::FeatureCollectionFileState &,
					GPlatesAppLogic::FeatureCollectionFileState::file_reference)),
			this,
			SLOT(handle_file_state_file_about_to_be_removed(
					GPlatesAppLogic::FeatureCollectionFileState &,
					GPlatesAppLogic::FeatureCollectionFileState::file_reference)));

	//
	// Perform a new reconstruction whenever shapefile attributes are modified.
	//
	// FIXME: This should be handled by listening for model modification events on the
	// feature collections of currently loaded files (since remapping shapefile attributes
	// modifies the model).
	//
	QObject::connect(
			&get_feature_collection_file_io(),
			SIGNAL(remapped_shapefile_attributes(
					GPlatesAppLogic::FeatureCollectionFileIO &,
					GPlatesAppLogic::FeatureCollectionFileState::file_reference)),
			this,
			SLOT(reconstruct()));

	//
	// Perform a new reconstruction whenever layers are modified.
	//
	QObject::connect(
			d_reconstruct_graph.get(),
			SIGNAL(layer_added_input_connection(
					GPlatesAppLogic::ReconstructGraph &,
					GPlatesAppLogic::Layer,
					GPlatesAppLogic::Layer::InputConnection)),
			this,
			SLOT(reconstruct()));
	QObject::connect(
			d_reconstruct_graph.get(),
			SIGNAL(layer_removed_input_connection(
					GPlatesAppLogic::ReconstructGraph &,
					GPlatesAppLogic::Layer)),
			this,
			SLOT(reconstruct()));
	QObject::connect(
			d_reconstruct_graph.get(),
			SIGNAL(layer_activation_changed(
					GPlatesAppLogic::ReconstructGraph &,
					GPlatesAppLogic::Layer,
					bool)),
			this,
			SLOT(reconstruct()));
	QObject::connect(
			d_reconstruct_graph.get(),
			SIGNAL(default_reconstruction_tree_layer_changed(
					GPlatesAppLogic::ReconstructGraph &,
					GPlatesAppLogic::Layer,
					GPlatesAppLogic::Layer)),
			this,
			SLOT(reconstruct()));
}


std::vector< boost::shared_ptr<GPlatesAppLogic::LayerTask> >
GPlatesAppLogic::ApplicationState::create_layer_tasks(
		const GPlatesModel::FeatureCollectionHandle::const_weak_ref &input_feature_collection)
{
	// Look for layer task types that can process the feature collection.
	const std::vector<LayerTaskRegistry::LayerTaskType> layer_task_types =
			d_layer_task_registry->get_layer_task_types_that_can_process_feature_collection(
					input_feature_collection);

	// The sequence of layer tasks to return to the caller.
	std::vector< boost::shared_ptr<LayerTask> > layer_tasks;
	layer_tasks.reserve(layer_task_types.size());

	// Iterate over the compatible layer task types and create layer tasks.
	BOOST_FOREACH(LayerTaskRegistry::LayerTaskType layer_task_type, layer_task_types)
	{
		const boost::optional<boost::shared_ptr<GPlatesAppLogic::LayerTask> > layer_task =
				create_primary_layer_task(layer_task_type);
		if (layer_task)
		{
			// Add to sequence returned to the caller.
			layer_tasks.push_back(*layer_task);
		}
	}

	return layer_tasks;
}


boost::optional<boost::shared_ptr<GPlatesAppLogic::LayerTask> >
GPlatesAppLogic::ApplicationState::create_primary_layer_task(
		LayerTaskRegistry::LayerTaskType& layer_task_type) 
{
	// Ignore layer task types that are not primary.
	// Primary task types are the set of orthogonal task types that we can
	// create without user interaction. The other types can be selected specifically
	// by the user but will never be created automatically when a file is first loaded.
	if (!layer_task_type.is_primary_task_type())
	{
		return boost::none;
	}

	// Create the layer task.
	return layer_task_type.create_layer_task();
}

void
GPlatesAppLogic::ApplicationState::update_layers(
		const FeatureCollectionFileState::file_reference &file_ref)
{
	const GPlatesModel::FeatureCollectionHandle::weak_ref feature_collection =
			file_ref.get_file().get_feature_collection();

	// The file may have changed so find out what layer types can process it.
	// This may have changed since we last checked.
	const std::vector<LayerTaskRegistry::LayerTaskType> new_layer_task_types =
			d_layer_task_registry->get_layer_task_types_that_can_process_feature_collection(
					feature_collection);

	bool created_new_layers = false;

	BOOST_FOREACH(LayerTaskRegistry::LayerTaskType layer_task_type, new_layer_task_types)
	{
		// Ignore layer task types that are not primary.
		// Primary task types are the set of orthogonal task types that we can
		// create without user interaction. The other types can be selected specifically
		// by the user but will never be created automatically when a file is first loaded.
		if (!layer_task_type.is_primary_task_type())
		{
			continue;
		}

		// Get the layers auto-created from 'file_ref'.
		const layer_seq_type &layers_created_from_file =
				d_file_to_primary_layers_mapping[file_ref];

		// If a layer task of the current type hasn't yet been created for 'file_ref'
		// then create one.
		if (!is_the_layer_task_in_the_layer_list(
				layer_task_type.get_layer_type(),
				layers_created_from_file))
		{
			const boost::shared_ptr<LayerTask> layer_task = layer_task_type.create_layer_task();

			create_layer(file_ref, layer_task);

			created_new_layers = true;
		}
	}

	if (created_new_layers)
	{
		reconstruct();
	}
}

void
GPlatesAppLogic::ApplicationState::create_layer(
		const FeatureCollectionFileState::file_reference &input_file_ref,
		const boost::shared_ptr<LayerTask> &layer_task)
{
	// Create a new layer using the layer task.
	// This will emit a signal in ReconstructGraph to notify clients of a new layer.
	Layer new_layer = d_reconstruct_graph->add_layer(layer_task);

	//
	// Connect the feature collection to the input of the new layer.
	//

	// Get the main feature collection input channel for our layer.
	const QString main_input_feature_collection_channel =
			new_layer.get_main_input_feature_collection_channel();

	// Get an input file object from the reconstruct graph.
	const Layer::InputFile input_file = d_reconstruct_graph->get_input_file(input_file_ref);
	// Connect the input file to the main input channel.
	new_layer.connect_input_to_file(
			input_file,
			main_input_feature_collection_channel);

	// If the layer is a velocity field calculator then look for any topology resolver layers
	// and connect their outputs to the velocity layer input.
	if (new_layer.get_type() == GPlatesAppLogic::LayerTaskType::VELOCITY_FIELD_CALCULATOR)
	{
		connect_input_channels_for_velocity_field_calculator_layer(
				new_layer, 
				*d_reconstruct_graph);
	}

	// If the layer is a topology resolver then look for any velocity field calculator layers
	// and connect the topology resolver output to the input of the velocity layers.
	if (new_layer.get_type() == GPlatesAppLogic::LayerTaskType::TOPOLOGY_BOUNDARY_RESOLVER ||
		new_layer.get_type() == GPlatesAppLogic::LayerTaskType::TOPOLOGY_NETWORK_RESOLVER)
	{
		connect_input_channels_for_topology_resolver_layer(
				new_layer, 
				*d_reconstruct_graph);
	}

	// FIXME: We need to do something about the ambiguity of changing the default
	// reconstruction tree layer under the nose of the user.
	// This shouldn't really be done here and it's dodgy because we're assuming no one
	// else is setting the default reconstruction tree layer.
	if (new_layer.get_type() == GPlatesAppLogic::LayerTaskType::RECONSTRUCTION)
	{
		d_reconstruct_graph->set_default_reconstruction_tree_layer(new_layer);

		// Keep track of the default reconstruction tree layers set.
		d_default_reconstruction_tree_layer_stack.push(new_layer);
	}

	// Keep track of the layers auto-created for each file loaded.
	d_file_to_primary_layers_mapping[input_file_ref].push_back(new_layer);
}

void
GPlatesAppLogic::ApplicationState::create_layers(
		const FeatureCollectionFileState::file_reference &input_file_ref)
{
	const GPlatesModel::FeatureCollectionHandle::weak_ref new_feature_collection =
			input_file_ref.get_file().get_feature_collection();

	// Create the layer tasks that can processes the feature collection in the input file.
	const std::vector< boost::shared_ptr<LayerTask> > layer_tasks =
			create_layer_tasks(new_feature_collection);

	BOOST_FOREACH(const boost::shared_ptr<LayerTask> &layer_task, layer_tasks)
	{
		create_layer(input_file_ref, layer_task);
	}
}

#if defined(GPLATES_HAS_PYTHON)
void
export_application_state()
{
	using namespace boost::python;

	class_<GPlatesAppLogic::ApplicationState, boost::noncopyable>("ApplicationState")
		.def("get_num", &GPlatesAppLogic::ApplicationState::get_num);
}
#endif
<|MERGE_RESOLUTION|>--- conflicted
+++ resolved
@@ -89,26 +89,6 @@
 				continue;
 			}
 			std::vector<GPlatesAppLogic::Layer::input_channel_definition_type> input_channel_definitions = 
-<<<<<<< HEAD
-				layer.get_input_channel_definitions();
-		
-			QString channel_name;
-			GPlatesAppLogic::Layer::LayerInputDataType input_type = GPlatesAppLogic::Layer::INPUT_FEATURE_COLLECTION_DATA;
-				// It needs to be uninitialised otherwise g++ complains.
-			
-			BOOST_FOREACH(boost::tie(channel_name,input_type,boost::tuples::ignore),input_channel_definitions)
-			{
-				if(input_type == GPlatesAppLogic::Layer::INPUT_RECONSTRUCTED_GEOMETRY_COLLECTION_DATA)
-				{
-					break;
-				}
-			}
-			if(input_type != GPlatesAppLogic::Layer::INPUT_RECONSTRUCTED_GEOMETRY_COLLECTION_DATA)
-			{
-				channel_name.clear();
-			}
-			layer.connect_input_to_layer_output(*it,channel_name);
-=======
 				velocity_layer.get_input_channel_definitions();
 		
 			QString velocity_input_channel_name;
@@ -175,7 +155,6 @@
 					break;
 				}
 			}
->>>>>>> a4a8065f
 		}
 	}
 
