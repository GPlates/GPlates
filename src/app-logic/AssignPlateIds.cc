--- conflicted
+++ resolved
@@ -80,17 +80,12 @@
 	ReconstructMethodRegistry reconstruct_method_registry;
 	register_default_reconstruct_method_types(reconstruct_method_registry);
 
-<<<<<<< HEAD
-	const ReconstructHandle::type reconstruct_handle = ReconstructUtils::reconstruct(
-			d_reconstructed_feature_geometries,
-=======
 	// Contains the reconstructed static polygons used for cookie-cutting.
 	// Can also contain the topological section geometries referenced by topological polygons.
 	std::vector<reconstructed_feature_geometry_non_null_ptr_type> reconstructed_feature_geometries;
 
 	const ReconstructHandle::type reconstruct_handle = ReconstructUtils::reconstruct(
 			reconstructed_feature_geometries,
->>>>>>> b8f157c2
 			reconstruction_time,
 			anchor_plate_id,
 			reconstruct_method_registry,
@@ -108,21 +103,7 @@
 
 	if (allow_partitioning_using_topological_plate_polygons)
 	{
-		std::vector<ReconstructHandle::type> reconstruct_handles(1, reconstruct_handle);
 		TopologyUtils::resolve_topological_boundaries(
-<<<<<<< HEAD
-				d_resolved_topological_boundaries,
-				partitioning_feature_collections,
-				d_reconstruction_tree_cache.get_reconstruction_tree(),
-				reconstruct_handles);
-
-		d_geometry_cookie_cutter.reset(
-				new GeometryCookieCutter(
-						reconstruction_time,
-						d_reconstructed_feature_geometries,
-						d_resolved_topological_boundaries,
-						allow_partitioning_using_static_polygons));
-=======
 				resolved_topological_boundaries,
 				reconstructed_feature_geometries,
 				partitioning_feature_collections,
@@ -137,7 +118,6 @@
 				partitioning_feature_collections,
 				reconstruction_tree_cache.get_reconstruction_tree(),
 				reconstruct_handles);
->>>>>>> b8f157c2
 	}
 
 	// Contains the reconstructed static polygons used for cookie-cutting.
