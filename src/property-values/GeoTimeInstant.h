--- conflicted
+++ resolved
@@ -30,11 +30,8 @@
 
 #include <iosfwd>
 #include <boost/operators.hpp>
-<<<<<<< HEAD
-=======
 
 #include "utils/QtStreamable.h"
->>>>>>> b8f157c2
 
 
 namespace GPlatesPropertyValues
@@ -50,13 +47,9 @@
 	 */
 	class GeoTimeInstant :
 			public boost::less_than_comparable<GeoTimeInstant>,
-<<<<<<< HEAD
-			public boost::equality_comparable<GeoTimeInstant>
-=======
 			public boost::equality_comparable<GeoTimeInstant>,
 			// Gives us "operator<<" for qDebug(), etc and QTextStream, if we provide for std::ostream...
 			public GPlatesUtils::QtStreamable<GeoTimeInstant>
->>>>>>> b8f157c2
 	{
 		/*
 		 * Implementation note:
