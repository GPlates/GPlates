# Find our required libraries.
set(required_libs "Qt4" "OpenGL" "GLEW" "ICU" "GDAL" "GZIP" "PROJ4" "CGAL")
if(GPLATES_HAS_PYTHON)
	set(required_libs ${required_libs} "PythonLibs")
endif(GPLATES_HAS_PYTHON)
foreach(lib ${required_libs})
	find_package(${lib} REQUIRED)
endforeach(lib)

# The Boost package is a special case - it is mostly just headers with some object libraries.
# We don't specify the REQUIRE option like the above packages because:
# - it fails if the COMPONENTS libraries are not found, and
# - we only need the unit_test_framework boost library for the unit-test version of GPLates (gplates-unit-test), and
# - since boost is mostly just headers we can still compile the GUI version of GPlates.
set(boost_components program_options unit_test_framework)
if(GPLATES_HAS_PYTHON)
	set(boost_components ${boost_components} python)
endif(GPLATES_HAS_PYTHON)
find_package("Boost" 1.34.1 COMPONENTS ${boost_components})

# However we do need to find the boost include directory to locate the headers.
if (NOT Boost_INCLUDE_DIR)
	message(FATAL_ERROR "Boost include path not found - please make sure boost is installed.")
endif (NOT Boost_INCLUDE_DIR)

# Special case for ImageMagick, because we need to specify the Magick++
# component.
find_package(ImageMagick COMPONENTS Magick++)
if (NOT ImageMagick_INCLUDE_DIRS)
	message(FATAL_ERROR "ImageMagick include path not found - please make sure ImageMagick is installed.")
endif (NOT ImageMagick_INCLUDE_DIRS)

# The program_options library is now required for GPlates (both the GUI and command-line versions).
if (NOT Boost_PROGRAM_OPTIONS_FOUND)
	message(FATAL_ERROR "Boost program_options library not found - please make sure it is installed.")
endif (NOT Boost_PROGRAM_OPTIONS_FOUND)

if (Boost_UNIT_TEST_FRAMEWORK_FOUND)
    set(ADD_UNIT_TEST_TARGET TRUE)
else (Boost_UNIT_TEST_FRAMEWORK_FOUND)
	# Only print status message if this is not a public release.
	# Because it'll only confuse users (because gplate-unit-test is not part of public release).
	if (NOT GPLATES_PUBLIC_RELEASE)
		message(STATUS "Warning: boost unit_test_framework not found so GPlates unit-test executable gplates-unit-test will not be available.")
	endif (NOT GPLATES_PUBLIC_RELEASE)
endif (Boost_UNIT_TEST_FRAMEWORK_FOUND)

if(GPLATES_HAS_PYTHON)
	if (NOT Boost_PYTHON_FOUND)
		message(FATAL_ERROR "Boost Python library not found - please make sure it is installed.")
	endif (NOT Boost_PYTHON_FOUND)
endif(GPLATES_HAS_PYTHON)

# Add a target to build the command-line version of GPlates.
set(ADD_GPLATES_CLI_TARGET TRUE)

# Mac OS 10.4 produced alot of "error: template with C linkage" errors when using -isystem for 'src/system-fixes' directory.
# Mac OS 10.5 was fine though - could just be the g++ compiler version (was 4.0.0 on OS 10.4 and 4.0.1 on OS 10.5).
# Just disable on all Macs for now.
# Moved this from "CompileOptionsCPlusPlus.cmake" to here because it is used in the following included cmake scripts.
# TODO: Sort out why "-isystem" seems to fail on some compilers (this is what the "SYSTEM" cmake variable produces for gcc).
if (NOT APPLE)
	set(SYSTEM_INCLUDE_FLAG SYSTEM)
endif (NOT APPLE)

# Tell ICU which libraries we use.
# Options are ICU_DONT_USE_ICU_CORE, ICU_USE_I18N, ICU_USE_IO, ICU_USE_DATA, ICU_USE_LE, ICU_USE_LX, ICU_USE_TU.
SET(ICU_USE_I18N 1)
SET(ICU_USE_IO 1)
include (${ICU_USE_FILE})

# Make sure the ICU headers and the requested libraries were found.
if (NOT ICU_CORE_FOUND OR NOT ICU_I18N_FOUND OR NOT ICU_IO_FOUND)
	message(FATAL_ERROR "ICU library was not found - please make sure it is installed.")
endif (NOT ICU_CORE_FOUND OR NOT ICU_I18N_FOUND OR NOT ICU_IO_FOUND)

<<<<<<< HEAD
=======
if ( NOT WIN32 )
	# CGAL expects that the build type is "Release" or "Debug".
	# If it is set to "profilegprof" or "profilegplates", we temporarily set the
	# build type to "Debug" and "Release", respectively, and set it back after
	# CGAL has finished setting itself up.
	# Note that "profilegprof" and "profilegplates" cannot be used on Windows.
	set(CMAKE_BUILD_TYPE_BEFORE_CGAL ${CMAKE_BUILD_TYPE})
	if (CMAKE_BUILD_TYPE STREQUAL "profilegprof")
		# "profilegprof" build type is closest to a "Debug" build.
		set(CMAKE_BUILD_TYPE "Debug")
	endif (CMAKE_BUILD_TYPE STREQUAL "profilegprof")
	if (CMAKE_BUILD_TYPE STREQUAL "profilegplates")
		# "profilegplates" build type is closest to a "Release" build.
		set(CMAKE_BUILD_TYPE "Release")
	endif (CMAKE_BUILD_TYPE STREQUAL "profilegplates")
endif ( NOT WIN32 )

>>>>>>> a4a8065f
# The following is necessary otherwise CGAL is going to set the built type to
# "Release" when running CMake for the first time, even if we set the build
# type to be "Debug".
set(CGAL_BUILD_TYPE_INIT ${CMAKE_BUILD_TYPE})

# Include CGAL.
include(${CGAL_USE_FILE})
if ( NOT WIN32 )
	# The system-provided CGAL CMake scripts do something silly: they insert
	# -g and -O<something> into CMAKE_CXX_FLAGS, which means that even if you
	# want a Release build, you get debug symbols, and the optimisation level
	# might conflict with the optimisation level you want for the particular
	# type of build (Release/Debug).
	# The two following lines scrub out the -g and -O<something> from
	# CMAKE_CXX_FLAGS but leave the good stuff (e.g. -frounding-math).
	string(REGEX REPLACE "-g" "" CMAKE_CXX_FLAGS ${CMAKE_CXX_FLAGS})
	string(REGEX REPLACE "-O." "" CMAKE_CXX_FLAGS ${CMAKE_CXX_FLAGS})

	# Valgrind doesn't emulate the FPU properly, so CGAL will complain about
	# incorrect rounding when run under Valgrind (this is even if we compile
	# with -frounding-math).
	# If you intend to run GPlates under Valgrind, set the CMake variable
	# GPlates_CGAL_DISABLE_ROUNDING_MATH_CHECK (type BOOL) to true.
	if ( GPlates_CGAL_DISABLE_ROUNDING_MATH_CHECK )
		set(CMAKE_CXX_FLAGS "${CMAKE_CXX_FLAGS} -DCGAL_DISABLE_ROUNDING_MATH_CHECK")
	endif ( GPlates_CGAL_DISABLE_ROUNDING_MATH_CHECK )
endif ( NOT WIN32 )

<<<<<<< HEAD
=======
if ( NOT WIN32 )
	# Restore CMAKE_BUILD_TYPE before we kludged it for CGAL (see above).
	set(CMAKE_BUILD_TYPE ${CMAKE_BUILD_TYPE_BEFORE_CGAL})
	message(STATUS "Build type: ${CMAKE_BUILD_TYPE}")
endif ( NOT WIN32 )

>>>>>>> a4a8065f
# Tell Qt that we use QtXML.
# NOTE: subdirectory 'CMakeList.txt' files will also see our QT_USE_* variables.
SET(QT_USE_QTXML 1)
SET(QT_USE_QTOPENGL 1)
SET(QT_USE_QTSVG 1)
include(${QT_USE_FILE})

# Include compiler options for the C++ programming language.
# NOTE: We do this after all dependency packages have been found because we are going to modify the
# compiler/linker flags without overriding them (by appending to them).
# Previously this was included before the packages but now that we use CGAL (which sets the compiler flags
# to be the same as when the CGAL library was built) it's easiest if we just append our own flags after
# CGAL has overridden the flags.
include (CompileOptionsCPlusPlus)

# Some useful utilities.
include (Util)

#
# Generate 'global/Constants.cc' file from 'global/Constants.cc.in'.
#
# To change the current GPlates version string edit the "ConfigDefault.cmake" file.
#
include (GPlatesVersion)

# Source files.
set(GPlates_SRCS
	gplates_main.cc)

set(GPlates_no_gui_SRCS
	gplates_demo_no_gui_main.cc)

if (ADD_GPLATES_CLI_TARGET)
	set(GPlates_cli_SRCS
		gplates_cli_main.cc)
endif (ADD_GPLATES_CLI_TARGET)

if (ADD_UNIT_TEST_TARGET)
    set(GPlates_unit_test_SRCS
	    gplates_unit_test_main.cc)
endif (ADD_UNIT_TEST_TARGET)

# N.B.  The order in which some of these subdirectories are
# specified is significant.  For example, model must come before
# feature-visitors.  (This stops weird "undefined reference to 
# vtable for blah" error messages occurring.)
#
# NOTE: 'opengl' is an app library since it can be used to reconstruct
# floating-point rasters using an off-screen context (can be used by
# command-line version of GPlates to export reconstructed rasters for example).
set(gui_LIBS
	qt-widgets qt-resources)
set(presentation_LIBS
	view-operations presentation gui canvas-tools)
set(app_LIBS
	app-logic file-io feature-visitors opengl property-values model data-mining api)
set(util_LIBS
	maths utils global)

if (ADD_GPLATES_CLI_TARGET)
	set(cli_LIBS
		cli)
endif (ADD_GPLATES_CLI_TARGET)

if (ADD_UNIT_TEST_TARGET)
set(unit_test_LIBS
    unit-test)
endif (ADD_UNIT_TEST_TARGET)

# Libraries used by the GUI version of GPlates.
set(GPlates_LIBS
	${gui_LIBS} ${presentation_LIBS} ${app_LIBS} ${util_LIBS})

# Libraries used by the command-line (cli) version of GPlates.
# Note that the gui and presentation libraries are not present -
# if you get compile/linker errors then it could be that you are
# referencing these libraries - if that is the case then either
# you can question whether you should be referencing them or
# the code you are referencing needs to be refactored such that
# the functionality that you need to reference is moved out of
# those libraries and into the app logic, for example.
if (ADD_GPLATES_CLI_TARGET)
	set(GPlates_cli_LIBS
		${cli_LIBS} ${app_LIBS} ${util_LIBS})
endif (ADD_GPLATES_CLI_TARGET)

# Libraries used by the GPlates unit test application.
# This currently includes all GPlates internal libraries
# in case any of them need to be tested.
if (ADD_UNIT_TEST_TARGET)
	set(GPlates_unit_test_LIBS
		${unit_test_LIBS} ${GPlates_LIBS})
endif (ADD_UNIT_TEST_TARGET)

# Visual Studio and Borland compilers use autolinking for the Boost libraries
# (where pragma in header file brings in the library).
# So instead of specifying the library in target_link_libraries() we
# specify the location of library directories.
if (WIN32)
	# Specify directories in which the linker will look for libraries.
	# This command will apply only to targets created after it is called.
	if (Boost_LIBRARY_DIRS)
		link_directories(${Boost_LIBRARY_DIRS})
	endif (Boost_LIBRARY_DIRS)
endif (WIN32)

# Add any include directories of generated header files here (eg, *Ui.h headers).
set(generated_headers_INCLUDE_DIRS
	${GPlates_BINARY_DIR}/src/qt-widgets)	# Autogenerated source headers are written here (eg, *Ui.h files).

# The 'include_directories' command doesn't propagate to subdirectories but any variable we set does.
# We'll use this variable in subdirectories to add these includes directories (avoids duplicating changes to subdirectories).
# External include directories:
# NOTE: Qt, ICU and CGAL includes are taken care of by including QT_USE_FILE, ICU_USE_FILE and CGAL_USE_FILE.
set(external_INCLUDE_DIRS
	${GPlates_SOURCE_DIR}/src/system-fixes	# Contains files copied from external libraries
	${OPENGL_INCLUDE_DIR}
	${GLEW_INCLUDE_DIR}
	${GDAL_INCLUDE_DIR}
	${Boost_INCLUDE_DIR}
	${PROJ4_INCLUDE_DIR}
	${ImageMagick_INCLUDE_DIRS})
if(GPLATES_HAS_PYTHON)
	set(external_INCLUDE_DIRS
		${external_INCLUDE_DIRS}
		${PYTHON_INCLUDE_PATH})
endif(GPLATES_HAS_PYTHON)
	
# Internal include directories:
set(internal_INCLUDE_DIRS
	${GPlates_SOURCE_DIR}/src				# A lot of "#include" statements reference from this directory.
    ${generated_headers_INCLUDE_DIRS})
# NOTE: if you're doing an in-place build then SOURCE and BINARY directories are the same and
# generated source files will be mixed in with your versioned source code.
	
# All the GPlates subdirectories.
set(ALL_GPlates_src_subdirs
	${gui_LIBS} ${presentation_LIBS} ${cli_LIBS} ${app_LIBS} ${util_LIBS} ${unit_test_LIBS})

#
# Generate 'global/config.h' file from 'global/config.h.in' and add HAVE_CONFIG_H compiler definition so GPlates will look for it.
#
# This should be included after the above include and find_package calls and before the add_subdirectory calls because
# it uses the GDAL and Boost packages and it sets the HAVE_CONFIG_H compiler flag needed by source code in the subdirectories.
#
include (Config_h)

# Recurse into subdirectories - CMake continues processing this file when it returns.
# NOTE: any variables set after 'add_subdirectory' will not be visible in the subdirectory 'CMakeList.txt' files.
foreach(dir ${ALL_GPlates_src_subdirs})
	add_subdirectory(${dir})
endforeach(dir)

#
# Compile and run the gplates-extract-svn-info executable, which generates SubversionInfo.cc,
# a file that contains the parsed output of the 'svnversion' and 'svn info' commands.
#
# There is an optional CMake variable called GPLATES_SOURCE_CODE_CONTROL_VERSION_STRING
# that, if set, will cause the value of that variable to be used as the source
# control version instead of any value read from `svnversion` and "" to be
# used as the branch name. This optional variable is useful when making public
# releases from a branch (e.g. the 0.9.9 branch) or an exported source tree. The
# CMake type of the GPLATES_SOURCE_CODE_CONTROL_VERSION_STRING variable is STRING; it
# may be set to non-numeric string values.
#
add_executable(gplates-extract-svn-info
	gplates_extract_svn_info_main.cc)
GPLATES_FIX_MACOS_LIBRARY_PATHS_IN_EXECUTABLE_TARGET(gplates-extract-svn-info FALSE)
target_link_libraries(gplates-extract-svn-info ${QT_LIBRARIES})
set(GPlates_EXTRACT_SVN_INFO_OUTPUT_PATH ${CMAKE_CURRENT_BINARY_DIR}/global/SubversionInfo.cc)
if (WIN32)
	set (GPlates_EXTRACT_SVN_INFO_PATH gplates-extract-svn-info)
else (WIN32)
	set (GPlates_EXTRACT_SVN_INFO_PATH ${EXECUTABLE_OUTPUT_PATH}/gplates-extract-svn-info)
endif (WIN32)
add_custom_target(
	run-gplates-extract-svn-info ALL ${GPlates_EXTRACT_SVN_INFO_PATH} ${CMAKE_SOURCE_DIR} ${GPlates_EXTRACT_SVN_INFO_OUTPUT_PATH} ${GPLATES_SOURCE_CODE_CONTROL_VERSION_STRING}
	DEPENDS gplates-extract-svn-info)
# Create a dummy output file so that CMake doesn't complain about it being missing.
file(WRITE ${GPlates_EXTRACT_SVN_INFO_OUTPUT_PATH} "")

#
# Set top-level target dependencies.
# A top-level target is one created by ADD_EXECUTABLE, ADD_LIBRARY, or ADD_CUSTOM_TARGET.
#
# The 'qt-widgets' target generates header files so it should get built before anything that depends on it.
#
# NOTE: there's a bug in CMake 2.4.6 in 'add_dependencies'. 
#   It seems that subdirs are built in order in they  are listed provided you don't run a parallel build (eg, 'make -j').
if ("${CMAKE_MAJOR_VERSION}.${CMAKE_MINOR_VERSION}.${CMAKE_PATCH_VERSION}" STRGREATER "2.4.6")
    add_dependencies(canvas-tools qt-widgets)
    add_dependencies(view-operations qt-widgets)
    add_dependencies(presentation qt-widgets)
    add_dependencies(gui qt-widgets)
    add_dependencies(app-logic qt-widgets) #FIXME
    add_dependencies(global run-gplates-extract-svn-info)
    	# because gplates-extract-svn-info executable generates global/SubversionInfo.cc
    #add_dependencies(qt-widgets qt-resources)
endif ("${CMAKE_MAJOR_VERSION}.${CMAKE_MINOR_VERSION}.${CMAKE_PATCH_VERSION}" STRGREATER "2.4.6")

# Does the following:
# - finds '.ui' files and adds commands to create 'Ui.h' files.
# - adds dependencies on generated header files.
# - scans '.h' files for Q_OBJECT and adds commands to run Qt's moc.exe to generate 'moc_*.cc' files.
# - finds '.qrc' files and adds commands to generate '.cc' files from them.
# - adds header files to Visual Studio projects.
# - groups files in Visual Studio IDE according to type.
GPLATES_GENERATE_TARGET_SOURCES(gplates target_GPlates_SRCS ${GPlates_SRCS})
GPLATES_GENERATE_TARGET_SOURCES(gplates-no-gui target_GPlates_no_gui_SRCS ${GPlates_no_gui_SRCS})
if (ADD_GPLATES_CLI_TARGET)
	GPLATES_GENERATE_TARGET_SOURCES(gplates-cli target_GPlates_cli_SRCS ${GPlates_cli_SRCS})
endif (ADD_GPLATES_CLI_TARGET)

if (ADD_UNIT_TEST_TARGET)
	GPLATES_GENERATE_TARGET_SOURCES(gplates-unit-test target_GPlates_unit_test_SRCS ${GPlates_unit_test_SRCS})
endif (ADD_UNIT_TEST_TARGET)

#
# Set the platform-dependent icon file.
#
if (APPLE)
	set(GPlates_ICON "${CMAKE_SOURCE_DIR}/cmake/distribution/gplates_desktop_icon.icns")
elseif (MSVC)
	set(GPlates_ICON "${CMAKE_SOURCE_DIR}/cmake/distribution/gplates_desktop_icon.rc")
else (APPLE)
endif (APPLE)

#
# Add executable target(s).
#
# NOTE: On MacOS X some libraries referenced by these executable targets do not have
# their full path specified in the executables themselves. When this happens
# the error "dyld: Library not loaded:" error is generated when trying to
# run the executable. An example is CGAL installed via Macports.
# GPLATES_FIX_MACOS_LIBRARY_PATHS_IN_EXECUTABLE_TARGET() creates a post-build command
# that looks at a built executable target and does these fixups.
#
message(STATUS "Adding executable for GPlates application.")
add_executable(gplates
	${target_GPlates_SRCS}
	${GPlates_ICON}
	${GPlates_EXTRACT_SVN_INFO_OUTPUT_PATH})
GPLATES_FIX_MACOS_LIBRARY_PATHS_IN_EXECUTABLE_TARGET(gplates TRUE)

# The "EXCLUDE_FROM_ALL" flag means you have to type 'make gplates-no-gui' to build this target -
# it is not built by default.
add_executable(gplates-no-gui EXCLUDE_FROM_ALL ${target_GPlates_no_gui_SRCS})
GPLATES_FIX_MACOS_LIBRARY_PATHS_IN_EXECUTABLE_TARGET(gplates-no-gui FALSE)

if (ADD_GPLATES_CLI_TARGET)
    message(STATUS "Adding executable for GPlates command line application.")
	add_executable(gplates-cli EXCLUDE_FROM_ALL
		${target_GPlates_cli_SRCS}
		${GPlates_EXTRACT_SVN_INFO_OUTPUT_PATH})
	GPLATES_FIX_MACOS_LIBRARY_PATHS_IN_EXECUTABLE_TARGET(gplates-cli FALSE)
endif (ADD_GPLATES_CLI_TARGET)

if (ADD_UNIT_TEST_TARGET)
    message(STATUS "Adding executable for GPlates unit test application.")
	add_executable(gplates-unit-test EXCLUDE_FROM_ALL
		${target_GPlates_unit_test_SRCS}
		${GPlates_EXTRACT_SVN_INFO_OUTPUT_PATH})
	GPLATES_FIX_MACOS_LIBRARY_PATHS_IN_EXECUTABLE_TARGET(gplates-unit-test FALSE)
endif (ADD_UNIT_TEST_TARGET)

# Referenced in "Package.cmake" so it knows which executable to package up.
set(GPLATES_MAIN_TARGET gplates)

# Add Python module library target.
if(GPLATES_HAS_PYTHON)
	message(STATUS "Adding GPlates Python module.")
	set(CMAKE_LIBRARY_OUTPUT_DIRECTORY "${EXECUTABLE_OUTPUT_PATH}")
	add_library(pygplates MODULE EXCLUDE_FROM_ALL
		${target_GPlates_SRCS}
		${GPlates_EXTRACT_SVN_INFO_OUTPUT_PATH})
	set_target_properties(pygplates PROPERTIES PREFIX "")
	if(WIN32)
		set_target_properties(pygplates PROPERTIES SUFFIX ".pyd")
	endif(WIN32)
endif(GPLATES_HAS_PYTHON)

if (APPLE)
	# Copy icon file to 'Resources' directory inside application bundle.
	set_source_files_properties(${GPlates_ICON} PROPERTIES
		MACOSX_PACKAGE_LOCATION Resources)

	#
	# Tell cmake to build the main target as an application bundle.
	#
	set_target_properties(${GPLATES_MAIN_TARGET}
		PROPERTIES MACOSX_BUNDLE TRUE)
	set_target_properties(${GPLATES_MAIN_TARGET}
		PROPERTIES MACOSX_BUNDLE_INFO_STRING "${GPLATES_PACKAGE_DESCRIPTION_SUMMARY}")
	set_target_properties(${GPLATES_MAIN_TARGET}
		PROPERTIES MACOSX_BUNDLE_ICON_FILE gplates_desktop_icon.icns)
	set_target_properties(${GPLATES_MAIN_TARGET}
		PROPERTIES MACOSX_BUNDLE_GUI_IDENTIFIER "${GPLATES_VERSION_STRING}-${CMAKE_SYSTEM}")
	set_target_properties(${GPLATES_MAIN_TARGET}
		PROPERTIES MACOSX_BUNDLE_LONG_VERSION_STRING "${GPLATES_VERSION_STRING}")
	set_target_properties(${GPLATES_MAIN_TARGET}
		PROPERTIES MACOSX_BUNDLE_BUNDLE_NAME "${GPLATES_PACKAGE_NAME}")
	set_target_properties(${GPLATES_MAIN_TARGET}
		PROPERTIES MACOSX_BUNDLE_SHORT_VERSION_STRING "${GPLATES_PACKAGE_VERSION}")
	set_target_properties(${GPLATES_MAIN_TARGET}
		PROPERTIES MACOSX_BUNDLE_BUNDLE_VERSION "${GPLATES_PACKAGE_VERSION}")
	set_target_properties(${GPLATES_MAIN_TARGET}
		PROPERTIES MACOSX_BUNDLE_COPYRIGHT "${GPLATES_COPYRIGHT_STRING}")
endif (APPLE)

# NOTE: Even though Qt and ICU includes are taken care of by including QT_USE_FILE and ICU_USE_FILE
# their libraries still have to be explicitly listed at each 'target_link_libraries()' call.
# CGAL also uses a CGAL_USE_FILE but it differs from QT and ICU in that it uses the deprecated
# 'link_libraries()' to link its library to all targets (it's not physically deprecated, just
# advised not to use). See http://www.cmake.org/pipermail/cmake/2009-April/028439.html
# for a description of the difference between 'link_libraries' and 'target_link_libraries'.
set(dependency_LIBS
	${GDAL_LIBRARY}
	${ICU_LIBRARIES}
	${QT_LIBRARIES}
	${GLEW_LIBRARY}
	${OPENGL_LIBRARIES}
	${PROJ4_LIBRARY}
	${ImageMagick_LIBRARIES})
if(GPLATES_HAS_PYTHON)
	set(dependency_LIBS
		${dependency_LIBS}
		${PYTHON_LIBRARIES})
endif(GPLATES_HAS_PYTHON)

# Visual Studio and Borland compilers use autolinking for the Boost libraries
# (where pragma in header file brings in the library).
if (NOT WIN32)
	if (Boost_LIBRARY_DIRS)
		set(dependency_LIBS ${dependency_LIBS} ${Boost_LIBRARIES})
	endif (Boost_LIBRARY_DIRS)
endif (NOT WIN32)

# Avoid all GPlates library link dependencies on the linker command-line by
# specifying GPlates libraries twice. This gets around some dependencies
# like 'gui' depends on 'canvas-tools' depends on 'gui' depends on 'maths'.
target_link_libraries(gplates ${GPlates_LIBS} ${dependency_LIBS} ${GPlates_LIBS})
target_link_libraries(gplates-no-gui ${GPlates_LIBS} ${dependency_LIBS} ${GPlates_LIBS})
if (ADD_GPLATES_CLI_TARGET)
	target_link_libraries(gplates-cli ${GPlates_cli_LIBS} ${dependency_LIBS} ${GPlates_cli_LIBS})
endif (ADD_GPLATES_CLI_TARGET)
if (ADD_UNIT_TEST_TARGET)
	target_link_libraries(gplates-unit-test ${GPlates_unit_test_LIBS} ${dependency_LIBS} ${GPlates_unit_test_LIBS})
endif (ADD_UNIT_TEST_TARGET)
if (GPLATES_HAS_PYTHON)
	target_link_libraries(pygplates ${GPlates_LIBS} ${dependency_LIBS} ${GPlates_LIBS})
endif (GPLATES_HAS_PYTHON)

# Current binary directory must be included first for g++ pre-compiled headers.
# There's a '_pch.h' file in current source and current binary directory however the '_pch.h.gch' pre-compiled header
# is only in current binary directory and it will only be used by the compiler if it's in the same directory as the found '_pch.h' file.
# So we need to ensure that we find the '_pch.h' file from the current binary directory first.
include_directories(${CMAKE_CURRENT_BINARY_DIR})

# External library include directories are treated as system include directories.
include_directories(${SYSTEM_INCLUDE_FLAG} ${external_INCLUDE_DIRS})

# Generated source header include directories.
include_directories(${internal_INCLUDE_DIRS})

# Perform commands that modify target properties.
# We do this last because pre-compiled headers are done here and they
# require access to directory and target properties (eg, include directories).
GPLATES_POST_ADD_TARGET(gplates target_GPlates_SRCS)
GPLATES_POST_ADD_TARGET(gplates-no-gui target_GPlates_no_gui_SRCS)
if (ADD_GPLATES_CLI_TARGET)
	GPLATES_POST_ADD_TARGET(gplates-cli target_GPlates_cli_SRCS)
endif (ADD_GPLATES_CLI_TARGET)

if (ADD_UNIT_TEST_TARGET)
	GPLATES_POST_ADD_TARGET(gplates-unit-test target_GPlates_unit_test_SRCS)
endif (ADD_UNIT_TEST_TARGET)

if (APPLE)
    install(TARGETS gplates
    	RUNTIME DESTINATION bin
    	BUNDLE DESTINATION bin
    	CONFIGURATIONS release)
else (APPLE)
    # CMake 2.4 doesn't know about "BUNDLE DESTINATION" so don't force Windows/Linux users
    # to require CMake 2.6.
    install(TARGETS gplates
    	RUNTIME DESTINATION bin
    	CONFIGURATIONS release)
endif (APPLE)

# Include the package module which adds a 'package' target that packages up
# a standalone version of GPlates (with dependent libraries included) for distribution
# to another computer.
#
# NOTE: we don't include if CMake version is less than 2.6 because the
# "package" module uses some commands, such as 'function', that were
# introduced in CMake 2.6. This means you must have CMake 2.6 or better
# to create binary install packages for distribution.
#
if ("${CMAKE_MAJOR_VERSION}.${CMAKE_MINOR_VERSION}" STRGREATER "2.5")
    include(Package)
endif ("${CMAKE_MAJOR_VERSION}.${CMAKE_MINOR_VERSION}" STRGREATER "2.5")

# We have a nasty case of a variable shadow warning in the boost program_options library.
# Since it's a system header it should not emit a warning but it does on g++ 4.1.2 and g++ 4.1.3 
# only ones tested so far). Luckily this library is only used by gplates_cli_main.cc and so we can
# use the nasty hack of turning off shadow warnings just for this source file.
# 'COMPILE_FLAGS' just adds to the default compiler flags.
# TODO: find a better way of doing this sort of thing.
if (CMAKE_COMPILER_IS_GNUCXX)
	set_source_files_properties(gplates_cli_main.cc PROPERTIES COMPILE_FLAGS "-Wno-shadow")
endif (CMAKE_COMPILER_IS_GNUCXX)

# Test whether Python embedding works.
# This must be run after the include and library paths have all been set.
if(GPLATES_HAS_PYTHON)
	include(TestPythonEmbedding)
endif(GPLATES_HAS_PYTHON)<|MERGE_RESOLUTION|>--- conflicted
+++ resolved
@@ -74,8 +74,6 @@
 	message(FATAL_ERROR "ICU library was not found - please make sure it is installed.")
 endif (NOT ICU_CORE_FOUND OR NOT ICU_I18N_FOUND OR NOT ICU_IO_FOUND)
 
-<<<<<<< HEAD
-=======
 if ( NOT WIN32 )
 	# CGAL expects that the build type is "Release" or "Debug".
 	# If it is set to "profilegprof" or "profilegplates", we temporarily set the
@@ -93,7 +91,6 @@
 	endif (CMAKE_BUILD_TYPE STREQUAL "profilegplates")
 endif ( NOT WIN32 )
 
->>>>>>> a4a8065f
 # The following is necessary otherwise CGAL is going to set the built type to
 # "Release" when running CMake for the first time, even if we set the build
 # type to be "Debug".
@@ -122,15 +119,12 @@
 	endif ( GPlates_CGAL_DISABLE_ROUNDING_MATH_CHECK )
 endif ( NOT WIN32 )
 
-<<<<<<< HEAD
-=======
 if ( NOT WIN32 )
 	# Restore CMAKE_BUILD_TYPE before we kludged it for CGAL (see above).
 	set(CMAKE_BUILD_TYPE ${CMAKE_BUILD_TYPE_BEFORE_CGAL})
 	message(STATUS "Build type: ${CMAKE_BUILD_TYPE}")
 endif ( NOT WIN32 )
 
->>>>>>> a4a8065f
 # Tell Qt that we use QtXML.
 # NOTE: subdirectory 'CMakeList.txt' files will also see our QT_USE_* variables.
 SET(QT_USE_QTXML 1)
