########################################################################
#                                                                      #
# This file creates targets for building, installing and packaging.    #
#                                                                      #
########################################################################


#####################
# Find dependencies #
#####################

# Detect if this build is part of a conda build (eg, a "conda build ..." command).
if (DEFINED ENV{CONDA_BUILD} AND ("$ENV{CONDA_BUILD}" EQUAL 1))
    set(GPLATES_CONDA_BUILD TRUE)
endif()

###############
# Find OpenGL #
#
# Note: CMake 3.8 introduced import targets for OpenGL.
#       So since our min CMake requirement exceeds this we don't need to add imported targets ourself.
find_package(OpenGL REQUIRED)

#############
# Find GLEW #
#
# CMake 3.1 introduced import targets for GLEW. Our minimum CMake requirement is higher so we don't need to add the imported target ourself.
find_package(GLEW REQUIRED)

#############
# Find ZLIB #
#
# We use our own "FindZLIB.cmake" module so we can find contrib-built zlibwapi on Windows, which also defines the ZLIB::ZLIB imported target.
find_package(ZLIB REQUIRED)

#############
# Find CGAL #
#
# According to this link, starting with CGAL 4.12 a call to 'find_package' is all that's needed
# (along with "target_link_libraries(... CGAL::CGAL)"), and so we no longer need to "include(${CGAL_USE_FILE})":
#   https://github.com/CGAL/cgal/wiki/How-to-use-CGAL-with-CMake-or-your-own-build-system
#
# However we don't specify a required version because currently (eg, with CGAL 4.14.3) we get the error message:
#   'Could not find a configuration file for package "CGAL" that is compatible with requested version "4.12"'.
#
# NOTE: We find CGAL before Boost because CGAL also finds Boost and ends up overriding
#       Boost variables (like 'Boost_LIBRARIES') if we find CGAL after.
find_package(CGAL REQUIRED)

###############
# Find Python #
#
# And put the Python major/minor versions in variables GPLATES_PYTHON_VERSION_MAJOR/GPLATES_PYTHON_VERSION_MINOR
# since needed by Boost Python.
#
if (GPLATES_PYTHON_3)
	set(_PYTHON_MAJOR_VER 3)
else()
	set(_PYTHON_MAJOR_VER 2)
endif()

# Note that we don't really need to specify the 'Interpreter' component but we do in case it makes 'Development' more robust.
# We also specify the optional component NumPy to get access to the numpy C-API header include directories.
find_package(Python${_PYTHON_MAJOR_VER} REQUIRED COMPONENTS Interpreter Development OPTIONAL_COMPONENTS NumPy)

# Get the Python major/minor versions.
set(GPLATES_PYTHON_VERSION_MAJOR ${Python${_PYTHON_MAJOR_VER}_VERSION_MAJOR})
set(GPLATES_PYTHON_VERSION_MINOR ${Python${_PYTHON_MAJOR_VER}_VERSION_MINOR})

# Get the Python interpreter executable (GPLATES_PYTHON_EXECUTABLE).
if (GPLATES_CONDA_BUILD)
	# This build is part of a conda build (eg, a "conda build ..." command) so we use the conda-build
	# environment variable PYTHON as the Python installation.
	#
	# This is important when cross-compiling (eg, when conda-forge is building for the 'osx-arm64' platform) because
	# we want to install into the conda 'host' Python prefix (ie, for the target platform) instead of installing into
	# the conda 'build' Python prefix (since find_package() finds the Python in the build prefix), otherwise we'll get the error:
	#
	#   "Empty package; python present in build and host deps.  You probably picked up the build environment's python  executable.
	#    You need to alter your recipe to  use the PYTHON env var in your recipe to run that executable."
	#
	# When not cross-compiling there's only a 'host' prefix (conda only installs Python into the 'host' prefix, not also the 'build' prefix).
	# In this situation the PYTHON environment variable should be the same as that found with 'find_package(Python2/3)'.
	#
	# Note: The Python major.minor versions will match between the 'build' and 'host' prefixes, so we can still use
	#       'GPLATES_PYTHON_VERSION_MAJOR' and 'GPLATES_PYTHON_VERSION_MINOR' (obtained from 'build' prefix when cross-compiling).

	# Python interpreter executable from conda-build PYTHON environment variable ('host' prefix).
	set(GPLATES_PYTHON_EXECUTABLE $ENV{PYTHON})
else()
	# Python interpreter executable from 'find_package(Python2/3)'.
	set(GPLATES_PYTHON_EXECUTABLE ${Python${GPLATES_PYTHON_VERSION_MAJOR}_EXECUTABLE})
endif()

# Make sure Python interpreter exists before we use it.
if (NOT EXISTS ${GPLATES_PYTHON_EXECUTABLE})
	message(FATAL_ERROR "Python interpreter was not found")
endif()

# Get the Python standard library location (GPLATES_PYTHON_STDLIB_DIR).
if (GPLATES_CONDA_BUILD)
	# Get the 'host' prefix Python to print the standard library location.
	execute_process(COMMAND ${GPLATES_PYTHON_EXECUTABLE} "-c" "from __future__ import print_function; import sysconfig; print(sysconfig.get_path('stdlib'));"
		RESULT_VARIABLE _PYTHON_STDLIB_RESULT
		OUTPUT_VARIABLE GPLATES_PYTHON_STDLIB_DIR
		ERROR_QUIET OUTPUT_STRIP_TRAILING_WHITESPACE)
	if (_PYTHON_STDLIB_RESULT)
		message(FATAL_ERROR "Unable to find Python standard library location")
	endif()
else()
	# Python standard library location from 'find_package(Python2/3)' (provides Python{2/3}_STDLIB variable).
	set(GPLATES_PYTHON_STDLIB_DIR ${Python${GPLATES_PYTHON_VERSION_MAJOR}_STDLIB})
endif()

# Get the Python prefix directory (GPLATES_PYTHON_PREFIX_DIR).
#
# Note: When building with conda this will be the 'host' prefix Python.
execute_process(COMMAND ${GPLATES_PYTHON_EXECUTABLE} "-c" "from __future__ import print_function; import sys; print(sys.prefix);"
	RESULT_VARIABLE _PYTHON_PREFIX_RESULT
	OUTPUT_VARIABLE GPLATES_PYTHON_PREFIX_DIR
	ERROR_QUIET OUTPUT_STRIP_TRAILING_WHITESPACE)
if (_PYTHON_PREFIX_RESULT)
	message(FATAL_ERROR "Unable to find Python prefix location")
endif()

# Convert '\' to '/' in paths.
file(TO_CMAKE_PATH ${GPLATES_PYTHON_EXECUTABLE} GPLATES_PYTHON_EXECUTABLE)
file(TO_CMAKE_PATH ${GPLATES_PYTHON_STDLIB_DIR} GPLATES_PYTHON_STDLIB_DIR)
file(TO_CMAKE_PATH ${GPLATES_PYTHON_PREFIX_DIR} GPLATES_PYTHON_PREFIX_DIR)

# Find the Python NumPy include directories (and store in GPLATES_PYTHON_NUMPY_INCLUDE_DIRS if found).
if (GPLATES_CONDA_BUILD)
	# Get the 'host' prefix Python to import numpy and then print out the numpy include directory.
	execute_process(COMMAND "${GPLATES_PYTHON_EXECUTABLE}" "-c" "from __future__ import print_function; import numpy as np; print(np.get_include());"
		RESULT_VARIABLE _NUMPY_RESULT
		OUTPUT_VARIABLE _NUMPY_OUTPUT
		ERROR_QUIET
		OUTPUT_STRIP_TRAILING_WHITESPACE)
	if (NOT _NUMPY_RESULT)  # success
		file(TO_CMAKE_PATH ${_NUMPY_OUTPUT} GPLATES_PYTHON_NUMPY_INCLUDE_DIRS)  # Convert '\' to '/' in paths.
	endif()
else()
	# We called find_package(Python2) or find_package(Python3) with optional NumPy component.
	if (Python${GPLATES_PYTHON_VERSION_MAJOR}_NumPy_FOUND)
		set(GPLATES_PYTHON_NUMPY_INCLUDE_DIRS ${Python${GPLATES_PYTHON_VERSION_MAJOR}_NumPy_INCLUDE_DIRS})
	endif()
endif()
# If NumPy was not found then numpy hasn't been installed into Python.
if (NOT GPLATES_PYTHON_NUMPY_INCLUDE_DIRS)
	# Warn that numpy was not found.
	message(WARNING [[
	Unable to 'import numpy':
		You will not be able to pass NumPy int/float scalars as arguments to pyGPlates functions.
		To enable this functionality please install NumPy and then re-run CMake (to enable use of NumPy C-API).]])
endif()

# Set the Python executable in the parent scope (parent directory).
#
# When building pyGPlates it is used to test/install the pyGPlates Python module and to generate the pyGPlates API documentation.
set(GPLATES_PYTHON_EXECUTABLE ${GPLATES_PYTHON_EXECUTABLE} PARENT_SCOPE)

##############
# Find Boost #
#
# Use dynamic linking for all Boost libraries.
# This includes the optional unit test framework, since it's error prone to switch static linking off and on, and
# note that we set the compiler flag BOOST_TEST_DYN_LINK later below (required by code using unit test framework).
set(Boost_USE_STATIC_LIBS FALSE)
# Starting with version 1.70 Boost provides a CMake package configuration file so that CMake does not have to update
# its builtin FindBoost module for every Boost release. For backward compatibility CMake still provides FindBoost but
# it will use a Boost CMake configuration file if it finds one. However, on Windows, the Boost config file gives the error
# "No suitable build variant has been found" (if you compile GPlates/pyGPlates with a different version of Visual Studio
# than was used to compile Boost). So we'll disable the search for the Boost config file for now, but just on Windows.
# This also means that, on Windows, the CMake version should be high enough that it supports the Boost version.
#
# TODO: This will need to be removed when FindBoost is eventually deprecated/removed.
if (WIN32)
	set(Boost_NO_BOOST_CMAKE ON)
endif()

# First find the Boost library version (since the boost python component naming scheme changed in Boost version 1.67).
# We find the library version by finding Boost without any library components (this just finds the Boost headers).
find_package(Boost 1.35 REQUIRED)

# We've just found Boost, so check its version.
if (Boost_VERSION VERSION_LESS 1.67.0)
	# Boost versions prior to 1.67 use 'python' and 'python3' for Python 2 and 3 Boost python components respectively.
	if (GPLATES_PYTHON_VERSION_MAJOR EQUAL 3)
		set(GPLATES_BOOST_PYTHON_COMPONENT_NAME python3)
		set(GPLATES_BOOST_PYTHON_NUMPY_COMPONENT_NAME numpy3)
	else()
		set(GPLATES_BOOST_PYTHON_COMPONENT_NAME python)
		set(GPLATES_BOOST_PYTHON_NUMPY_COMPONENT_NAME numpy)
	endif()
else()
	# Boost 1.67 and above use 2-digit Python version suffixes (eg, 'python37' and 'numpy37').
	# Match Boost Python with the Python version we found earlier.
	set(GPLATES_BOOST_PYTHON_COMPONENT_NAME python${GPLATES_PYTHON_VERSION_MAJOR}${GPLATES_PYTHON_VERSION_MINOR})
	set(GPLATES_BOOST_PYTHON_NUMPY_COMPONENT_NAME numpy${GPLATES_PYTHON_VERSION_MAJOR}${GPLATES_PYTHON_VERSION_MINOR})
endif()

# Now find the Boost library components.
find_package(Boost 1.35 REQUIRED
		# These components are required (including boost python)...
		COMPONENTS program_options thread system ${GPLATES_BOOST_PYTHON_COMPONENT_NAME}
		# These components are optional...
		#
		# Unit test framework is optional because we only need it for the GPlates unit-test executable and
		# it is possible to compile the GUI version of GPlates without it.
		#
		# Boost.Python.Numpy is optional because we actually haven't started using it yet and
		# it requires Boost >= 1.63 (which is above our current minimum Boost requirement).
		OPTIONAL_COMPONENTS unit_test_framework ${GPLATES_BOOST_PYTHON_NUMPY_COMPONENT_NAME})

############
# Find Qt5 #
#
# CMake automatically runs Qt's moc, uic and rcc code generation tools.
# See https://doc.qt.io/qt-5/cmake-get-started.html
set(CMAKE_AUTOMOC ON)
set(CMAKE_AUTOUIC ON)
set(CMAKE_AUTORCC ON)
# Require Qt 5.6 for the Qt::AA_EnableHighDpiScaling attribute (Bionic, our minimum supported Ubuntu, uses Qt 5.9).
find_package(Qt5 5.6 REQUIRED COMPONENTS Core Gui Network OpenGL Svg Widgets Xml XmlPatterns)

############
# Find Qwt #
#
# Note that we find this *after* finding Qt since we use the Qt include directory to help find Qwt.
# And we use our own "FindQwt.cmake" module, which also defines the Qwt::Qwt imported target.
#
find_package(Qwt REQUIRED)

#############
# Find GDAL #
#
find_package(GDAL 2.0 REQUIRED)

#############
# Find PROJ #
#
find_package(PROJ REQUIRED)


#################
# Initial setup #
#################


# Some useful utilities.
include (Utils)


# Generate the version source file.
configure_file(${PROJECT_SOURCE_DIR}/src/global/Version.cc.in ${PROJECT_BINARY_DIR}/src/global/Version.cc @ONLY)

# Generate the license source file.
configure_file(${PROJECT_SOURCE_DIR}/src/global/License.cc.in ${PROJECT_BINARY_DIR}/src/global/License.cc @ONLY)

# Generate 'global/config.h' from 'global/config.h.in'.
include (Config_h)
configure_file(${PROJECT_SOURCE_DIR}/src/global/config.h.in ${PROJECT_BINARY_DIR}/src/global/config.h @ONLY)


##################
# Create targets #
##################


if (GPLATES_BUILD_GPLATES)

	# The target to add source files (via target_sources()) and other target properties (eg, via target_link_libraries()).
	# This is the gplates library, which then propagates target properties to those depending on it (such as target 'gplates').
	set(SOURCE_TARGET gplates-lib)
	# The build target (to install and package).
	set(BUILD_TARGET gplates)

	#
	# Create a single static library containing all source code except the main source file(s) in current directory.
	#
	# Note that any target INTERFACE_* properties set on 'gplates-lib', via "target_*(gplates-lib PUBLIC ...)", are
	# inherited by targets linking to 'gplates-lib', such as 'gplates' and 'gplates-unit-test'.
	#
	# For now just add the generated version and license source files.
	# Below we'll add the remaining source files in 'add_subdirectory()' calls.
	add_library(gplates-lib STATIC EXCLUDE_FROM_ALL
		${PROJECT_BINARY_DIR}/src/global/Version.cc
		${PROJECT_BINARY_DIR}/src/global/License.cc
		${PROJECT_BINARY_DIR}/src/global/config.h)

	#
	# Add 'gplates' executable target (linked to gplates-lib).
	#
	add_executable(gplates gplates_main.cc ScribeExportGPlates.cc)
	target_link_libraries(gplates PRIVATE gplates-lib)

	#
	# Add 'gplates-no-gui' executable target (linked to gplates-lib).
	#
	add_executable(gplates-no-gui EXCLUDE_FROM_ALL gplates_demo_no_gui_main.cc ScribeExportGPlatesDemoNoGui.cc)
	target_link_libraries(gplates-no-gui PRIVATE gplates-lib)

	#
	# Add 'gplates-unit-test' executable (linked to gplates-lib).
	#
	# It's only added if we have a Boost unit test framework.
	# It will be populated by source files from the 'unit-test/' sub-directory.
	if (TARGET Boost::unit_test_framework)
		add_executable(gplates-unit-test EXCLUDE_FROM_ALL gplates_unit_test_main.cc ScribeExportGPlatesUnitTest.cc)
		target_link_libraries(gplates-unit-test PRIVATE gplates-lib)
	else()
		# Only print status message if this is not a public release.
		# Because it'll only confuse users (because gplate-unit-test is not part of public release).
		if (NOT GPLATES_PUBLIC_RELEASE)
			message(STATUS "Warning: boost unit_test_framework not found so GPlates unit-test executable gplates-unit-test will not be available.")
		endif()
	endif()

else()  # pygplates ...

	# The target to add source files (via target_sources()) and other target properties (eg, via target_link_libraries()).
	set(SOURCE_TARGET pygplates)
	# The build target (to install and package).
	set(BUILD_TARGET pygplates)
	
	#
	# Add the 'pygplates' Python extension module.
	#
	# Note this is the external Python library that is not embedded inside GPlates.
	if (TARGET Python3::Python)
		# We used the Python3 find module.
		Python3_add_library(pygplates MODULE ScribeExportPyGPlates.cc)
	elseif (TARGET Python2::Python)
		# We used the Python2 find module.
		Python2_add_library(pygplates MODULE ScribeExportPyGPlates.cc)
	else()
		# We used the PythonLibs find module (which does not have a Python_add_library wrapper).
		add_library(pygplates MODULE ScribeExportPyGPlates.cc)
		# Emulate Python_add_library wrapper (which sets pygplates prefix/suffix).
		set_target_properties(pygplates PROPERTIES PREFIX "")
		if (WIN32)
			set_target_properties(pygplates PROPERTIES SUFFIX ".pyd")
		endif()
	endif()
	# All sources files compiled in pygplates need to be position independent and hence compiled differently than 'gplates-lib'.
	# This is why it's not linked to 'gplates-lib' and why source files get added to both 'pygplates' and 'gplates-lib'.
	#
	# It's also why any target INTERFACE_* properties set on 'gplates-lib', via "target_*(gplates-lib PUBLIC ...)", are *not*
	# inherited by target 'pygplates' (because 'pygplates' does not link to 'gplates-lib'), and hence also need to be set on
	# 'pygplates' via "target_*(pygplates ...)".
	#
	# Note that module libraries default to position-independent code, but we'll set it anyway.
	set_target_properties(pygplates PROPERTIES POSITION_INDEPENDENT_CODE ON)
	target_sources_util(pygplates PRIVATE
		${PROJECT_BINARY_DIR}/src/global/Version.cc
		${PROJECT_BINARY_DIR}/src/global/License.cc
		${PROJECT_BINARY_DIR}/src/global/config.h)

endif()


##########################
# Source sub-directories #
##########################


#
# Recurse into source sub-directories.
#

# Specify source sub-directories.
set(source_sub_directories 
	api
	app-logic
	canvas-tools
	cli
	data-mining
	feature-visitors
	file-io
	global
	gui
	maths
	model
	opengl
	presentation
	property-values
	qt-resources
	qt-widgets
	scribe
	unit-test
	utils
	view-operations)

# Specify the default grouping of source files (for display in Visual Studio and XCode IDEs).
# This will apply to the top-level source directories.
#
# Note: The last regular expression that matches a source file applies.
#       So we need to specify the default/general source groups first.
source_group(sources REGULAR_EXPRESSION "\\.(cc|cpp|cxx)$")
source_group(headers REGULAR_EXPRESSION "\\.hh?$")
source_group(ui REGULAR_EXPRESSION "\\.ui$")
source_group(qrc REGULAR_EXPRESSION "\\.qrc$")
source_group(rc REGULAR_EXPRESSION "\\.rc$")

foreach(sub_dir ${source_sub_directories})
	# Traverse into sub-directory "CMakeLists.txt".
	add_subdirectory(${sub_dir})
	
	# Specify specific grouping of source files specific to the current sub-directory (for display in Visual Studio and XCode IDEs).
	#
	# Here we give each sub-directory its own folder group.
	# And under each sub-directory folder we have folders for each source file category (".cc", ".h", ".ui", ".qrc").
	#
	# Note: The groups defined by 'source_group' are scoped in the directory where it is called.
	#       So, since we're matching subdirectories in the regular expressions, we cannot call 'source_group'
	#       in the sub-directory "CMakeLists.txt" files.
	source_group(${sub_dir}\\sources REGULAR_EXPRESSION "/${sub_dir}/[a-zA-Z0-9_-]+\\.(cc|cpp|cxx)$")
	source_group(${sub_dir}\\headers REGULAR_EXPRESSION "/${sub_dir}/[a-zA-Z0-9_-]+\\.hh?$")
	source_group(${sub_dir}\\ui REGULAR_EXPRESSION "/${sub_dir}/[a-zA-Z0-9_-]+\\.ui$")
	source_group(${sub_dir}\\qrc REGULAR_EXPRESSION "/${sub_dir}/[a-zA-Z0-9_-]+\\.qrc$")
	source_group(${sub_dir}\\rc REGULAR_EXPRESSION "/${sub_dir}/[a-zA-Z0-9_-]+\\.rc$")
endforeach()

# Enable the location of each target to be specified using the FOLDER target property (for Visual Studio and XCode).
# This also enables the default placement of some targets created by CMake under a folder called "CMakePredefinedTargets".
set_property(GLOBAL PROPERTY USE_FOLDERS ON)


#############################
# General target properties #
#############################


#
# General COMPILE_FEATURES (target property).
#

# Set the minimum C++ language standard to C++11.
#
# std::auto_ptr was deprecated in C++11 (and removed in C++17), so we now use std::unique_ptr introduced in C++11.
# Also GDAL 2.3 and above require C++11.
# And CGAL 5.x requires C++14, and this requirement is transitively passed to us via the CGAL::CGAL target
# where CMake chooses the stricter requirement between our C++11 and CGAL's C++14 (which is C++14).
#
# Also note that this avoids the problem of compile errors, when C++14 features are used (eg, by CGAL 5),
# due to forcing C++11 by specifying '-std=c++11' directly on the compiler command-line.
target_compile_features(${SOURCE_TARGET} PUBLIC cxx_std_11)
#
# We also want to disable compiler-specific extensions (eg, for C++11 on GNU compilers we want '-std=c++11' instead of '-std=g++11').
# However CMake policy CMP0128 is a bit confusing about how to do this using 'CMAKE_CXX_EXTENSIONS'.
# It seems to indicate that, prior to CMake 3.22, 'CMAKE_CXX_EXTENSIONS' is ignored unless 'CMAKE_CXX_STANDARD' is also set.
# So we'll go ahead and also include the old pre-CMake-3.8 approach to setting C++11 via target properties.
# Apparently CMake will use the stronger requirement of cxx_std_11 and CXX_STANDARD=11 (which is just C++11 anyway).
set_target_properties(${SOURCE_TARGET} PROPERTIES CXX_STANDARD 11 CXX_STANDARD_REQUIRED ON CXX_EXTENSIONS OFF)


#
# General PRECOMPILE_HEADERS (target property).
#

# Use pre-compiled headers for targets 'gplates-lib' and 'pygplates'.
#
# These targets have the largest amount of source code.
# Each target has its own pre-compiled "_pch.h" header that currently lists only external headers.
# Some internal headers that are used a lot but infrequently changed (such as utils) could be added also.
if (GPLATES_USE_PRECOMPILED_HEADERS)
	# Pre-compiled headers are supported natively in CMake 3.16 and above.
	if (COMMAND target_precompile_headers)
		target_precompile_headers(${SOURCE_TARGET} PRIVATE ${PROJECT_SOURCE_DIR}/src/${SOURCE_TARGET}_pch.h)
	endif()

	# Exclude specific source files from including pre-compiled header.
	#
	# NOTE: Source file properties are visible only to targets added in the same directory.
	#       So unfortunately we must set them here (we cannot set them in the source sub-directories).
	#
	set(_EXCLUDE_PCH_SOURCE_FILES
			# HellingerThread.cc redefines BOOST_PYTHON_MAX_ARITY, so Boost headers (eg, pre-compiled header) cannot be included before that...
			qt-widgets/HellingerThread.cc)
	foreach(_SOURCE_FILE IN LISTS _EXCLUDE_PCH_SOURCE_FILES)
		set_source_files_properties(${_SOURCE_FILE} PROPERTIES SKIP_PRECOMPILE_HEADERS ON)
	endforeach()
	unset(_EXCLUDE_PCH_SOURCE_FILES)
endif()


#
# General INCLUDE_DIRECTORIES (target property).
#

# A lot of "#include" statements are relative to the 'src' directory.
target_include_directories(${SOURCE_TARGET} PUBLIC ${PROJECT_SOURCE_DIR}/src)
# The 'src' directory exists in both the CMake source and binary trees (which, while same for in-place builds,
# are different for out-of-place builds). This is so generated source files (like 'global/config.h') can be found.
target_include_directories(${SOURCE_TARGET} PUBLIC ${PROJECT_BINARY_DIR}/src)

# External library include directories are treated as system include directories.
# 'src/system-fixes' contains files copied from external libraries.
target_include_directories(${SOURCE_TARGET} SYSTEM PUBLIC ${PROJECT_SOURCE_DIR}/src/system-fixes)


#
# General COMPILE_DEFINITIONS (target property).
#

# Add GPLATES_DEBUG preprocessor define to DEBUG and RELWITHDEBINFO configurations.
target_compile_definitions(${SOURCE_TARGET} PUBLIC $<$<CONFIG:DEBUG>:GPLATES_DEBUG> $<$<CONFIG:RELWITHDEBINFO>:GPLATES_DEBUG>)
# The 64-bit C99 macro UINT64_C macro fails to compile on Visual Studio 2005 using boost 1.36.
# Boost 1.42 defines __STDC_CONSTANT_MACROS in <boost/cstdint.hpp> but prior to that the application
# is required to define it and it needs to be defined before any header inclusion to ensure it is defined
# before it is accessed (which means before pre-compiled headers). So we define it on the compiler command-line.
target_compile_definitions(${SOURCE_TARGET} PUBLIC __STDC_CONSTANT_MACROS)
# Boost 1.58 introduced a breaking change in boost::variant that does compile-time with boost::get<U>(variant)
# to see if U is one of the variant types. However it seems to generate compile errors for references and boost::optional.
# So we'll default to using the old relaxed (run-time) method.
target_compile_definitions(${SOURCE_TARGET} PUBLIC BOOST_VARIANT_USE_RELAXED_GET_BY_DEFAULT)
# Temporary avoidance of warning in Boost due to bug in version 1.69 caused by using deprecated "boost/pending/integer_log2.hpp".
# Apparently it wasn't fixed in 1.69 (only 1.70 and above).
target_compile_definitions(${SOURCE_TARGET} PUBLIC BOOST_ALLOW_DEPRECATED_HEADERS)

#
# COMPILE_DEFINITIONS (target property) for MSVC compiler only.
#
if (CMAKE_CXX_COMPILER_ID MATCHES MSVC)
	# Disable Visual Studio deprecation warnings like:
	# "warning C4996: '_strcpy': This function or variable may be unsafe. Consider using _strcpy_s instead. To disable deprecation, use _CRT_SECURE_NO_WARNINGS. ".
	target_compile_definitions(${SOURCE_TARGET} PUBLIC _CRT_SECURE_NO_DEPRECATE)
	# Disable deprecation warnings about renamed POSIX functions (eg, 'dup' renamed to '_dup' but we want to use 'dup' across all platforms).
	target_compile_definitions(${SOURCE_TARGET} PUBLIC _CRT_NONSTDC_NO_WARNINGS)
endif()

#
# General COMPILE_OPTIONS (target property).
#

#
# COMPILE_OPTIONS (target property) for MSVC compiler only.
#
if (CMAKE_CXX_COMPILER_ID MATCHES MSVC)
	# If we've been asked to do parallel builds in Visual Studio within a project.
	if (GPLATES_MSVC_PARALLEL_BUILD)
		if (GPLATES_MSVC_PARALLEL_BUILD_PROCESSES)
			# User specified the number of parallel build processes.
			target_compile_options(${SOURCE_TARGET} PUBLIC /MP${GPLATES_MSVC_PARALLEL_BUILD_PROCESSES})
		else()
			# Use all available CPUs.
			target_compile_options(${SOURCE_TARGET} PUBLIC /MP)
		endif()
	endif()
	# If we've been asked to output a list of header files included by source files.
	if (GPLATES_MSVC_SHOW_INCLUDES)
		target_compile_options(${SOURCE_TARGET} PUBLIC /showIncludes)
	endif()
	
	# Increase pre-compiled header memory allocation limit to avoid compile error.
	# Error happens on 12-core Windows 8.1 machine (in Visual Studio 2005).
	target_compile_options(${SOURCE_TARGET} PUBLIC /Zm1000)
	# Some C++ object files (like "PyPropertyValues.obj") contain a lot of sections (enough to require increasing the limit).
	target_compile_options(${SOURCE_TARGET} PUBLIC /bigobj)
	
	#
	# Warnings
	#
	if (GPLATES_PUBLIC_RELEASE)
		# Disable all warnings when releasing source code to non-developers.
		target_compile_options(${SOURCE_TARGET} PUBLIC /W0)
	else()
		# Default warning level /W3 seems sufficient (/W4 generates informational warnings which are not necessary to write good code).
		# But avoid /WX - we don't want to treat all warnings as errors.
		target_compile_options(${SOURCE_TARGET} PUBLIC /W3)
		
		# Disable warning C4267: 'var' : conversion from 'size_t' to 'type', possible loss of data
		#
		# When compiling with Visual Studio in 64-bit mode this warning shows up in a very large number of places.
		# Mostly because std::vector<Type>::size(), etc, return 'size_t' (which is 64 bits) and we store the result
		# in an 'unsigned int' loop counter (which is 32 bits). However, in pretty much all cases we do not
		# need more than 32 bits. We could explicitly tell the compiler this by using 'static_cast<unsigned int>()'
		# (or use size_t for the loop counter) but it just becomes far too cumbersome to change this everywhere.
		#
		# Also this warning is not produced by gcc, even with "-Wall" and "-Wextra" turned on (just checked this with gcc 8.3).
		# The only way to enable this warning with gcc is with "-Wconversion" (and then use "-W-no-float-conversion" to
		# disable the extra 'double->float' warnings also created by this).
		#
		# So we'll disable it for Visual Studio also.
		target_compile_options(${SOURCE_TARGET} PUBLIC /wd4267)
		# Disable warning C4503: 'identifier' : decorated name length exceeded, name was truncated
		#
		# Apparently a hash is applied to truncated names, so program correctness is unaffected.
		# However debugging and linking are possibly affected.
		# But this warning no longer occurs in Visual Studio 2017 and later compilers.
		target_compile_options(${SOURCE_TARGET} PUBLIC /wd4503)
	endif()
endif()

#
# COMPILE_OPTIONS (target property) common to GNU and Clang compilers.
#
if (CMAKE_CXX_COMPILER_ID MATCHES GNU OR
	CMAKE_CXX_COMPILER_ID MATCHES Clang)
	#
	# Warnings
	#
	if (GPLATES_PUBLIC_RELEASE)
		# Disable all warnings when releasing source code to non-developers.
		target_compile_options(${SOURCE_TARGET} PUBLIC -w)
	else()
		# Compile warnings.
		set(_WARNINGS
				-Wall -Wcast-align -Wwrite-strings -Wfloat-equal
				-Wpointer-arith -Wshadow -Wnon-virtual-dtor
				-Woverloaded-virtual -Wold-style-cast)
		target_compile_options(${SOURCE_TARGET} PUBLIC ${_WARNINGS})
		unset(_WARNINGS)

		# Disable some warnings.
		set(_DISABLE_WARNINGS
				-Wno-long-long -Wno-unused-parameter -Wno-unused-const-variable
				# Prefer to keep unused functions available...
				-Wno-unused-function
				# Keep unused local typedefs - used by some compilers but not others...
				-Wno-unused-local-typedefs)
		target_compile_options(${SOURCE_TARGET} PUBLIC ${_DISABLE_WARNINGS})
		unset(_DISABLE_WARNINGS)
	endif()
endif()

#
# COMPILE_OPTIONS (target property) for GNU compiler only.
#
if (CMAKE_CXX_COMPILER_ID MATCHES GNU)
	target_compile_options(${SOURCE_TARGET} PUBLIC -fno-strict-aliasing)

	#
	# Warnings
	#
	if (NOT GPLATES_PUBLIC_RELEASE)
		# Disable some warnings.
		set(_DISABLE_WARNINGS
				-Wno-clobbered -Wno-maybe-uninitialized)

		# Disable '-Wuninitialized' for g++ >= 12 and Boost <= 1.80.
		#
		# G++ 12 started treating some '-Wmaybe-uninitialized' warnings as '-Wuninitialized'
		# warnings creating a problem for boost::function in Boost 1.80 and ealier (but Boost fixed
		# it for 1.81 by disabling same warning: https://github.com/boostorg/function/pull/43)...
		if (CMAKE_CXX_COMPILER_VERSION VERSION_GREATER_EQUAL 12)
<<<<<<< HEAD
			if (Boost_VERSION VERSION_EQUAL 1.80.0)
=======
			# Note that CMake 3.15 and above switched Boost_VERSION from macro format (108000) to x.y.z format (1.80.0)
			if (CMAKE_VERSION VERSION_LESS 3.15)
				set(Boost_VERSION_1_80 108000)
			else()
				set(Boost_VERSION_1_80 1.80.0)
			endif()
			if (Boost_VERSION VERSION_LESS_EQUAL ${Boost_VERSION_1_80})
>>>>>>> c564d781
				list(APPEND _DISABLE_WARNINGS -Wno-uninitialized)
			endif()
		endif()

		target_compile_options(${SOURCE_TARGET} PUBLIC ${_DISABLE_WARNINGS})
		unset(_DISABLE_WARNINGS)
	endif()
endif()

#
# COMPILE_OPTIONS (target property) for Clang compiler only.
#
if (CMAKE_CXX_COMPILER_ID MATCHES Clang)
	#
	# Warnings
	#
	if (NOT GPLATES_PUBLIC_RELEASE)
		# Disable some warnings.
		set(_DISABLE_WARNINGS
				# Suppress redeclared-class-member warnings from boost (from boost 1.47 at least), related to BOOST_BIMAP...
				-Wno-redeclared-class-member
				# Suppress warnings about command-line arguments unused by Clang...
				-Qunused-arguments -Wno-unknown-warning-option
				# We don't always use private data members...
				-Wno-unused-private-field
				# We have a lot of boost-python 'bp::list' returned as 'bp::object', for example, which we won't std::move...
				-Wno-return-std-move)
		target_compile_options(${SOURCE_TARGET} PUBLIC ${_DISABLE_WARNINGS})
		unset(_DISABLE_WARNINGS)
	endif()
endif()


#
# General LINK_OPTIONS (target_property).
#
# Note: CMake 3.13 introduced the 'target_link_options()' command and the LINK_OPTIONS target property.

#
# LINK_OPTIONS (target_property) for MSVC compiler only.
#
if (CMAKE_CXX_COMPILER_ID MATCHES MSVC)
	if (GPLATES_BUILD_GPLATES)
		# Enable 4Gb of virtual address space instead of 2Gb (default for Windows).
		# This doubles addressable memory if GPlates is compiled as 32-bit but run on a 64-bit Windows OS.
		# On a 32-bit Windows OS this won't help because only 2Gb (by default) is accessible
		# (the 2-4Gb process address range is reserved for the system).
		#
		# Note: It seems not needed for pygplates (only the 'python.exe' that load the pygplates DLL).
		target_link_options(gplates-lib PRIVATE /LARGEADDRESSAWARE)
	endif()
endif()

#
# LINK_OPTIONS (target_property) for Apple compilers only.
#
if (APPLE)
	# 'bind_at_load' causes undefined symbols to be referenced at load/launch.
	target_link_options(${SOURCE_TARGET} PRIVATE LINKER:-bind_at_load)
endif(APPLE)


#
# Application (bundle, resources, etc) target properties.
#

if (GPLATES_BUILD_GPLATES)
	# Set the platform-dependent icon file.
	if (APPLE)
		set(GPlates_ICON "${PROJECT_SOURCE_DIR}/cmake/distribution/gplates_desktop_icon.icns")
	elseif (MSVC)
		set(GPlates_ICON "${PROJECT_SOURCE_DIR}/cmake/distribution/gplates_desktop_icon.rc")
	endif()
	if (GPlates_ICON)
		target_sources_util(gplates PRIVATE ${GPlates_ICON})
	endif()

	if (APPLE)
		# Copy icon file to 'Resources' directory inside application bundle.
		set_source_files_properties(${GPlates_ICON} PROPERTIES MACOSX_PACKAGE_LOCATION Resources)

		set_target_properties(gplates PROPERTIES
				# Tell cmake to build gplates as an application bundle.
				MACOSX_BUNDLE TRUE

				# Specify our own Info.plist template file.
				# We add a couple of keys to ensure Qt includes support Mac Retina displays.
				MACOSX_BUNDLE_INFO_PLIST "${PROJECT_SOURCE_DIR}/cmake/distribution/MacOSXBundleInfo.plist.in"

				MACOSX_BUNDLE_INFO_STRING "${GPLATES_PACKAGE_DESCRIPTION_SUMMARY}"
				MACOSX_BUNDLE_ICON_FILE gplates_desktop_icon.icns
				MACOSX_BUNDLE_GUI_IDENTIFIER "GPlates ${GPLATES_VERSION_PRERELEASE_USER}-${CMAKE_SYSTEM}"
				MACOSX_BUNDLE_LONG_VERSION_STRING "GPlates ${GPLATES_VERSION_PRERELEASE_USER}"
				MACOSX_BUNDLE_BUNDLE_NAME "GPlates"
				MACOSX_BUNDLE_SHORT_VERSION_STRING "${GPLATES_VERSION}"
				MACOSX_BUNDLE_BUNDLE_VERSION "${GPLATES_VERSION_PRERELEASE}"
				MACOSX_BUNDLE_COPYRIGHT "${GPLATES_COPYRIGHT_STRING}")
	endif()

	if (WIN32)
		# UPDATE: Don't build GPlates as a GUI application on Windows (with a WinMain entry point).
		#
		# If GPlates is built as a GUI application (on Windows) then it detaches from the parent console and
		# all output to stdout and stderr are lost. We actually capture the stdout/stderr output in GPlates
		# (eg, generated from dependency libraries) and output them to the GPlates log window and log file,
		# but there's nothing to capture unless GPlates is built as a console application. In fact a simple
		# 'print()' statement in the embedded Python interpreter would have triggered an error.
		if (FALSE)
			set_target_properties(gplates PROPERTIES WIN32_EXECUTABLE TRUE)  # This also tells Qt5::Core to link in its WinMain.
		endif()
	endif()
endif()


########################
# Dependency libraries #
########################

#
# OpenGL (and GLEW) dependency.
#
target_link_libraries(${SOURCE_TARGET} PUBLIC OpenGL::GL OpenGL::GLU GLEW::GLEW)
# Define GL_SILENCE_DEPRECATION to avoid a bunch of OpenGL deprecation warnings.
# Currently happens when compiling on macOS mojave (10.14).
# We will eventually replace OpenGL with Vulkan, but not for a while since
# Apple are unlikely to 'remove' OpenGL in their drivers anytime soon.
#
# Set as usage requirements (INTERFACE) on the OpenGL imported library target.
#
# Note: Prior to CMake 3.11 none of the 'target_*()' commands could set INTERFACE_ properties on imported targets.
if (CMAKE_VERSION VERSION_LESS 3.11)
	# Using 'set_property' since 'set_target_property' cannot append.
	set_property(TARGET OpenGL::GL APPEND PROPERTY INTERFACE_COMPILE_DEFINITIONS GL_SILENCE_DEPRECATION)
else()
	target_compile_definitions(OpenGL::GL INTERFACE GL_SILENCE_DEPRECATION)
endif()

#
# ZLIB dependency.
#
target_link_libraries(${SOURCE_TARGET} PUBLIC ZLIB::ZLIB)

#
# Boost dependency.
#
# Add required Boost components.
target_link_libraries(${SOURCE_TARGET} PUBLIC Boost::boost Boost::program_options Boost::thread Boost::system Boost::${GPLATES_BOOST_PYTHON_COMPONENT_NAME})
# Disable Boost auto-linking.
# This solves the issue whereby, for example, Boost is compiled with Visual Studio 2015 but we're compiling GPlates/pyGPlates
# with Visual Studio 2019 (which causes auto-linking to look for Boost libs with 'vc142' in their name) and hence cannot find
# the Boost libs with 'vc140' in their name (built with the 2015 compiler).
target_link_libraries(${SOURCE_TARGET} PUBLIC Boost::disable_autolinking)
# Add optional Boost.Python.Numpy component (if found).
if (TARGET Boost::${GPLATES_BOOST_PYTHON_NUMPY_COMPONENT_NAME})
	target_link_libraries(${SOURCE_TARGET} PUBLIC Boost::${GPLATES_BOOST_PYTHON_NUMPY_COMPONENT_NAME})
endif()
if (TARGET gplates-unit-test)
	# Link to the Boost unit test framework.
	target_link_libraries(gplates-unit-test PRIVATE Boost::unit_test_framework)
	# Boost unit test framework is now dynamically linked (Boost_USE_STATIC_LIBS is OFF for all boost components) so
	# we define the BOOST_TEST_DYN_LINK compiler flag here to avoid having to define it in every unit test source file...
	target_compile_definitions(gplates-unit-test PRIVATE BOOST_TEST_DYN_LINK)
endif()

#
# Qt5 dependency.
#
target_link_libraries(${SOURCE_TARGET} PUBLIC Qt5::Core Qt5::Gui Qt5::Network Qt5::OpenGL Qt5::Svg Qt5::Widgets Qt5::Xml Qt5::XmlPatterns)
# The directory where Qt AUTOIUC auto-generated files ('ui_*.h') get written is automatically added to the
# INCLUDE_DIRECTORIES target property of the 'gplates-lib' and 'pygplates' targets, but not INTERFACE_INCLUDE_DIRECTORIES.
# This is fine for 'pygplates' (because nothing links to it), but it means the include directories are not propagated to
# any executables linking to 'gplates-lib' (such as 'gplates').
#
# Hence we get compile errors when sources (added to any targets linked to 'gplates-lib') try to include 'ui_*.h' files.
#
# The workaround involves explicitly adding these include paths as PUBLIC (which is same as PRIVATE plus INTERFACE).
#
# Note that CMake 3.8 and above no longer place the generated 'ui_*.h' files in ${CMAKE_CURRENT_BINARY_DIR}.
# Instead they go in '${CMAKE_CURRENT_BINARY_DIR}/<target-name>_autogen/include' for single-configuration generators, and
# in '${CMAKE_CURRENT_BINARY_DIR}/<target-name>_autogen/include_$<CONFIG>' for multi-configuration generators.
# So to cover all CMake versions we add all three include paths.
target_include_directories(${SOURCE_TARGET} PUBLIC
	${CMAKE_CURRENT_BINARY_DIR}
	${CMAKE_CURRENT_BINARY_DIR}/${SOURCE_TARGET}_autogen/include
	${CMAKE_CURRENT_BINARY_DIR}/${SOURCE_TARGET}_autogen/include_$<CONFIG>)
# Define QT_NO_KEYWORDS so that Qt will not pollute namespaces.
# Must use "Q_SLOTS Q_EMIT Q_SIGNALS" instead of "slots emit signals".
#
# Set as usage requirements (INTERFACE) on the Qt imported QtCore library so that all consuming targets,
# including the other Qt imported libraries like QtGui as well as our targets, will inherit them.
target_compile_definitions(Qt5::Core INTERFACE QT_NO_KEYWORDS)

#
# Qwt dependency.
#
target_link_libraries(${SOURCE_TARGET} PUBLIC Qwt::Qwt)
# Define Qwt version keywords.
#
# Set as usage requirements (INTERFACE) on the Qwt imported library target.
target_compile_definitions(Qwt::Qwt INTERFACE
	QWT_MAJOR_VERSION=${QWT_MAJOR_VERSION}
	QWT_MINOR_VERSION=${QWT_MINOR_VERSION}
	QWT_PATCH_VERSION=${QWT_PATCH_VERSION})

#
# CGAL dependency.
#
target_link_libraries(${SOURCE_TARGET} PUBLIC CGAL::CGAL)
# It appears "auxiliary/gmp/include" in base CGAL installation does not always get included by
# CGALConfig.cmake (found using 'find_package(CGAL)' above). Noticed this with CMake 4.13.2 when
# installing CGAL with a CMAKE_INSTALL_PREFIX different than base installation directory.
target_include_directories(${SOURCE_TARGET} SYSTEM PUBLIC ${GMP_INCLUDE_DIR} ${MPFR_INCLUDE_DIR})

#
# GDAL dependency.
#
target_link_libraries(${SOURCE_TARGET} PUBLIC GDAL::GDAL)

#
# PROJ dependency.
#
target_link_libraries(${SOURCE_TARGET} PUBLIC PROJ::proj)

#
# Python dependency.
#
if (TARGET Python3::Python)
	if (GPLATES_BUILD_GPLATES)
		# We used the Python3 find module.
		target_link_libraries(gplates-lib PUBLIC Python3::Python)
	else()
		# Note that the Python3_add_library() call above has already linked pygplates to Python3::Module.
	endif()
else()  # TARGET Python2::Python
	if (GPLATES_BUILD_GPLATES)
		# We used the Python2 find module.
		target_link_libraries(gplates-lib PUBLIC Python2::Python)
	else()
		# Note that the Python2_add_library() call above has already linked pygplates to Python2::Module.
	endif()
endif()
# Add the NumPy include directories if found.
if (GPLATES_PYTHON_NUMPY_INCLUDE_DIRS)
	target_include_directories(${SOURCE_TARGET} SYSTEM PUBLIC ${GPLATES_PYTHON_NUMPY_INCLUDE_DIRS})
endif()
if (GPLATES_BUILD_GPLATES)
	# Python is embedded in the GPlates application (as opposed to pygplates which is a Python extension library).
	target_compile_definitions(gplates-lib PUBLIC GPLATES_PYTHON_EMBEDDING)
endif()


# Test whether Python embedding works.
# This must be run after the include and library paths have all been set.
include(TestPythonEmbedding)

#
# Include code to *install* the ${BUILD_TARGET} target (either 'gplates' or 'pygplates').
#
# This is done in the same directory scope that the targets were created in since this is required by CMake <= 3.12
# (once CMake 3.13 or above is our minimum requirement then this will no longer be necessary).
# Note that, while 'include()' pulls in content from another directory, it pulls it into the *current* directory scope.
#
include(Install)

#
# Include code to *package* the ${BUILD_TARGET} target (either 'gplates' or 'pygplates').
#
# This should be included after code that installs the targets since packaging first installs to a staging area.
#
include(Package)<|MERGE_RESOLUTION|>--- conflicted
+++ resolved
@@ -644,17 +644,7 @@
 		# warnings creating a problem for boost::function in Boost 1.80 and ealier (but Boost fixed
 		# it for 1.81 by disabling same warning: https://github.com/boostorg/function/pull/43)...
 		if (CMAKE_CXX_COMPILER_VERSION VERSION_GREATER_EQUAL 12)
-<<<<<<< HEAD
-			if (Boost_VERSION VERSION_EQUAL 1.80.0)
-=======
-			# Note that CMake 3.15 and above switched Boost_VERSION from macro format (108000) to x.y.z format (1.80.0)
-			if (CMAKE_VERSION VERSION_LESS 3.15)
-				set(Boost_VERSION_1_80 108000)
-			else()
-				set(Boost_VERSION_1_80 1.80.0)
-			endif()
-			if (Boost_VERSION VERSION_LESS_EQUAL ${Boost_VERSION_1_80})
->>>>>>> c564d781
+			if (Boost_VERSION VERSION_LESS_EQUAL 1.80.0)
 				list(APPEND _DISABLE_WARNINGS -Wno-uninitialized)
 			endif()
 		endif()
