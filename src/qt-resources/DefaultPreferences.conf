--- conflicted
+++ resolved
@@ -92,8 +92,6 @@
 ; (Magic, do not set default here) python_system_script_dir=/usr/share/gplates/scripts/
 ; (Magic, do not set default here) python_user_script_dir
 ; (Magic, do not set default here) default_export_dir
-<<<<<<< HEAD
-=======
 
 [net\proxy]
 
@@ -108,4 +106,3 @@
 python_home=
 
 
->>>>>>> b8f157c2
