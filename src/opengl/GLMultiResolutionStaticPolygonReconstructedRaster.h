--- conflicted
+++ resolved
@@ -35,23 +35,13 @@
 #include "GLCompiledDrawState.h"
 #include "GLCoverageSource.h"
 #include "GLCubeSubdivisionCache.h"
-<<<<<<< HEAD
-#include "GLMaskBuffersState.h"
-=======
 #include "GLMatrix.h"
->>>>>>> b8f157c2
 #include "GLMultiResolutionCubeRaster.h"
 #include "GLProgramObject.h"
 #include "GLReconstructedStaticPolygonMeshes.h"
 #include "GLTexture.h"
-<<<<<<< HEAD
-#include "GLTransformState.h"
-#include "GLUtils.h"
-#include "GLVertexArrayDrawable.h"
-=======
 #include "GLUtils.h"
 #include "GLViewport.h"
->>>>>>> b8f157c2
 
 #include "app-logic/ReconstructedFeatureGeometry.h"
 
@@ -127,35 +117,13 @@
 		is_supported(
 				GLRenderer &renderer);
 
-		/**
-		 * Age grid mask and coverage rasters.
-		 */
-		struct AgeGridParams
-		{
-			AgeGridParams(
-					const GLMultiResolutionCubeRaster::non_null_ptr_type &age_grid_mask_cube_raster_,
-					const GLMultiResolutionCubeRaster::non_null_ptr_type &age_grid_coverage_cube_raster_) :
-				age_grid_mask_cube_raster(age_grid_mask_cube_raster_),
-				age_grid_coverage_cube_raster(age_grid_coverage_cube_raster_)
-			{  }
-
-			GLMultiResolutionCubeRaster::non_null_ptr_type age_grid_mask_cube_raster;
-			GLMultiResolutionCubeRaster::non_null_ptr_type age_grid_coverage_cube_raster;
-		};
-
 
 		/**
 		 * Creates a @a GLMultiResolutionStaticPolygonReconstructedRaster object.
-		 *
-		 * NOTE: An OpenGL context must currently be active.
 		 *
 		 * @param raster_to_reconstruct the raster to be reconstructed.
 		 * @param reconstructed_static_polygon_meshes the reconstructed present day polygon meshes.
-<<<<<<< HEAD
-		 * @param age_grid_params is the optional age grid mask and coverage rasters.
-=======
 		 * @param age_grid_raster is the optional age grid mask and coverage rasters.
->>>>>>> b8f157c2
 		 */
 		static
 		non_null_ptr_type
@@ -163,31 +131,14 @@
 				GLRenderer &renderer,
 				const GLMultiResolutionCubeRaster::non_null_ptr_type &raster_to_reconstruct,
 				const GLReconstructedStaticPolygonMeshes::non_null_ptr_type &reconstructed_static_polygon_meshes,
-<<<<<<< HEAD
-				const cube_subdivision_projection_transforms_cache_type::non_null_ptr_type &
-						cube_subdivision_projection_transforms_cache,
-				const cube_subdivision_bounds_cache_type::non_null_ptr_type &cube_subdivision_bounds_cache,
-				const GLTextureResourceManager::shared_ptr_type &texture_resource_manager,
-				const GLVertexBufferResourceManager::shared_ptr_type &vertex_buffer_resource_manager,
-				boost::optional<AgeGridParams> age_grid_params = boost::none)
-=======
 				boost::optional<AgeGridRaster> age_grid_raster = boost::none)
->>>>>>> b8f157c2
 		{
 			return non_null_ptr_type(
 					new GLMultiResolutionStaticPolygonReconstructedRaster(
 							renderer,
 							raster_to_reconstruct,
 							reconstructed_static_polygon_meshes,
-<<<<<<< HEAD
-							cube_subdivision_projection_transforms_cache,
-							cube_subdivision_bounds_cache,
-							texture_resource_manager,
-							vertex_buffer_resource_manager,
-							age_grid_params));
-=======
 							age_grid_raster));
->>>>>>> b8f157c2
 		}
 
 
@@ -233,12 +184,6 @@
 
 	private:
 		/**
-<<<<<<< HEAD
-		 * Used to cache information, specific to a quad tree node, *during* traversal of the source raster.
-		 *
-		 * The cube quad tree containing these nodes is destroyed at the end of each render.
-		 */
-=======
 		 * Typedef for a @a GLCubeSubvision cache.
 		 */
 		typedef GLCubeSubdivisionCache<
@@ -355,32 +300,17 @@
 		 *
 		 * NOTE: The members are optional because the internal nodes of the cube quad tree will not get rendered.
 		 */
->>>>>>> b8f157c2
 		struct RenderQuadTreeNode
 		{
 			/**
 			 * The state set used to render a tile (also references the tile source texture).
 			 *
-<<<<<<< HEAD
-			 * If we re-use this for each transform group then the renderer will sort all
-			 * our drawables by these state sets which effectively means our drawables are sorted
-			 * by tile textures (making rendering a bit faster - probably not noticeable though).
-			 *
-			 * NOTE: Since our cube quad tree is destroyed at the end of the render call we
-			 * don't need to worry about holding a reference to the tile texture which would
-			 * prevent it from being re-used (even if this tile is not visible later on).
-			 *
-			 * NOTE: It is optional because the internal nodes of the cube quad tree will not get rendered.
-			 */
-			boost::optional<GLStateSet::non_null_ptr_to_const_type> scene_tile_state_set;
-=======
 			 * NOTE: Since our cube quad tree is destroyed at the end of the render call we
 			 * don't need to worry about the chance of indefinitely holding a reference to any
 			 * cached state such as a tile texture which would prevent it from being re-used
 			 * (even if this tile is not visible later on).
 			 */
 			boost::optional<GLCompiledDrawState::non_null_ptr_to_const_type> scene_tile_compiled_draw_state;
->>>>>>> b8f157c2
 		};
 
 		/**
@@ -468,55 +398,6 @@
 		 * The primary purpose of this cube quad tree is to cache age-masked render textures
 		 * that are visible so they can be re-used is subsequent render calls (frames).
 		 */
-<<<<<<< HEAD
-		typedef GPlatesMaths::CubeQuadTree<RenderQuadTreeNode> render_traversal_cube_quad_tree_type;
-
-
-		/**
-		 * Used to cache information, specific to a quad tree node, *across* render traversals (across frames).
-		 *
-		 * The cube quad tree containing these nodes persists across multiple render calls.
-		 */
-		struct QuadTreeNode
-		{
-			explicit
-			QuadTreeNode(
-					const GPlatesUtils::ObjectCache<GLTexture>::volatile_object_ptr_type &age_masked_tile_texture_) :
-				age_masked_tile_texture(age_masked_tile_texture_)
-			{  }
-
-			/**
-			 * Keeps tracks of whether the source raster has changed underneath us and
-			 * we need to re-render our age-masked tile texture.
-			 */
-			mutable GPlatesUtils::ObserverToken source_raster_observer_token;
-
-			/**
-			 * Keeps tracks of whether the age grid mask raster has changed underneath us and
-			 * we need to re-render our age-masked tile texture.
-			 */
-			mutable GPlatesUtils::ObserverToken age_grid_mask_observer_token;
-
-			/**
-			 * Keeps tracks of whether the age grid coverage raster has changed underneath us and
-			 * we need to re-render our age-masked tile texture.
-			 */
-			mutable GPlatesUtils::ObserverToken age_grid_coverage_observer_token;
-
-			/**
-			 * The cached age-masked tile texture.
-			 */
-			GPlatesUtils::ObjectCache<GLTexture>::volatile_object_ptr_type age_masked_tile_texture;
-		};
-
-		/**
-		 * Typedef for a cube quad tree that persists from one render call to the next.
-		 *
-		 * The primary purpose of this cube quad tree is to cache age-masked render textures
-		 * that are visible so they can be re-used is subsequent render calls (frames).
-		 */
-=======
->>>>>>> b8f157c2
 		typedef GPlatesMaths::CubeQuadTree<QuadTreeNode> cube_quad_tree_type;
 
 
@@ -528,12 +409,6 @@
 
 		//! Typedef for a cube quad tree of age grid coverage tiles.
 		typedef GLMultiResolutionCubeRaster::quad_tree_node_type age_grid_coverage_quad_tree_node_type;
-
-		//! Typedef for a cube quad tree of age grid mask tiles.
-		typedef GLMultiResolutionCubeRaster::cube_quad_tree_type age_grid_mask_cube_quad_tree_type;
-
-		//! Typedef for a cube quad tree of age grid coverage tiles.
-		typedef GLMultiResolutionCubeRaster::cube_quad_tree_type age_grid_coverage_cube_quad_tree_type;
 
 		//! Typedef for a sequence of present day polygon mesh drawables.
 		typedef GLReconstructedStaticPolygonMeshes::present_day_polygon_mesh_drawables_seq_type
@@ -588,14 +463,6 @@
 		 * Optional age grid mask and coverage rasters.
 		 *
 		 * If these are not specified then no age-grid smoothing takes place during reconstruction.
-<<<<<<< HEAD
-		 */
-		boost::optional<AgeGridParams> d_age_grid_params;
-
-		/**
-		 * Used to get projection transforms as the cube quad tree is traversed.
-=======
->>>>>>> b8f157c2
 		 */
 		boost::optional<AgeGridCubeRaster> d_age_grid_cube_raster;
 
@@ -608,31 +475,14 @@
 		float d_inverse_tile_texel_dimension;
 
 		/**
-<<<<<<< HEAD
-		 * The texture dimension of a cube quad tree tile.
-		 */
-		unsigned int d_tile_texel_dimension;
-
-		/**
-		 * Used to allocate any textures we need.
-=======
 		 * Tile UV scaling/translating starts with this root UV transform (has texel overlap built in).
 		 *
 		 * Can be used for both source raster tile and age-grid tile since both have same texel dimension.
->>>>>>> b8f157c2
 		 */
 		GLUtils::QuadTreeUVTransform d_tile_root_uv_transform;
 
 		/**
 		 * Cache of textures for age-masked source tiles.
-<<<<<<< HEAD
-		 */
-		GPlatesUtils::ObjectCache<GLTexture>::shared_ptr_type d_age_masked_texture_cache;
-
-		/**
-		 * Used when allocating vertex arrays.
-=======
->>>>>>> b8f157c2
 		 */
 		age_masked_source_tile_texture_cache_type::shared_ptr_type d_age_masked_source_tile_texture_cache;
 
@@ -689,28 +539,14 @@
 		 */
 		mutable GPlatesUtils::SubjectToken d_subject_token;
 
-		/**
-		 * Caches age-masked render textures for the cube quad tree tiles for re-use over multiple frames.
-		 */
-		cube_quad_tree_type::non_null_ptr_type d_cube_quad_tree;
-
 
 		//! Constructor.
 		GLMultiResolutionStaticPolygonReconstructedRaster(
 				GLRenderer &renderer,
 				const GLMultiResolutionCubeRaster::non_null_ptr_type &raster_to_reconstruct,
 				const GLReconstructedStaticPolygonMeshes::non_null_ptr_type &reconstructed_static_polygon_meshes,
-<<<<<<< HEAD
-				const cube_subdivision_projection_transforms_cache_type::non_null_ptr_type &
-						cube_subdivision_projection_transforms_cache,
-				const cube_subdivision_bounds_cache_type::non_null_ptr_type &cube_subdivision_bounds_cache,
-				const GLTextureResourceManager::shared_ptr_type &texture_resource_manager,
-				const GLVertexBufferResourceManager::shared_ptr_type &vertex_buffer_resource_manager,
-				boost::optional<AgeGridParams> age_grid_params);
-=======
 				boost::optional<AgeGridRaster> age_grid_raster);
 
->>>>>>> b8f157c2
 
 		unsigned int
 		get_level_of_detail(
@@ -718,34 +554,18 @@
 				const GLMatrix &model_view_transform,
 				const GLMatrix &projection_transform) const;
 
-		unsigned int
-		get_level_of_detail(
-				const GLTransformState &transform_state) const;
-
 		void
 		render_quad_tree_source_raster(
 				GLRenderer &renderer,
 				render_traversal_cube_quad_tree_type &render_traversal_cube_quad_tree,
 				render_traversal_cube_quad_tree_type::node_type &render_traversal_cube_quad_tree_node,
-<<<<<<< HEAD
-				const raster_cube_quad_tree_type::node_type &source_raster_quad_tree_node,
-=======
 				client_cache_cube_quad_tree_type &client_cache_cube_quad_tree,
 				client_cache_cube_quad_tree_type::node_type &client_cache_cube_quad_tree_node,
 				const raster_quad_tree_node_type &source_raster_quad_tree_node,
->>>>>>> b8f157c2
 				const reconstructed_polygon_mesh_transform_group_type &reconstructed_polygon_mesh_transform_group,
 				const present_day_polygon_mesh_drawables_seq_type &polygon_mesh_drawables,
 				const present_day_polygon_meshes_node_intersections_type &polygon_mesh_node_intersections,
 				const present_day_polygon_meshes_intersection_partition_type::node_type &intersections_quad_tree_node,
-<<<<<<< HEAD
-				const cube_subdivision_projection_transforms_cache_type::node_reference_type &projection_transforms_cache_node,
-				const cube_subdivision_bounds_cache_type::node_reference_type &bounds_cache_node,
-				unsigned int level_of_detail,
-				unsigned int render_level_of_detail,
-				const GLFrustum &frustum_planes,
-				boost::uint32_t frustum_plane_mask);
-=======
 				cube_subdivision_cache_type &cube_subdivision_cache,
 				const cube_subdivision_cache_type::node_reference_type &cube_subdivision_cache_node,
 				clip_cube_subdivision_cache_type &clip_cube_subdivision_cache,
@@ -755,7 +575,6 @@
 				const GLFrustum &frustum_planes,
 				boost::uint32_t frustum_plane_mask,
 				unsigned int &num_tiles_rendered_to_scene);
->>>>>>> b8f157c2
 
 		void
 		render_quad_tree_scaled_source_raster_and_unscaled_age_grid(
@@ -763,32 +582,17 @@
 				cube_quad_tree_type::node_type &cube_quad_tree_node,
 				render_traversal_cube_quad_tree_type &render_traversal_cube_quad_tree,
 				render_traversal_cube_quad_tree_type::node_type &render_traversal_cube_quad_tree_node,
-<<<<<<< HEAD
-				const raster_cube_quad_tree_type::node_type &source_raster_quad_tree_node,
-				const GLUtils::QuadTreeUVTransform &source_raster_uv_transform,
-				const age_grid_mask_cube_quad_tree_type::node_type &age_grid_mask_quad_tree_node,
-				const age_grid_coverage_cube_quad_tree_type::node_type &age_grid_coverage_quad_tree_node,
-=======
 				client_cache_cube_quad_tree_type &client_cache_cube_quad_tree,
 				client_cache_cube_quad_tree_type::node_type &client_cache_cube_quad_tree_node,
 				const raster_quad_tree_node_type &source_raster_quad_tree_node,
 				const GLUtils::QuadTreeUVTransform &source_raster_uv_transform,
 				const age_grid_mask_quad_tree_node_type &age_grid_mask_quad_tree_node,
 				const age_grid_coverage_quad_tree_node_type &age_grid_coverage_quad_tree_node,
->>>>>>> b8f157c2
 				const reconstructed_polygon_mesh_transform_groups_type &reconstructed_polygon_mesh_transform_groups,
 				const reconstructed_polygon_mesh_transform_group_type &reconstructed_polygon_mesh_transform_group,
 				const present_day_polygon_mesh_drawables_seq_type &polygon_mesh_drawables,
 				const present_day_polygon_meshes_node_intersections_type &polygon_mesh_node_intersections,
 				const present_day_polygon_meshes_intersection_partition_type::node_type &intersections_quad_tree_node,
-<<<<<<< HEAD
-				const cube_subdivision_projection_transforms_cache_type::node_reference_type &projection_transforms_cache_node,
-				const cube_subdivision_bounds_cache_type::node_reference_type &bounds_cache_node,
-				unsigned int level_of_detail,
-				unsigned int render_level_of_detail,
-				const GLFrustum &frustum_planes,
-				boost::uint32_t frustum_plane_mask);
-=======
 				cube_subdivision_cache_type &cube_subdivision_cache,
 				const cube_subdivision_cache_type::node_reference_type &cube_subdivision_cache_node,
 				clip_cube_subdivision_cache_type &clip_cube_subdivision_cache,
@@ -798,7 +602,6 @@
 				const GLFrustum &frustum_planes,
 				boost::uint32_t frustum_plane_mask,
 				unsigned int &num_tiles_rendered_to_scene);
->>>>>>> b8f157c2
 
 		void
 		render_quad_tree_unscaled_source_raster_and_scaled_age_grid(
@@ -806,31 +609,17 @@
 				cube_quad_tree_type::node_type &cube_quad_tree_node,
 				render_traversal_cube_quad_tree_type &render_traversal_cube_quad_tree,
 				render_traversal_cube_quad_tree_type::node_type &render_traversal_cube_quad_tree_node,
-<<<<<<< HEAD
-				const raster_cube_quad_tree_type::node_type &source_raster_quad_tree_node,
-				const age_grid_mask_cube_quad_tree_type::node_type &age_grid_mask_quad_tree_node,
-				const age_grid_coverage_cube_quad_tree_type::node_type &age_grid_coverage_quad_tree_node,
-=======
 				client_cache_cube_quad_tree_type &client_cache_cube_quad_tree,
 				client_cache_cube_quad_tree_type::node_type &client_cache_cube_quad_tree_node,
 				const raster_quad_tree_node_type &source_raster_quad_tree_node,
 				const age_grid_mask_quad_tree_node_type &age_grid_mask_quad_tree_node,
 				const age_grid_coverage_quad_tree_node_type &age_grid_coverage_quad_tree_node,
->>>>>>> b8f157c2
 				const GLUtils::QuadTreeUVTransform &age_grid_uv_transform,
 				const reconstructed_polygon_mesh_transform_groups_type &reconstructed_polygon_mesh_transform_groups,
 				const reconstructed_polygon_mesh_transform_group_type &reconstructed_polygon_mesh_transform_group,
 				const present_day_polygon_mesh_drawables_seq_type &polygon_mesh_drawables,
 				const present_day_polygon_meshes_node_intersections_type &polygon_mesh_node_intersections,
 				const present_day_polygon_meshes_intersection_partition_type::node_type &intersections_quad_tree_node,
-<<<<<<< HEAD
-				const cube_subdivision_projection_transforms_cache_type::node_reference_type &projection_transforms_cache_node,
-				const cube_subdivision_bounds_cache_type::node_reference_type &bounds_cache_node,
-				unsigned int level_of_detail,
-				unsigned int render_level_of_detail,
-				const GLFrustum &frustum_planes,
-				boost::uint32_t frustum_plane_mask);
-=======
 				cube_subdivision_cache_type &cube_subdivision_cache,
 				const cube_subdivision_cache_type::node_reference_type &cube_subdivision_cache_node,
 				clip_cube_subdivision_cache_type &clip_cube_subdivision_cache,
@@ -840,7 +629,6 @@
 				const GLFrustum &frustum_planes,
 				boost::uint32_t frustum_plane_mask,
 				unsigned int &num_tiles_rendered_to_scene);
->>>>>>> b8f157c2
 
 		void
 		render_quad_tree_source_raster_and_age_grid(
@@ -848,17 +636,11 @@
 				cube_quad_tree_type::node_type &cube_quad_tree_node,
 				render_traversal_cube_quad_tree_type &render_traversal_cube_quad_tree,
 				render_traversal_cube_quad_tree_type::node_type &render_traversal_cube_quad_tree_node,
-<<<<<<< HEAD
-				const raster_cube_quad_tree_type::node_type &source_raster_quad_tree_node,
-				const age_grid_mask_cube_quad_tree_type::node_type &age_grid_mask_quad_tree_node,
-				const age_grid_coverage_cube_quad_tree_type::node_type &age_grid_coverage_quad_tree_node,
-=======
 				client_cache_cube_quad_tree_type &client_cache_cube_quad_tree,
 				client_cache_cube_quad_tree_type::node_type &client_cache_cube_quad_tree_node,
 				const raster_quad_tree_node_type &source_raster_quad_tree_node,
 				const age_grid_mask_quad_tree_node_type &age_grid_mask_quad_tree_node,
 				const age_grid_coverage_quad_tree_node_type &age_grid_coverage_quad_tree_node,
->>>>>>> b8f157c2
 				const reconstructed_polygon_mesh_transform_groups_type &reconstructed_polygon_mesh_transform_groups,
 				const reconstructed_polygon_mesh_transform_group_type &reconstructed_polygon_mesh_transform_group,
 				const present_day_polygon_mesh_drawables_seq_type &polygon_mesh_drawables,
@@ -879,18 +661,6 @@
 				const present_day_polygon_mesh_membership_type &reconstructed_polygon_mesh_membership,
 				const present_day_polygon_meshes_node_intersections_type &polygon_mesh_node_intersections,
 				const present_day_polygon_meshes_intersection_partition_type::node_type &intersections_quad_tree_node,
-<<<<<<< HEAD
-				const cube_subdivision_bounds_cache_type::node_reference_type &bounds_cache_node,
-				const GLFrustum &frustum_planes,
-				boost::uint32_t &frustum_plane_mask);
-
-		GLStateSet::non_null_ptr_to_const_type
-		create_scene_tile_state_set(
-				GLRenderer &renderer,
-				const GLTexture::shared_ptr_to_const_type &scene_tile_texture,
-				const GLUtils::QuadTreeUVTransform &scene_tile_uv_transform,
-				const cube_subdivision_projection_transforms_cache_type::node_reference_type &projection_transforms_cache_node);
-=======
 				cube_subdivision_cache_type &cube_subdivision_cache,
 				const cube_subdivision_cache_type::node_reference_type &cube_subdivision_cache_node,
 				const GLFrustum &frustum_planes,
@@ -905,50 +675,33 @@
 				const cube_subdivision_cache_type::node_reference_type &cube_subdivision_cache_node,
 				clip_cube_subdivision_cache_type &clip_cube_subdivision_cache,
 				const clip_cube_subdivision_cache_type::node_reference_type &clip_cube_subdivision_cache_node);
->>>>>>> b8f157c2
 
 		void
 		render_source_raster_tile_to_scene(
 				GLRenderer &renderer,
 				render_traversal_cube_quad_tree_type::node_type &render_traversal_cube_quad_tree_node,
-<<<<<<< HEAD
-				const raster_cube_quad_tree_type::node_type &source_raster_quad_tree_node,
-=======
 				client_cache_cube_quad_tree_type::node_type &client_cache_cube_quad_tree_node,
 				const raster_quad_tree_node_type &source_raster_quad_tree_node,
->>>>>>> b8f157c2
 				const GLUtils::QuadTreeUVTransform &source_raster_uv_transform,
 				const reconstructed_polygon_mesh_transform_group_type &reconstructed_polygon_mesh_transform_group,
 				const present_day_polygon_meshes_node_intersections_type &polygon_mesh_node_intersections,
 				const present_day_polygon_meshes_intersection_partition_type::node_type &intersections_quad_tree_node,
 				const present_day_polygon_mesh_drawables_seq_type &polygon_mesh_drawables,
-<<<<<<< HEAD
-				const cube_subdivision_projection_transforms_cache_type::node_reference_type &projection_transforms_cache_node);
-=======
 				cube_subdivision_cache_type &cube_subdivision_cache,
 				const cube_subdivision_cache_type::node_reference_type &cube_subdivision_cache_node,
 				clip_cube_subdivision_cache_type &clip_cube_subdivision_cache,
 				const clip_cube_subdivision_cache_type::node_reference_type &clip_cube_subdivision_cache_node,
 				unsigned int &num_tiles_rendered_to_scene);
->>>>>>> b8f157c2
 
 		void
 		render_tile_to_scene(
 				GLRenderer &renderer,
-<<<<<<< HEAD
-				const GLStateSet::non_null_ptr_to_const_type &render_scene_tile_state_set,
-				const present_day_polygon_mesh_membership_type &reconstructed_polygon_mesh_membership,
-				const present_day_polygon_meshes_node_intersections_type &polygon_mesh_node_intersections,
-				const present_day_polygon_meshes_intersection_partition_type::node_type &intersections_quad_tree_node,
-				const present_day_polygon_mesh_drawables_seq_type &polygon_mesh_drawables);
-=======
 				const GLCompiledDrawState::non_null_ptr_to_const_type &render_scene_tile_compiled_draw_state,
 				const present_day_polygon_mesh_membership_type &reconstructed_polygon_mesh_membership,
 				const present_day_polygon_meshes_node_intersections_type &polygon_mesh_node_intersections,
 				const present_day_polygon_meshes_intersection_partition_type::node_type &intersections_quad_tree_node,
 				const present_day_polygon_mesh_drawables_seq_type &polygon_mesh_drawables,
 				unsigned int &num_tiles_rendered_to_scene);
->>>>>>> b8f157c2
 
 		void
 		render_polygon_drawables(
@@ -961,89 +714,37 @@
 				GLRenderer &renderer,
 				cube_quad_tree_type::node_type &cube_quad_tree_node,
 				render_traversal_cube_quad_tree_type::node_type &render_traversal_cube_quad_tree_node,
-<<<<<<< HEAD
-				const raster_cube_quad_tree_type::node_type &source_raster_quad_tree_node,
-				const GLUtils::QuadTreeUVTransform &source_raster_uv_transform,
-				const age_grid_mask_cube_quad_tree_type::node_type &age_grid_mask_quad_tree_node,
-				const age_grid_coverage_cube_quad_tree_type::node_type &age_grid_coverage_quad_tree_node,
-=======
 				client_cache_cube_quad_tree_type::node_type &client_cache_cube_quad_tree_node,
 				const raster_quad_tree_node_type &source_raster_quad_tree_node,
 				const GLUtils::QuadTreeUVTransform &source_raster_uv_transform,
 				const age_grid_mask_quad_tree_node_type &age_grid_mask_quad_tree_node,
 				const age_grid_coverage_quad_tree_node_type &age_grid_coverage_quad_tree_node,
->>>>>>> b8f157c2
 				const GLUtils::QuadTreeUVTransform &age_grid_uv_transform,
 				const reconstructed_polygon_mesh_transform_groups_type &reconstructed_polygon_mesh_transform_groups,
 				const reconstructed_polygon_mesh_transform_group_type &reconstructed_polygon_mesh_transform_group,
 				const present_day_polygon_meshes_node_intersections_type &polygon_mesh_node_intersections,
 				const present_day_polygon_meshes_intersection_partition_type::node_type &intersections_quad_tree_node,
 				const present_day_polygon_mesh_drawables_seq_type &polygon_mesh_drawables,
-<<<<<<< HEAD
-				const cube_subdivision_projection_transforms_cache_type::node_reference_type &projection_transforms_cache_node);
-=======
 				cube_subdivision_cache_type &cube_subdivision_cache,
 				const cube_subdivision_cache_type::node_reference_type &cube_subdivision_cache_node,
 				clip_cube_subdivision_cache_type &clip_cube_subdivision_cache,
 				const clip_cube_subdivision_cache_type::node_reference_type &clip_cube_subdivision_cache_node,
 				unsigned int &num_tiles_rendered_to_scene);
->>>>>>> b8f157c2
 
 		GLTexture::shared_ptr_to_const_type
 		get_age_masked_source_raster_tile(
 				GLRenderer &renderer,
 				cube_quad_tree_type::node_type &cube_quad_tree_node,
-<<<<<<< HEAD
-				const raster_cube_quad_tree_type::node_type &source_raster_quad_tree_node,
-				const GLUtils::QuadTreeUVTransform &source_raster_uv_transform,
-				const age_grid_mask_cube_quad_tree_type::node_type &age_grid_mask_quad_tree_node,
-				const age_grid_coverage_cube_quad_tree_type::node_type &age_grid_coverage_quad_tree_node,
-				const GLUtils::QuadTreeUVTransform &age_grid_uv_transform,
-				const reconstructed_polygon_mesh_transform_groups_type &reconstructed_polygon_mesh_transform_groups,
-				const present_day_polygon_meshes_node_intersections_type &polygon_mesh_node_intersections,
-				const present_day_polygon_meshes_intersection_partition_type::node_type &intersections_quad_tree_node,
-				const present_day_polygon_mesh_drawables_seq_type &polygon_mesh_drawables,
-				const cube_subdivision_projection_transforms_cache_type::node_reference_type &projection_transforms_cache_node);
-
-		void
-		render_age_masked_source_raster_into_tile(
-				GLRenderer &renderer,
-				const GLTexture::shared_ptr_to_const_type &age_masked_source_tile_texture,
-				cube_quad_tree_type::node_type &cube_quad_tree_node,
-				const raster_cube_quad_tree_type::node_type &source_raster_quad_tree_node,
-				const GLUtils::QuadTreeUVTransform &source_raster_uv_transform,
-				const age_grid_mask_cube_quad_tree_type::node_type &age_grid_mask_quad_tree_node,
-				const age_grid_coverage_cube_quad_tree_type::node_type &age_grid_coverage_quad_tree_node,
-=======
 				client_cache_cube_quad_tree_type::node_type &client_cache_cube_quad_tree_node,
 				const raster_quad_tree_node_type &source_raster_quad_tree_node,
 				const GLUtils::QuadTreeUVTransform &source_raster_uv_transform,
 				const age_grid_mask_quad_tree_node_type &age_grid_mask_quad_tree_node,
 				const age_grid_coverage_quad_tree_node_type &age_grid_coverage_quad_tree_node,
->>>>>>> b8f157c2
 				const GLUtils::QuadTreeUVTransform &age_grid_uv_transform,
 				const reconstructed_polygon_mesh_transform_groups_type &reconstructed_polygon_mesh_transform_groups,
 				const present_day_polygon_meshes_node_intersections_type &polygon_mesh_node_intersections,
 				const present_day_polygon_meshes_intersection_partition_type::node_type &intersections_quad_tree_node,
 				const present_day_polygon_mesh_drawables_seq_type &polygon_mesh_drawables,
-<<<<<<< HEAD
-				const cube_subdivision_projection_transforms_cache_type::node_reference_type &projection_transforms_cache_node);
-
-		void
-		render_first_pass_age_masked_source_raster(
-				GLRenderer &renderer,
-				const GLTexture::shared_ptr_to_const_type &age_grid_mask_texture,
-				const GLMatrix &age_grid_partial_tile_coverage_texture_matrix,
-				const GLMaskBuffersState::non_null_ptr_type &mask_colour_channels_state);
-
-		void
-		render_second_pass_age_masked_source_raster(
-				GLRenderer &renderer,
-				const GLTexture::shared_ptr_to_const_type &age_grid_coverage_texture,
-				const GLMatrix &age_grid_partial_tile_coverage_texture_matrix,
-				const GLMaskBuffersState::non_null_ptr_type &mask_colour_channels_state,
-				const GLTransform &projection_transform,
-=======
 				cube_subdivision_cache_type &cube_subdivision_cache,
 				const cube_subdivision_cache_type::node_reference_type &cube_subdivision_cache_node);
 
@@ -1106,30 +807,20 @@
 				const GLTexture::shared_ptr_to_const_type &age_grid_coverage_texture,
 				const GLMatrix &age_grid_partial_tile_coverage_texture_matrix,
 				const GLTransform &half_texel_expanded_projection_transform,
->>>>>>> b8f157c2
 				const GLTransform &view_transform,
 				const reconstructed_polygon_mesh_transform_groups_type &reconstructed_polygon_mesh_transform_groups,
 				const present_day_polygon_mesh_membership_type &present_day_polygons_intersecting_tile,
 				const present_day_polygon_mesh_drawables_seq_type &polygon_mesh_drawables);
 
 		void
-<<<<<<< HEAD
-		render_third_pass_age_masked_source_raster(
-=======
 		render_fixed_function_pipeline_third_pass_age_masked_source_raster(
->>>>>>> b8f157c2
 				GLRenderer &renderer,
 				const GLTexture::shared_ptr_to_const_type &source_raster_texture,
 				const GLMatrix &source_raster_tile_coverage_texture_matrix);
 
 		void
-<<<<<<< HEAD
-		create_age_masked_source_tile_texture(
-				const GLTexture::shared_ptr_type &texture);
-=======
 		create_floating_point_shader_programs(
 				GLRenderer &renderer);
->>>>>>> b8f157c2
 	};
 }
 
