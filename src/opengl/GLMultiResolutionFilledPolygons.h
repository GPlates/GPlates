--- conflicted
+++ resolved
@@ -41,13 +41,9 @@
 #include "GLTexture.h"
 #include "GLVertex.h"
 #include "GLVertexArray.h"
-<<<<<<< HEAD
-#include "GLVertexElementArray.h"
-=======
 #include "GLVertexBuffer.h"
 #include "GLVertexElementBuffer.h"
 #include "GLViewport.h"
->>>>>>> b8f157c2
 
 #include "app-logic/ReconstructMethodFiniteRotation.h"
 
@@ -186,13 +182,8 @@
 			{
 				//PROFILE_FUNC();
 
-<<<<<<< HEAD
-				return non_null_ptr_type(
-						new FilledPolygon(
-=======
 				const boost::optional<filled_polygon_type::Drawable> drawable =
 						add_filled_polygon_mesh(
->>>>>>> b8f157c2
 								polygon.vertex_begin(),
 								polygon.number_of_vertices(),
 								polygon.get_centroid(),
@@ -216,15 +207,8 @@
 					boost::optional<GPlatesAppLogic::ReconstructMethodFiniteRotation::non_null_ptr_to_const_type> transform = boost::none,
 					const boost::optional<GPlatesMaths::CubeQuadTreeLocation> &cube_quad_tree_location = boost::none)
 			{
-<<<<<<< HEAD
-				//PROFILE_FUNC();
-
-				return non_null_ptr_type(
-						new FilledPolygon(
-=======
 				const boost::optional<filled_polygon_type::Drawable> drawable =
 						add_filled_polygon_mesh(
->>>>>>> b8f157c2
 								polyline.vertex_begin(),
 								polyline.number_of_vertices(),
 								polyline.get_centroid(),
@@ -244,15 +228,9 @@
 			void
 			clear()
 			{
-<<<<<<< HEAD
-				//PROFILE_FUNC();
-
-				return non_null_ptr_type(new FilledPolygon(begin_points, end_points, colour, transform));
-=======
 				d_filled_polygons_spatial_partition->clear();
 				d_polygon_vertices.clear();
 				d_polygon_vertex_elements.clear();
->>>>>>> b8f157c2
 			}
 
 		private:
@@ -314,10 +292,7 @@
 			{
 				//PROFILE_FUNC();
 
-<<<<<<< HEAD
-=======
 				// Need at least three points for a polygon.
->>>>>>> b8f157c2
 				if (num_points < 3)
 				{
 					return boost::none;
@@ -362,8 +337,6 @@
 
 		/**
 		 * Creates a @a GLMultiResolutionFilledPolygons object.
-		 *
-		 * NOTE: An OpenGL context must currently be active.
 		 */
 		static
 		non_null_ptr_type
@@ -486,30 +459,7 @@
 		 * All polygons for the current @a render call are stored here.
 		 * They'll get flushed/replaced when the next render call is made.
 		 */
-<<<<<<< HEAD
-		unsigned int d_polygon_stencil_texel_dimension;
-
-		/**
-		 * Used to draw multiple sub-viewport rendered polygon quads into a single render texture.
-		 *
-		 * By grouping all polygon rendered quads from a polygon stencil texture into one draw
-		 * call we minimise the overhead of separate draw calls to OpenGL.
-		 */
-		GLVertexElementArray::shared_ptr_type d_polygon_stencil_quads_vertex_element_array;
-
-		/**
-		 * The vertex array containing the vertices for @a d_polygon_stencil_quads_vertex_element_array.
-		 */
-		GLVertexArray::shared_ptr_type d_polygon_stencil_quads_vertex_array;
-
-		//
-		// Used to clear the render target colour buffer.
-		//
-		GLClearBuffersState::non_null_ptr_type d_clear_buffers_state;
-		GLClearBuffers::non_null_ptr_type d_clear_buffers;
-=======
 		GLVertexArray::shared_ptr_type d_polygons_vertex_array;
->>>>>>> b8f157c2
 
 		/**
 		 * Contains meshes for each cube quad tree node.
@@ -587,10 +537,7 @@
 				GLRenderer &renderer,
 				const GLTexture::shared_ptr_to_const_type &tile_texture,
 				const GLTransform &projection_transform,
-<<<<<<< HEAD
-=======
 				const GLTransform &clip_projection_transform,
->>>>>>> b8f157c2
 				const GLTransform &view_transform,
 				bool clip_to_tile_frustum);
 
@@ -624,14 +571,6 @@
 				const GLTransform &view_transform);
 
 		void
-<<<<<<< HEAD
-		render_filled_polygons_from_polygon_stencil_texture(
-				GLRenderer &renderer,
-				const unsigned int num_polygons_in_group);
-
-		void
-=======
->>>>>>> b8f157c2
 		get_filled_polygons(
 				filled_polygon_seq_type &transformed_sorted_filled_drawables,
 				filled_polygons_spatial_partition_type::element_const_iterator begin_root_filled_polygons,
@@ -648,12 +587,6 @@
 				const GLTexture::shared_ptr_type &texture);
 
 		void
-<<<<<<< HEAD
-		create_polygon_stencil_texture();
-
-		void
-		create_polygon_stencil_quads_vertex_and_index_arrays();
-=======
 		create_polygon_stencil_texture(
 				GLRenderer &renderer);
 
@@ -673,7 +606,6 @@
 		void
 		create_shader_programs(
 				GLRenderer &renderer);
->>>>>>> b8f157c2
 	};
 }
 
