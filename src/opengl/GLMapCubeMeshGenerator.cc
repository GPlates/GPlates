--- conflicted
+++ resolved
@@ -25,10 +25,7 @@
 
 #include "GLMapCubeMeshGenerator.h"
 
-<<<<<<< HEAD
-=======
 #include "maths/LatLonPoint.h"
->>>>>>> b0794a44
 #include "maths/PointOnSphere.h"
 
 
@@ -96,11 +93,7 @@
 	const double dateline_test_espsilon =
 			std::sin(std::atan(0.5 / (std::sqrt(2.0) * cube_face_quadrant_dimension_in_vertex_spacing)));
 
-<<<<<<< HEAD
 	const double central_meridian = d_map_projection.central_meridian();
-=======
-	const double central_meridian_longitude = d_map_projection.central_meridian();
->>>>>>> b0794a44
 
 	// Iterate over the vertices of the quadrant of the cube face.
 	for (unsigned int y = 0; y < cube_face_quadrant_dimension_in_vertex_samples; ++y)
@@ -189,11 +182,7 @@
 		const double &pole_longitude,
 		bool north_pole) const
 {
-<<<<<<< HEAD
 	const double central_meridian = d_map_projection.central_meridian();
-=======
-	const double central_meridian_longitude = d_map_projection.central_meridian();
->>>>>>> b0794a44
 
 	// The map-projected point - it's not yet projected though.
 	Point2D map_point =
