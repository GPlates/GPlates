--- conflicted
+++ resolved
@@ -129,147 +129,8 @@
 		//     without the extension (an example is vertex array objects).
 		disable_opengl_extensions();
 
-<<<<<<< HEAD
-		// Get the API parameters from the current OpenGL implementation.
-		initialise_parameters();
-
-		// Provide information about lack of framebuffer object support.
-		if (!GLEW_EXT_framebuffer_object)
-		{
-			qDebug() << "Falling back to main frame buffer for render targets.";
-
-			// A lot of render-target rendering uses an alpha channel so emit a warning if
-			// the frame buffer doesn't have an alpha channel.
-			if (!static_cast<QGLWidgetImpl *>(d_context_impl.get())->d_qgl_widget.format().alpha())
-			{
-				qWarning(
-						"Could not get alpha channel on main frame buffer; "
-						"render-target results will be suboptimal");
-			}
-		}
-	}
-}
-
-
-GPlatesGlobal::PointerTraits<GPlatesOpenGL::GLRenderer>::non_null_ptr_type
-GPlatesOpenGL::GLContext::create_renderer()
-{
-	return GLRenderer::create(
-			get_non_null_pointer(this),
-			get_shared_state()->get_state_store());
-}
-
-
-void
-GPlatesOpenGL::GLContext::initialise_parameters()
-{
-	// Start off with default parameters.
-	s_parameters = Parameters();
-
-	qDebug() << "On this system GPlates supports the following OpenGL extensions...";
-
-	initialise_viewport_parameters(s_parameters->viewport);
-	initialise_framebuffer_parameters(s_parameters->framebuffer);
-	initialise_shader_parameters(s_parameters->shader);
-	initialise_texture_parameters(s_parameters->texture);
-	initialise_buffer_parameters(s_parameters->buffer);
-
-	qDebug() << "...end of OpenGL extension list.";
-}
-
-
-void
-GPlatesOpenGL::GLContext::initialise_viewport_parameters(
-		Parameters::Viewport &viewport_parameters)
-{
-#ifdef GL_ARB_viewport_array // In case old 'glew.h' header (GL_ARB_viewport_array is fairly recent)
-	if (GLEW_ARB_viewport_array)
-	{
-		// Get the maximum number of viewports.
-		GLint max_viewports;
-		glGetIntegerv(GL_MAX_VIEWPORTS, &max_viewports);
-		// Store as unsigned since it avoids unsigned/signed comparison compiler warnings.
-		viewport_parameters.gl_max_viewports = max_viewports;
-
-		qDebug() << "  GL_ARB_viewport_array";
-	}
-#endif
-
-	// Query the maximum viewport dimensions supported.
-	GLint max_viewport_dimensions[2];
-	glGetIntegerv(GL_MAX_VIEWPORT_DIMS, &max_viewport_dimensions[0]);
-	viewport_parameters.gl_max_viewport_width = max_viewport_dimensions[0];
-	viewport_parameters.gl_max_viewport_height = max_viewport_dimensions[1];
-}
-
-
-void
-GPlatesOpenGL::GLContext::initialise_framebuffer_parameters(
-		Parameters::Framebuffer &framebuffer_parameters)
-{
-	if (GLEW_EXT_framebuffer_object)
-	{
-		framebuffer_parameters.gl_EXT_framebuffer_object = true;
-
-		// Get the maximum number of color attachments.
-		GLint max_color_attachments;
-		glGetIntegerv(GL_MAX_COLOR_ATTACHMENTS_EXT, &max_color_attachments);
-		// Store as unsigned since it avoids unsigned/signed comparison compiler warnings.
-		framebuffer_parameters.gl_max_color_attachments = max_color_attachments;
-
-		qDebug() << "  GL_EXT_framebuffer_object";
-	}
-}
-
-
-void
-GPlatesOpenGL::GLContext::initialise_shader_parameters(
-		Parameters::Shader &shader_parameters)
-{
-	if (GLEW_ARB_shader_objects)
-	{
-		shader_parameters.gl_ARB_shader_objects = true;
-
-		qDebug() << "  GL_ARB_shader_objects";
-	}
-
-	if (GLEW_ARB_vertex_shader)
-	{
-		shader_parameters.gl_ARB_vertex_shader = true;
-
-		// Get the maximum supported number of generic vertex attributes.
-		GLint max_vertex_attribs;
-		glGetIntegerv(GL_MAX_VERTEX_ATTRIBS_ARB, &max_vertex_attribs);
-		// Store as unsigned since it avoids unsigned/signed comparison compiler warnings.
-		shader_parameters.gl_max_vertex_attribs = max_vertex_attribs;
-
-		qDebug() << "  GL_ARB_vertex_shader";
-	}
-
-	if (GLEW_ARB_fragment_shader)
-	{
-		shader_parameters.gl_ARB_fragment_shader = true;
-
-		qDebug() << "  GL_ARB_fragment_shader";
-	}
-
-#ifdef GL_ARB_geometry_shader4 // In case old 'glew.h' (since extension added relatively recently in OpenGL 3.2).
-	if (GLEW_ARB_geometry_shader4)
-	{
-		shader_parameters.gl_ARB_geometry_shader4 = true;
-
-		qDebug() << "  GL_ARB_geometry_shader4";
-	}
-#endif
-
-#ifdef GL_EXT_gpu_shader4 // In case old 'glew.h' (since extension added relatively recently).
-	if (GLEW_EXT_gpu_shader4)
-	{
-		shader_parameters.gl_EXT_gpu_shader4 = true;
-=======
 		// Get the OpenGL capabilities and parameters from the current OpenGL implementation.
 		s_capabilities.initialise();
->>>>>>> e473836c
 
 		// Provide information about lack of framebuffer object support.
 		if (!s_capabilities.framebuffer.gl_EXT_framebuffer_object)
@@ -364,17 +225,11 @@
 	//__GLEW_ARB_vertex_shader = 0;
 	//__GLEW_ARB_multitexture = 0;
 	//__GLEW_ARB_texture_non_power_of_two = 0;
-<<<<<<< HEAD
-	//__GLEW_ARB_shader_objects = 0;
-	//__GLEW_ARB_fragment_shader = 0;
-	//__GLEW_EXT_texture_edge_clamp = 0; __GLEW_SGIS_texture_edge_clamp = 0;
-=======
 	//__GLEW_ARB_texture_float = 0;
 	//__GLEW_ARB_shader_objects = 0;
 	//__GLEW_ARB_fragment_shader = 0;
 	//__GLEW_EXT_texture_edge_clamp = 0; __GLEW_SGIS_texture_edge_clamp = 0;
 	//__GLEW_ARB_map_buffer_range = 0; __GLEW_APPLE_flush_buffer_range = 0;
->>>>>>> e473836c
 }
 
 
