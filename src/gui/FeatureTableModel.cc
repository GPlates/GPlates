/* $Id$ */

/**
 * \file 
 * $Revision$
 * $Date$ 
 * 
 * Copyright (C) 2008, 2009 The University of Sydney, Australia
 *
 * This file is part of GPlates.
 *
 * GPlates is free software; you can redistribute it and/or modify it under
 * the terms of the GNU General Public License, version 2, as published by
 * the Free Software Foundation.
 *
 * GPlates is distributed in the hope that it will be useful, but WITHOUT
 * ANY WARRANTY; without even the implied warranty of MERCHANTABILITY or
 * FITNESS FOR A PARTICULAR PURPOSE.  See the GNU General Public License
 * for more details.
 *
 * You should have received a copy of the GNU General Public License along
 * with this program; if not, write to Free Software Foundation, Inc.,
 * 51 Franklin Street, Fifth Floor, Boston, MA  02110-1301, USA.
 */

#include "FeatureTableModel.h"

#include <QApplication>
#include <QHeaderView>
#include <QString>
#include <QLocale>
#include <QFont>
#include <QFontMetrics>
#include <QDebug>
#include <boost/none.hpp>

#include "model/types.h"
#include "model/FeatureHandle.h"
#include "model/ReconstructedFeatureGeometry.h"
#include "feature-visitors/GeometryFinder.h"
#include "feature-visitors/PropertyValueFinder.h"
#include "property-values/GmlTimePeriod.h"
#include "property-values/GpmlPlateId.h"
#include "property-values/GeoTimeInstant.h"
#include "property-values/XsString.h"
#include "utils/UnicodeStringUtils.h"
#include "maths/LatLonPointConversions.h"
#include "maths/PointOnSphere.h"
#include "maths/PolygonOnSphere.h"
#include "maths/PolylineOnSphere.h"
#include "maths/ConstGeometryOnSphereVisitor.h"


#define NUM_ELEMS(a) (sizeof(a) / sizeof((a)[0]))


namespace
{
	typedef const QVariant (*table_cell_accessor_type)(
			GPlatesModel::ReconstructionGeometry::non_null_ptr_type geometry);
	
	struct ColumnHeadingInfo
	{
		const char *label;
		const char *tooltip;
		int width;
		QHeaderView::ResizeMode resize_mode;
		table_cell_accessor_type accessor;
		QFlags<Qt::AlignmentFlag> alignment;
	};


	// Accessor functions for table cells:
	
	const QVariant
	null_table_accessor(
			GPlatesModel::ReconstructionGeometry::non_null_ptr_type geometry)
	{
		return QVariant();
	}


	const boost::optional<GPlatesModel::FeatureHandle::weak_ref>
	get_feature_weak_ref_if_valid(
			GPlatesModel::ReconstructionGeometry::non_null_ptr_type geometry)
	{
		// We use a dynamic cast here (despite the fact that dynamic casts are generally
		// considered bad form) because we only care about one specific derivation.
		// There's no "if ... else if ..." chain, so I think it's not super-bad form.  (The
		// "if ... else if ..." chain would imply that we should be using polymorphism --
		// specifically, the double-dispatch of the Visitor pattern -- rather than updating
		// the "if ... else if ..." chain each time a new derivation is added.)
		GPlatesModel::ReconstructedFeatureGeometry *rfg =
				dynamic_cast<GPlatesModel::ReconstructedFeatureGeometry *>(geometry.get());
		if (rfg) {
			// It's an RFG, so let's look at the feature it's referencing.
			if (rfg->is_valid()) {
				return boost::optional<GPlatesModel::FeatureHandle::weak_ref>(
						rfg->get_feature_ref());
			}
			// Else, the weak-ref is not valid, so we'll return boost::none instead.
			return boost::none;
		}
		// Else, it's not an RFG, so there's no associated feature.
		return boost::none;
	}


	const QVariant
	get_feature_type(
			GPlatesModel::ReconstructionGeometry::non_null_ptr_type geometry)
	{
		boost::optional<GPlatesModel::FeatureHandle::weak_ref> weak_ref =
				get_feature_weak_ref_if_valid(geometry);
		if (weak_ref) {
			return QVariant(GPlatesUtils::make_qstring_from_icu_string(
					(*weak_ref)->feature_type().build_aliased_name()));
		}
		return QVariant();
	}

	
	const QVariant
	get_reconstruction_plate_id_from_properties(
			const GPlatesModel::FeatureHandle::weak_ref &feature,
			bool should_print_debugging_message = false)
	{
		static const GPlatesModel::PropertyName plate_id_property_name =
				GPlatesModel::PropertyName::create_gpml("reconstructionPlateId");

<<<<<<< HEAD
		const GPlatesPropertyValues::GpmlPlateId *recon_plate_id = NULL;
=======
		const GPlatesPropertyValues::GpmlPlateId *recon_plate_id;
>>>>>>> c0206ed5
		if (GPlatesFeatureVisitors::get_property_value(
				feature, plate_id_property_name, recon_plate_id))
		{
			// The feature has a reconstruction plate ID.
			if (should_print_debugging_message) {
				std::cerr << "Debug log: No cached reconstruction plate ID in RFG,\n"
						<< "but reconstruction plate ID found in feature." << std::endl;
			}
			return QVariant(static_cast<quint32>(recon_plate_id->value()));
		} else {
			// The feature doesn't have a reconstruction plate ID.
			return QVariant();
		}
	}


	const QVariant
	get_plate_id(
			GPlatesModel::ReconstructionGeometry::non_null_ptr_type geometry)
	{
		boost::optional<GPlatesModel::FeatureHandle::weak_ref> weak_ref =
				get_feature_weak_ref_if_valid(geometry);
		if (weak_ref) {
			// We use a dynamic cast here (despite the fact that dynamic casts are
			// generally considered bad form) because we only care about one specific
			// derivation.  There's no "if ... else if ..." chain, so I think it's not
			// super-bad form.  (The "if ... else if ..." chain would imply that we
			// should be using polymorphism -- specifically, the double-dispatch of the
			// Visitor pattern -- rather than updating the "if ... else if ..." chain
			// each time a new derivation is added.)
			GPlatesModel::ReconstructedFeatureGeometry *rfg =
					dynamic_cast<GPlatesModel::ReconstructedFeatureGeometry *>(geometry.get());
			if (rfg) {
				// It's an RFG, so it might have a cached reconstruction plate ID.
				if (rfg->reconstruction_plate_id()) {
					// Yes, it has a cached reconstruction plate ID.
					return QVariant(static_cast<quint32>(*rfg->reconstruction_plate_id()));
				} else {
					// Otherwise, there wasn't a reconstruction plate ID.  Let's find
					// the reconstruction plate ID the hard way -- by iterating through
					// all the properties of the referenced feature.
					return get_reconstruction_plate_id_from_properties(*weak_ref, true);
				}
			}
		}
		return QVariant();
	}


	const QString
	format_time_instant(
			const GPlatesPropertyValues::GmlTimeInstant &time_instant)
	{
		QLocale locale;
		if (time_instant.time_position().is_real()) {
			return locale.toString(time_instant.time_position().value());
		} else if (time_instant.time_position().is_distant_past()) {
			return QObject::tr("past");
		} else if (time_instant.time_position().is_distant_future()) {
			return QObject::tr("future");
		} else {
			return QObject::tr("<invalid>");
		}
	}


	const QString
	format_time_period(
			const GPlatesPropertyValues::GmlTimePeriod &time_period)
	{
		return QObject::tr("%1 - %2")
				.arg(format_time_instant(*(time_period.begin())))
				.arg(format_time_instant(*(time_period.end())));
	}


	const QVariant
	get_time_begin(
			GPlatesModel::ReconstructionGeometry::non_null_ptr_type geometry)
	{
		static const GPlatesModel::PropertyName valid_time_property_name =
				GPlatesModel::PropertyName::create_gml("validTime");

		boost::optional<GPlatesModel::FeatureHandle::weak_ref> weak_ref =
				get_feature_weak_ref_if_valid(geometry);
		if (weak_ref) {
			const GPlatesPropertyValues::GmlTimePeriod *time_period;
			if (GPlatesFeatureVisitors::get_property_value(
					*weak_ref, valid_time_property_name, time_period))
			{
				// The feature has a gml:validTime property.
				// FIXME: This could be from a gpml:TimeVariantFeature, OR a gpml:InstantaneousFeature,
				// in the latter case it has a slightly different meaning and we should be displaying the
				// gpml:reconstructedTime property instead.
				return format_time_instant(*(time_period->begin()));
			}
		}
		return QVariant();
	}


	const QVariant
	get_time_end(
			GPlatesModel::ReconstructionGeometry::non_null_ptr_type geometry)
	{
		static const GPlatesModel::PropertyName valid_time_property_name =
				GPlatesModel::PropertyName::create_gml("validTime");

		boost::optional<GPlatesModel::FeatureHandle::weak_ref> weak_ref =
				get_feature_weak_ref_if_valid(geometry);
		if (weak_ref) {
			const GPlatesPropertyValues::GmlTimePeriod *time_period;
			if (GPlatesFeatureVisitors::get_property_value(
					*weak_ref, valid_time_property_name, time_period))
			{
				// The feature has a gml:validTime property.
				// FIXME: This could be from a gpml:TimeVariantFeature, OR a gpml:InstantaneousFeature,
				// in the latter case it has a slightly different meaning and we should be displaying the
				// gpml:reconstructedTime property instead.
				return format_time_instant(*(time_period->end()));
			}
		}
		return QVariant();
	}


	const QVariant
	get_name(
			GPlatesModel::ReconstructionGeometry::non_null_ptr_type geometry)
	{
		// FIXME: Need to adapt according to user's current codeSpace setting.
		static const GPlatesModel::PropertyName name_property_name = 
				GPlatesModel::PropertyName::create_gml("name");

		boost::optional<GPlatesModel::FeatureHandle::weak_ref> weak_ref =
				get_feature_weak_ref_if_valid(geometry);
		if (weak_ref) {
<<<<<<< HEAD
			const GPlatesPropertyValues::XsString *name = NULL;
=======
			const GPlatesPropertyValues::XsString *name;
>>>>>>> c0206ed5
			if (GPlatesFeatureVisitors::get_property_value(
					*weak_ref, name_property_name, name))
			{
				// The feature has one or more name properties.  Use the first one
				// for now.
				return GPlatesUtils::make_qstring(name->value());
			}
		}
		return QVariant();
	}


	const QVariant
	get_description(
			GPlatesModel::ReconstructionGeometry::non_null_ptr_type geometry)
	{
		static const GPlatesModel::PropertyName description_property_name = 
				GPlatesModel::PropertyName::create_gml("description");

		boost::optional<GPlatesModel::FeatureHandle::weak_ref> weak_ref =
				get_feature_weak_ref_if_valid(geometry);
		if (weak_ref) {
			const GPlatesPropertyValues::XsString *description;
			if (GPlatesFeatureVisitors::get_property_value(
					*weak_ref, description_property_name, description))
			{
				// The feature has one or more description properties.  Use the
				// first one for now.
				return GPlatesUtils::make_qstring(description->value());
			}
		}
		return QVariant();
	}


	const QString
	format_point_or_vertex(
			const GPlatesMaths::PointOnSphere &point_or_vertex)
	{
		GPlatesMaths::LatLonPoint llp = GPlatesMaths::make_lat_lon_point(point_or_vertex);
		QLocale locale;
		QString str = QObject::tr("(%1 ; %2)")
				.arg(locale.toString(llp.latitude()))
				.arg(locale.toString(llp.longitude()));
		return str;
	}


	const QString
	format_geometry_point(
			GPlatesMaths::PointOnSphere::non_null_ptr_to_const_type point)
	{
		return QObject::tr("point: %1")
				.arg(format_point_or_vertex(*point));
	}


	const QString
	format_geometry_multi_point(
			GPlatesMaths::MultiPointOnSphere::non_null_ptr_to_const_type multi_point)
	{
		QString begin_str = format_point_or_vertex(multi_point->start_point());
		QString end_str = format_point_or_vertex(multi_point->end_point());
		QString middle_str;
		if (multi_point->number_of_points() == 3) {
			middle_str = QObject::tr("... 1 more vertex ... ");
		} else if (multi_point->number_of_points() > 3) {
			middle_str = QObject::tr("... %1 more vertices ... ")
					.arg(multi_point->number_of_points() - 2);
		}
		return QObject::tr("multi-point: %1 %3%2")
				.arg(begin_str)
				.arg(end_str)
				.arg(middle_str);
	}


	const QString
	format_geometry_polygon(
			GPlatesMaths::PolygonOnSphere::non_null_ptr_to_const_type polygon)
	{
		QString begin_str = format_point_or_vertex(polygon->first_vertex());
		QString end_str = format_point_or_vertex(polygon->last_vertex());
		QString middle_str;
		if (polygon->number_of_vertices() == 3) {
			middle_str = QObject::tr("... 1 more vertex ... ");
		} else if (polygon->number_of_vertices() > 3) {
			middle_str = QObject::tr("... %1 more vertices ... ")
					.arg(polygon->number_of_vertices() - 2);
		}
		return QObject::tr("polygon: %1 %3%2")
				.arg(begin_str)
				.arg(end_str)
				.arg(middle_str);
	}


	const QString
	format_geometry_polyline(
			GPlatesMaths::PolylineOnSphere::non_null_ptr_to_const_type polyline)
	{
		QString begin_str = format_point_or_vertex(polyline->start_point());
		QString end_str = format_point_or_vertex(polyline->end_point());
		QString middle_str;
		if (polyline->number_of_vertices() == 3) {
			middle_str = QObject::tr("... 1 more vertex ... ");
		} else if (polyline->number_of_vertices() > 3) {
			middle_str = QObject::tr("... %1 more vertices ... ")
					.arg(polyline->number_of_vertices() - 2);
		}
		return QObject::tr("polyline: %1 %3%2")
				.arg(begin_str)
				.arg(end_str)
				.arg(middle_str);
	}


	/**
	 * This is a Visitor to obtain a summary of the geometry-on-sphere as a string.
	 * 
	 * FIXME: This would be great in a separate file. The Query and Edit Feature
	 * dialogs could make use of it.
	 */
	class GeometryOnSphereSummaryAsStringVisitor:
			public GPlatesMaths::ConstGeometryOnSphereVisitor
	{
	public:
		GeometryOnSphereSummaryAsStringVisitor()
		{  }

		~GeometryOnSphereSummaryAsStringVisitor()
		{  }

		const QString &
		geometry_summary() const
		{
			return d_string;
		}

		// Please keep these geometries ordered alphabetically.

		/**
		 * Override this function in your own derived class.
		 */
		virtual
		void
		visit_multi_point_on_sphere(
				GPlatesMaths::MultiPointOnSphere::non_null_ptr_to_const_type multi_point_on_sphere)
		{
			d_string = format_geometry_multi_point(multi_point_on_sphere);
		}

		/**
		 * Override this function in your own derived class.
		 */
		virtual
		void
		visit_point_on_sphere(
				GPlatesMaths::PointOnSphere::non_null_ptr_to_const_type point_on_sphere)
		{
			d_string = format_geometry_point(point_on_sphere);
		}

		/**
		 * Override this function in your own derived class.
		 */
		virtual
		void
		visit_polygon_on_sphere(
				GPlatesMaths::PolygonOnSphere::non_null_ptr_to_const_type polygon_on_sphere)
		{
			d_string = format_geometry_polygon(polygon_on_sphere);
		}

		/**
		 * Override this function in your own derived class.
		 */
		virtual
		void
		visit_polyline_on_sphere(
				GPlatesMaths::PolylineOnSphere::non_null_ptr_to_const_type polyline_on_sphere)
		{
			d_string = format_geometry_polyline(polyline_on_sphere);
		}

	private:
		QString d_string;
	};


	const boost::optional<GPlatesModel::FeatureHandle::properties_iterator>
	get_geometry_property_if_valid(
			GPlatesModel::ReconstructionGeometry::non_null_ptr_type geometry)
	{
		// We use a dynamic cast here (despite the fact that dynamic casts are generally
		// considered bad form) because we only care about one specific derivation.
		// There's no "if ... else if ..." chain, so I think it's not super-bad form.  (The
		// "if ... else if ..." chain would imply that we should be using polymorphism --
		// specifically, the double-dispatch of the Visitor pattern -- rather than updating
		// the "if ... else if ..." chain each time a new derivation is added.)
		GPlatesModel::ReconstructedFeatureGeometry *rfg =
				dynamic_cast<GPlatesModel::ReconstructedFeatureGeometry *>(geometry.get());
		if (rfg) {
			// It's an RFG, so let's look at the property iterator of the geometry.
			if (rfg->property().is_valid()) {
				// Okay fine, but is the property NULL (i.e. deleted)?
				if (*rfg->property() != NULL) {
					return boost::optional<GPlatesModel::FeatureHandle::properties_iterator>(
							rfg->property());
				}
			}
			// Else, the iterator is not valid, so we'll return boost::none instead.
			return boost::none;
		}
		// Else, it's not an RFG, so there's no associated feature.
		return boost::none;
	}


	const QVariant
	get_present_day_geometry(
			GPlatesModel::ReconstructionGeometry::non_null_ptr_type geometry)
	{
		boost::optional<GPlatesModel::FeatureHandle::properties_iterator> property =
				get_geometry_property_if_valid(geometry);
		if (property) {
			GPlatesFeatureVisitors::GeometryFinder geometry_finder;
			(**property)->accept_visitor(geometry_finder);
			if (geometry_finder.has_found_geometries()) {
				GeometryOnSphereSummaryAsStringVisitor geometry_visitor;
				(*geometry_finder.found_geometries_begin())->accept_visitor(geometry_visitor);
				return QVariant(geometry_visitor.geometry_summary());
			}
		}
		return QVariant();
	}


	const QVariant
	get_clicked_geometry_property(
			GPlatesModel::ReconstructionGeometry::non_null_ptr_type geometry)
	{
		boost::optional<GPlatesModel::FeatureHandle::properties_iterator> property =
				get_geometry_property_if_valid(geometry);
		if (property) {
			return QVariant(GPlatesUtils::make_qstring_from_icu_string(
					(**property)->property_name().build_aliased_name()));
		}
		return QVariant();
	}


	// The dispatch table for the above functions:
	
	static const ColumnHeadingInfo column_heading_info_table[] = {
		{ QT_TR_NOOP("Feature type"), QT_TR_NOOP("The type of this feature"),
				140, QHeaderView::ResizeToContents,
				get_feature_type, Qt::AlignLeft | Qt::AlignVCenter },

		{ QT_TR_NOOP("Plate ID"), QT_TR_NOOP("The plate ID used to reconstruct this feature"),
				60, QHeaderView::Fixed,
				get_plate_id, Qt::AlignCenter },

		{ QT_TR_NOOP("Name"), QT_TR_NOOP("A convenient label for this feature"),
				140, QHeaderView::ResizeToContents,
				get_name, Qt::AlignLeft | Qt::AlignVCenter },

		{ QT_TR_NOOP("Clicked geometry"), QT_TR_NOOP("The geometry which was clicked"),
				140, QHeaderView::ResizeToContents,
				get_clicked_geometry_property, Qt::AlignLeft | Qt::AlignVCenter },

		{ QT_TR_NOOP("Begin"), QT_TR_NOOP("The time of appearance (Ma)"),
				60, QHeaderView::Fixed,
				get_time_begin, Qt::AlignCenter },

		{ QT_TR_NOOP("End"), QT_TR_NOOP("The time of disappearance (Ma)"),
				60, QHeaderView::Fixed,
				get_time_end, Qt::AlignCenter }, 

		{ QT_TR_NOOP("Present-day geometry (lat ; lon)"), QT_TR_NOOP("A summary of the present-day coordinates"),
				240, QHeaderView::ResizeToContents,
				get_present_day_geometry, Qt::AlignCenter },
	};


	const QString
	get_column_heading(
			int column)
	{
		if (column < 0 || column >= static_cast<int>(NUM_ELEMS(column_heading_info_table))) {
			return QObject::tr("");
		}
		return QObject::tr(column_heading_info_table[column].label);
	}

	const QString
	get_column_tooltip(
			int column)
	{
		if (column < 0 || column >= static_cast<int>(NUM_ELEMS(column_heading_info_table))) {
			return QObject::tr("");
		}
		return QObject::tr(column_heading_info_table[column].tooltip);
	}

	int
	get_column_width(
			int column)
	{
		if (column < 0 || column >= static_cast<int>(NUM_ELEMS(column_heading_info_table))) {
			return 0;
		}
		return column_heading_info_table[column].width;
	}

	table_cell_accessor_type
	get_column_accessor(
			int column)
	{
		if (column < 0 || column >= static_cast<int>(NUM_ELEMS(column_heading_info_table))) {
			return null_table_accessor;
		}
		return column_heading_info_table[column].accessor;
	}

	QFlags<Qt::AlignmentFlag>
	get_column_alignment(
			int column)
	{
		if (column < 0 || column >= static_cast<int>(NUM_ELEMS(column_heading_info_table))) {
			return Qt::AlignLeft | Qt::AlignVCenter;
		}
		return column_heading_info_table[column].alignment;
	}
}



GPlatesGui::FeatureTableModel::FeatureTableModel(
		FeatureFocus &feature_focus,
		QObject *parent_):
	QAbstractTableModel(parent_),
	d_feature_focus_ptr(&feature_focus)
{
	QObject::connect(d_feature_focus_ptr,
			SIGNAL(focused_feature_modified(GPlatesModel::FeatureHandle::weak_ref,
					GPlatesModel::ReconstructedFeatureGeometry::maybe_null_ptr_type)),
			this,
			SLOT(handle_feature_modified(GPlatesModel::FeatureHandle::weak_ref,
					GPlatesModel::ReconstructedFeatureGeometry::maybe_null_ptr_type)));
}



int
GPlatesGui::FeatureTableModel::rowCount(
		const QModelIndex &parent_) const
{
	return static_cast<int>(d_sequence.size());
}

int
GPlatesGui::FeatureTableModel::columnCount(
		const QModelIndex &parent_) const
{
	return NUM_ELEMS(column_heading_info_table);
}

Qt::ItemFlags
GPlatesGui::FeatureTableModel::flags(
		const QModelIndex &idx) const
{
	return Qt::ItemIsEnabled | Qt::ItemIsSelectable;
}

QVariant
GPlatesGui::FeatureTableModel::headerData(
		int section,
		Qt::Orientation orientation,
		int role) const
{
	// The new way we are attempting to return an appropriate vertical
	// and horizontal size in the Qt::SizeHintRole for the header!
	QFontMetrics fm = QApplication::fontMetrics();
	
#if 0
	qDebug() << "\nFONT METRICS DEBUGGING:";
	qDebug() << "QApplication::style() == " << QApplication::style()->metaObject()->className();
	qDebug() << "QApplication::font().toString() == " << QApplication::font().toString();
	qDebug() << "QLocale().name() == " << QLocale().name();
	qDebug() << "fm.ascent() == " << fm.ascent();
	qDebug() << "fm.descent() == " << fm.descent();
	qDebug() << "fm.boundingRect(Q) == " << fm.boundingRect('Q');
	qDebug() << "fm.boundingRect(y) == " << fm.boundingRect('y');
	qDebug() << "fm.boundingRect(QylLj!|[]`~_) == " << fm.boundingRect("QylLj!|[]`~_");
	qDebug() << "fm.height() == " << fm.height();
	qDebug() << "fm.lineSpacing() == " << fm.lineSpacing();
	qDebug() << "fm.leading() == " << fm.leading();
#endif
	
	// We are only interested in modifying the horizontal header.
	if (orientation == Qt::Horizontal) {
		// No need to supply tooltip data, etc. for headers. We are only interested in a
		// few roles.

		if (role == Qt::DisplayRole) {
			return get_column_heading(section);

		} else if (role == Qt::ToolTipRole) {
			return get_column_tooltip(section);
			
		} else if (role == Qt::SizeHintRole) {
			// Annoyingly, the metrics alone do not appear to be sufficient to supply
			// the height of the header, so a few pixels are added.
			//
			// Furthermore, for some reason, the height is now being set correctly but
			// the width does not updated until a call to
			// QTableView::resizeColumnsToContents();
			return QSize(get_column_width(section), fm.height()+4);
			
		} else {
			return QVariant();
		}
		
	} else {
		// Vertical header; ignore.
		return QVariant();
	}
}


QVariant
GPlatesGui::FeatureTableModel::data(
		const QModelIndex &idx,
		int role) const
{
	if ( ! idx.isValid()) {
		return QVariant();
	}
	if (idx.row() < 0 || idx.row() >= rowCount()) {
		return QVariant();
	}
	
	if (role == Qt::DisplayRole) {
		GPlatesModel::ReconstructionGeometry::non_null_ptr_type geometry =
				d_sequence.at(idx.row());

		// Cell contents is returned via call to column-specific dispatch function.
		table_cell_accessor_type accessor = get_column_accessor(idx.column());
		return (*accessor)(geometry);
	} else if (role == Qt::TextAlignmentRole) {
		return QVariant(get_column_alignment(idx.column()));
	}
	return QVariant();
}


void
GPlatesGui::FeatureTableModel::handle_selection_change(
		const QItemSelection &selected,
		const QItemSelection &deselected)
{
	if (selected.indexes().isEmpty()) {
		d_feature_focus_ptr->unset_focus();
		return;
	}
	// We assume that the view has been constrained to allow only single-row selections,
	// so only concern ourselves with the first index in the list.
	QModelIndex idx = selected.indexes().first();
	if ( ! idx.isValid()) {
		return;
	}
	GPlatesModel::ReconstructionGeometry *rg = d_sequence.at(idx.row()).get();

	// set the current index
	d_current_index = idx;

	// We use a dynamic cast here (despite the fact that dynamic casts are generally
	// considered bad form) because we only care about one specific derivation.
	// There's no "if ... else if ..." chain, so I think it's not super-bad form.  (The
	// "if ... else if ..." chain would imply that we should be using polymorphism --
	// specifically, the double-dispatch of the Visitor pattern -- rather than updating
	// the "if ... else if ..." chain each time a new derivation is added.)
	GPlatesModel::ReconstructedFeatureGeometry *rfg =
			dynamic_cast<GPlatesModel::ReconstructedFeatureGeometry *>(rg);
	if (rfg) {
		// It's an RFG, so let's look at the feature it's referencing.
		if ( ! rfg->is_valid()) {
			return;
		}

		// When the user clicks a line of the table, we change the currently focused
		// feature.
		//
		// FIXME: If we end up using this class elsewhere, e.g. search results, we may
		// want to re-evaluate this behaviour.
		d_feature_focus_ptr->set_focus(rfg->get_feature_ref(), rfg);
	}
}


void
GPlatesGui::FeatureTableModel::handle_feature_modified(
		GPlatesModel::FeatureHandle::weak_ref modified_feature_ref,
		GPlatesModel::ReconstructedFeatureGeometry::maybe_null_ptr_type)
{
	// First, figure out which row(s) of the table (if any) contains the modified feature
	// weak-ref.  Note that, since each row of the table corresponds to a single geometry
	// rather than a single feature, there might be multiple rows which match this feature.
	int row = 0;
	geometry_sequence_type::const_iterator it = d_sequence.begin();
	geometry_sequence_type::const_iterator end = d_sequence.end();
	for ( ; it != end; ++it, ++row) {
		GPlatesModel::ReconstructionGeometry *rg = it->get();

		// We use a dynamic cast here (despite the fact that dynamic casts are generally
		// considered bad form) because we only care about one specific derivation.
		// There's no "if ... else if ..." chain, so I think it's not super-bad form.  (The
		// "if ... else if ..." chain would imply that we should be using polymorphism --
		// specifically, the double-dispatch of the Visitor pattern -- rather than updating
		// the "if ... else if ..." chain each time a new derivation is added.)
		GPlatesModel::ReconstructedFeatureGeometry *rfg =
				dynamic_cast<GPlatesModel::ReconstructedFeatureGeometry *>(rg);
		if (rfg) {
			// It's an RFG, so let's look at the feature it's referencing.
			if (rfg->get_feature_ref() == modified_feature_ref) {
				QModelIndex idx_begin = index(row, 0);
				QModelIndex idx_end = index(row, NUM_ELEMS(column_heading_info_table) - 1);
				emit dataChanged(idx_begin, idx_end);
			}
		}
		// Else, it's not an RFG, so it doesn't reference a feature.
	}
}


void
GPlatesGui::FeatureTableModel::set_default_resize_modes(
		QHeaderView &header)
{
	for (int column = 0; column < static_cast<int>(NUM_ELEMS(column_heading_info_table)); ++column) {
		header.setResizeMode(column, column_heading_info_table[column].resize_mode);
	}
}


#if 0
QModelIndex
GPlatesGui::FeatureTableModel::get_index_for_feature(
		GPlatesModel::FeatureHandle::weak_ref feature_ref)
{
	// Figure out which row of the table (if any) contains the target feature.
	FeatureWeakRefSequence::const_iterator it = d_sequence_ptr->begin();
	FeatureWeakRefSequence::const_iterator end = d_sequence_ptr->end();
	int row = 0;
	for ( ; it != end; ++it, ++row) {
		if (*it == feature_ref) {
			QModelIndex idx = index(row, 0);
			return idx;
		}
	}
	
	// No such feature exists in our table, return an invalid index.
	return QModelIndex();
}
#endif<|MERGE_RESOLUTION|>--- conflicted
+++ resolved
@@ -128,11 +128,7 @@
 		static const GPlatesModel::PropertyName plate_id_property_name =
 				GPlatesModel::PropertyName::create_gpml("reconstructionPlateId");
 
-<<<<<<< HEAD
-		const GPlatesPropertyValues::GpmlPlateId *recon_plate_id = NULL;
-=======
 		const GPlatesPropertyValues::GpmlPlateId *recon_plate_id;
->>>>>>> c0206ed5
 		if (GPlatesFeatureVisitors::get_property_value(
 				feature, plate_id_property_name, recon_plate_id))
 		{
@@ -270,11 +266,7 @@
 		boost::optional<GPlatesModel::FeatureHandle::weak_ref> weak_ref =
 				get_feature_weak_ref_if_valid(geometry);
 		if (weak_ref) {
-<<<<<<< HEAD
-			const GPlatesPropertyValues::XsString *name = NULL;
-=======
 			const GPlatesPropertyValues::XsString *name;
->>>>>>> c0206ed5
 			if (GPlatesFeatureVisitors::get_property_value(
 					*weak_ref, name_property_name, name))
 			{
