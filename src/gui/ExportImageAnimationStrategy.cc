/* $Id$ */

/**
 * \file 
 * $Revision$
 * $Date$ 
 * 
 * Copyright (C) 2010 The University of Sydney, Australia
 *
 * This file is part of GPlates.
 *
 * GPlates is free software; you can redistribute it and/or modify it under
 * the terms of the GNU General Public License, version 2, as published by
 * the Free Software Foundation.
 *
 * GPlates is distributed in the hope that it will be useful, but WITHOUT
 * ANY WARRANTY; without even the implied warranty of MERCHANTABILITY or
 * FITNESS FOR A PARTICULAR PURPOSE.  See the GNU General Public License
 * for more details.
 *
 * You should have received a copy of the GNU General Public License along
 * with this program; if not, write to Free Software Foundation, Inc.,
 * 51 Franklin Street, Fifth Floor, Boston, MA  02110-1301, USA.
 */

#include <exception>
#include <QDebug>
#include <QImage>
#include <QImageWriter>

#include "ExportImageAnimationStrategy.h"

#include "AnimationController.h"
#include "ExportAnimationContext.h"

#include "presentation/ViewState.h"

#include "qt-widgets/GlobeAndMapWidget.h"
#include "qt-widgets/ReconstructionViewWidget.h"
#include "qt-widgets/ViewportWindow.h"

#include "view-operations/RenderedGeometryCollection.h"


GPlatesGui::ExportImageAnimationStrategy::ExportImageAnimationStrategy(
		GPlatesGui::ExportAnimationContext &export_animation_context,
		const const_configuration_ptr &configuration):
	ExportAnimationStrategy(export_animation_context),
	d_configuration(configuration)
{
	set_template_filename(d_configuration->get_filename_template());
}

bool
GPlatesGui::ExportImageAnimationStrategy::do_export_iteration(
		std::size_t frame_index)
{	
	GPlatesFileIO::ExportTemplateFilenameSequence::const_iterator &filename_it = 
		*d_filename_iterator_opt;

	// Figure out a filename from the template filename sequence.
	QString basename = *filename_it++;
	// Add the target dir to that to figure out the absolute path + name.
	QString full_filename = d_export_animation_context_ptr->target_dir().absoluteFilePath(basename);

	// All that's really expected of us at this point is maybe updating
	// the dialog status message, then calculating what we want to calculate,
	// and writing whatever file we feel like writing.
	d_export_animation_context_ptr->update_status_message(
			QObject::tr("Writing image at frame %2 to file \"%1\"...")
			.arg(basename)
			.arg(frame_index) );

	// Here's where we do the actual work of exporting of the image snapshots,
	// given frame_index, filename, and target_dir.
	GPlatesQtWidgets::GlobeAndMapWidget &globe_and_map_widget =
			d_export_animation_context_ptr->view_state().get_other_view_state()
				.reconstruction_view_widget().globe_and_map_widget();
	GPlatesViewOperations::RenderedGeometryCollection &rendered_geometry_collection =
			d_export_animation_context_ptr->view_state().get_rendered_geometry_collection();
	try
	{
		// Get current rendered layer active state so we can restore later.
		const GPlatesViewOperations::RenderedGeometryCollection::MainLayerActiveState
				prev_rendered_layer_active_state =
						rendered_geometry_collection.capture_main_layer_active_state();

		// Turn off rendering of all layers except the reconstruction layer.
		for (unsigned int layer_index = 0;
			layer_index < GPlatesViewOperations::RenderedGeometryCollection::NUM_LAYERS;
			++layer_index)
		{
			const GPlatesViewOperations::RenderedGeometryCollection::MainLayerType layer =
					static_cast<GPlatesViewOperations::RenderedGeometryCollection::MainLayerType>(layer_index);

			if (layer != GPlatesViewOperations::RenderedGeometryCollection::RECONSTRUCTION_LAYER)
			{
				rendered_geometry_collection.set_main_layer_active(layer, false);
			}
		}

		// Clear the image with transparent black so that, for example, PNG exports will have a transparent background.
		const GPlatesGui::Colour image_clear_colour(0, 0, 0, 0);

		// Render to the image file.
		//
		// Note: The returned image could be high DPI (pixel device ratio greater than 1.0).
		//       In which case the actual pixel dimensions of the image will be larger than requested
		//       (by the pixel device ratio) but it should still occupy the requested *widget* dimensions.
		const QImage image = globe_and_map_widget.render_to_qimage(
				d_configuration->image_resolution_options.image_size
					? d_configuration->image_resolution_options.image_size.get()
<<<<<<< HEAD
					: globe_and_map_widget.get_viewport_size());
=======
					: active_scene_view.get_viewport_size(),
				image_clear_colour);
>>>>>>> 58f01ddc
		if (image.isNull())
		{
			// Most likely a memory allocation failure.
			d_export_animation_context_ptr->update_status_message(
				QObject::tr("Error exporting to colour (RGBA) image file \"%1\" due to insufficient memory")
						.arg(full_filename));
			return false;
		}

		QImageWriter image_writer(full_filename);

		// If format is TIFF then compress.
		//
		// FIXME: Should probably give the user an option to compress (for file formats supporting it).
		if (d_configuration->image_type == Configuration::TIFF)
		{
			image_writer.setCompression(1); // LZW-compression
		}

		// Save the image to file.
		image_writer.write(image);

		// Restore previous rendered layer active state.
		rendered_geometry_collection.restore_main_layer_active_state(prev_rendered_layer_active_state);
	}
	catch (std::exception &exc)
	{
		d_export_animation_context_ptr->update_status_message(
			QObject::tr("Error exporting to colour (RGBA) image file \"%1\": %2")
					.arg(full_filename)
					.arg(exc.what()));
		return false;
	}
	
	// Normal exit, all good, ask the Context process the next iteration please.
	return true;
}<|MERGE_RESOLUTION|>--- conflicted
+++ resolved
@@ -110,12 +110,8 @@
 		const QImage image = globe_and_map_widget.render_to_qimage(
 				d_configuration->image_resolution_options.image_size
 					? d_configuration->image_resolution_options.image_size.get()
-<<<<<<< HEAD
-					: globe_and_map_widget.get_viewport_size());
-=======
-					: active_scene_view.get_viewport_size(),
+					: globe_and_map_widget.get_viewport_size(),
 				image_clear_colour);
->>>>>>> 58f01ddc
 		if (image.isNull())
 		{
 			// Most likely a memory allocation failure.
