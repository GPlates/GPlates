--- conflicted
+++ resolved
@@ -27,10 +27,7 @@
 #include "FeatureFocus.h"
 #include "model/Reconstruction.h"
 #include "model/ReconstructedFeatureGeometryFinder.h"
-<<<<<<< HEAD
-=======
 #include "qt-widgets/ViewportWindow.h"		//ViewState.
->>>>>>> c0206ed5
 
 
 void
@@ -38,11 +35,7 @@
 		GPlatesModel::FeatureHandle::weak_ref new_feature_ref,
 		GPlatesModel::ReconstructedFeatureGeometry::non_null_ptr_type new_associated_rfg)
 {
-<<<<<<< HEAD
-	set_focus(new_feature_ref, NULL);
-=======
 	set_focus(new_feature_ref, new_associated_rfg.get());
->>>>>>> c0206ed5
 }
 
 
@@ -51,9 +44,6 @@
 		GPlatesModel::FeatureHandle::weak_ref new_feature_ref,
 		GPlatesModel::ReconstructedFeatureGeometry *new_associated_rfg)
 {
-<<<<<<< HEAD
-	set_focus(new_feature_ref, new_associated_rfg.get());
-=======
 	if ( ! new_feature_ref.is_valid()) {
 		unset_focus();
 		return;
@@ -78,7 +68,6 @@
 	}
 
 	emit focus_changed(d_focused_feature, d_associated_rfg);
->>>>>>> c0206ed5
 }
 
 
@@ -92,30 +81,11 @@
 		return;
 	}
 	if (d_focused_feature == new_feature_ref &&
-<<<<<<< HEAD
-		d_associated_rfg == new_associated_rfg)
-=======
 		*d_associated_geometry_property_opt == new_associated_property)
->>>>>>> c0206ed5
 	{
 		// Avoid infinite signal/slot loops like the plague!
 		return;
 	}
-<<<<<<< HEAD
-
-	d_focused_feature = new_feature_ref;
-	d_associated_rfg = new_associated_rfg;
-
-	if (new_associated_rfg)
-	{
-		d_associated_geometry_property = new_associated_rfg->property();
-	}
-	else
-	{
-		d_associated_geometry_property = boost::none;
-	}
-
-=======
 
 	d_focused_feature = new_feature_ref;
 	d_associated_rfg = NULL;
@@ -134,7 +104,6 @@
 	// reconstruction is made.
 
 	// tell the rest of the application about the new focus
->>>>>>> c0206ed5
 	emit focus_changed(d_focused_feature, d_associated_rfg);
 }
 
@@ -144,11 +113,7 @@
 {
 	d_focused_feature = GPlatesModel::FeatureHandle::weak_ref();
 	d_associated_rfg = NULL;
-<<<<<<< HEAD
-	d_associated_geometry_property = boost::none;
-=======
 	d_associated_geometry_property_opt = boost::none;
->>>>>>> c0206ed5
 
 	emit focus_changed(d_focused_feature, d_associated_rfg);
 }
@@ -183,11 +148,7 @@
 
 		// Look at the new rfg's geometry property.
 		FeatureHandle::properties_iterator new_geometry_property = new_rfg->property();
-<<<<<<< HEAD
-		if (new_geometry_property == *d_associated_geometry_property)
-=======
 		if (new_geometry_property == *d_associated_geometry_property_opt)
->>>>>>> c0206ed5
 		{
 			// We have a match!
 			d_associated_rfg = new_rfg;
