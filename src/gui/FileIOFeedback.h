/* $Id$ */

/**
 * \file 
 * $Revision$
 * $Date$ 
 * 
 * Copyright (C) 2009, 2010 The University of Sydney, Australia
 *
 * This file is part of GPlates.
 *
 * GPlates is free software; you can redistribute it and/or modify it under
 * the terms of the GNU General Public License, version 2, as published by
 * the Free Software Foundation.
 *
 * GPlates is distributed in the hope that it will be useful, but WITHOUT
 * ANY WARRANTY; without even the implied warranty of MERCHANTABILITY or
 * FITNESS FOR A PARTICULAR PURPOSE.  See the GNU General Public License
 * for more details.
 *
 * You should have received a copy of the GNU General Public License along
 * with this program; if not, write to Free Software Foundation, Inc.,
 * 51 Franklin Street, Fifth Floor, Boston, MA  02110-1301, USA.
 */
 
#ifndef GPLATES_GUI_FILEIOFEEDBACK_H
#define GPLATES_GUI_FILEIOFEEDBACK_H

#include <QObject>
#include <QString>
#include <QList>
#include <QUrl>
#include <boost/function.hpp>

#include "app-logic/FeatureCollectionFileState.h"

#include "file-io/FeatureCollectionFileFormat.h"

#include "model/FeatureCollectionHandle.h"

#include "qt-widgets/OpenFileDialog.h"
#include "qt-widgets/SaveFileDialog.h"


namespace GPlatesAppLogic
{
	class ApplicationState;
	class FeatureCollectionFileIO;
}

namespace GPlatesGui
{
	class FeatureFocus;
	class UnsavedChangesTracker;
}

namespace GPlatesPresentation
{
	class ViewState;
}

namespace GPlatesQtWidgets
{
	// Forward declaration of ViewportWindow and MFCD to avoid spaghetti.
	// Yes, this is ViewportWindow, not the "View State"; we need
	// this to pop dialogs up from, and maybe some progress bars.
	class ViewportWindow;
	class ManageFeatureCollectionsDialog;
}


namespace GPlatesGui
{
	/**
	 * This GUI class is responsible for wrapping the saving and loading app-logic
	 * operations with a thin layer of GUI feedback for users - in particular, calls
	 * to the save methods of this class will prompt the user for filenames
	 * appropriately, and will provide feedback if there are serious errors while
	 * saving. It has been refactored out of the ManageFeatureCollectionsDialog.
	 * 
	 * In the future, jetpacks etc, it should also be a means for the GUI to get
	 * progress updates during saving and loading, enabling progress bars to be
	 * displayed.
	 */
	class FileIOFeedback: 
			public QObject
	{
		Q_OBJECT
		
	public:
	
		explicit
		FileIOFeedback(
				GPlatesAppLogic::ApplicationState &app_state_,
				GPlatesPresentation::ViewState &view_state_,
				GPlatesQtWidgets::ViewportWindow &viewport_window_,
<<<<<<< HEAD
				GPlatesAppLogic::FeatureCollectionFileState &file_state_,
				GPlatesAppLogic::FeatureCollectionFileIO &feature_collection_file_io_,
=======
>>>>>>> a4a8065f
				FeatureFocus &feature_focus_,
				QObject *parent_ = NULL);

		virtual
		~FileIOFeedback()
		{  }


		/**
		 * Opens the specified files, handling any exceptions thrown by popping up
		 * appropriate error dialogs.
		 *
		 * See the slot open_files() for the version which pops up a file selection dialog.
		 */
		void
		open_files(
				const QStringList &filenames);

		/**
		 * As @a open_files(QStringList), but for a list of QUrl. For drag-and-drop
		 * functionality.
		 */
		void
		open_urls(
				const QList<QUrl> &urls);

		/**
		 * Reloads the file given by FileState file_reference @a file and handles any
		 * exceptions thrown by popping up appropriate error dialogs.
		 */
		void
		reload_file(
				GPlatesAppLogic::FeatureCollectionFileState::file_reference &file_it);


		/**
		 * Save a file, given by FileState file_reference @a file. If the file has not
		 * yet been named, save using a Save As dialog with @a save_file_as(); if the
		 * file does have a name, save with as little user intervention as possible using
		 * @a save_file_in_place().
		 */
		bool
		save_file_as_appropriate(
				GPlatesAppLogic::FeatureCollectionFileState::file_reference file);

		/**
		 * Save a file, given by FileState file_reference @a file. Does not prompt the
		 * user with any kind of Save As dialog, it assumes the file is to be saved
		 * with the current name and settings and the only feedback desired is progress
		 * bars and/or error dialogs.
		 *
		 * NOTE: This will likely result in a "Unable to save files of that type" error if
		 * the file has not been named yet. This could be handled better. See also
		 * GMT header problem in @a get_feature_collection_write_format().
		 */
		bool
		save_file_in_place(
				GPlatesAppLogic::FeatureCollectionFileState::file_reference file);

		/**
		 * Save a file, given by FileState file_reference @a file, and prompt the
		 * user with a Save As dialog to let them specify a new name for the loaded file.
		 * The new name will be associated with the loaded file afterwards.
		 */
		bool
		save_file_as(
				GPlatesAppLogic::FeatureCollectionFileState::file_reference file);

		/**
		 * Save a file, given by FileState file_reference @a file, and prompt the
		 * user with a Save a Copy dialog to let them specify a new name for the loaded file.
		 * The loaded file retains its original filename.
		 */
		bool
		save_file_copy(
				GPlatesAppLogic::FeatureCollectionFileState::file_reference file);


		/**
		 * Saves specified feature collection into a file described by @a file_info.
		 * Pops up simple dialogs if there are problems, and returns false.
		 *
		 * This is called by the other @a save_file_* methods above.
		 */
		bool
		save_file(
				const GPlatesFileIO::FileInfo &file_info,
				const GPlatesModel::FeatureCollectionHandle::weak_ref &feature_collection,
				GPlatesFileIO::FeatureCollectionWriteFormat::Format feature_collection_write_format);


		/**
		 * Save all files as though the 'save in place' button was used.
		 * If @a include_unnamed_files, we'll also try to save files that don't have names yet,
		 * which will mean popping up save dialogs.
		 */
		bool
		save_all(
				bool include_unnamed_files);

	public slots:

		/**
		 * Opens an Open File dialog allowing the user to select zero or more files,
		 * then opens them.
		 */
		void
		open_files();


		/**
		 * Opens the set of files from the user's previous session.
		 * This delegates to SessionManagement, but catches any exceptions the
		 * file-io code might throw.
		 *
		 * The default value loads the most recent session "slot" in the user's
		 * history; higher numbers dig further into the past. Attempting to
		 * load a "session slot" which does not exist does nothing - the menu
		 * should match the correct number of slots anyway.
		 */
		void
		open_previous_session(
				int session_slot_to_load = 0);


	private:

		/**
		 * Get format for writing to feature collection file.
		 */
		GPlatesFileIO::FeatureCollectionWriteFormat::Format
		get_feature_collection_write_format(
				const GPlatesFileIO::FileInfo& file_info);

		/**
		 * Allows calling multiple functions that throw the same types of exceptions and
		 * handles those exceptions in one place.
		 */
		void
		try_catch_file_load_with_feedback(
				boost::function<void ()> file_load_func);


		/**
		 * Quick method to get at the ViewportWindow from inside this class.
		 */
		GPlatesQtWidgets::ViewportWindow &
		viewport_window()
		{
			return *d_viewport_window_ptr;
		}


		/**
		 * Quick method to get at the ApplicationState from inside this class.
		 */
		GPlatesAppLogic::ApplicationState &
		app_state();

		
		/**
		 * Sneaky method to find the ManageFeatureCollectionsDialog via
		 * ViewportWindow and the Qt object tree. Means we don't have
		 * to pass yet more things in through the constructor.
		 */
		GPlatesQtWidgets::ManageFeatureCollectionsDialog &
		manage_feature_collections_dialog();


		/**
		 * Sneaky method to find the UnsavedChangesTracker via
		 * ViewportWindow and the Qt object tree. Means we don't have
		 * to pass yet more things in through the constructor.
		 */
		GPlatesGui::UnsavedChangesTracker &
		unsaved_changes_tracker();



		/**
		 * ApplicationState for getting access to important file-loading stuff.
		 */
		GPlatesAppLogic::ApplicationState *d_app_state_ptr;

		/**
		 * Pointer to the main window, to pop up error dialogs from etc.
		 */
		GPlatesQtWidgets::ViewportWindow *d_viewport_window_ptr;

		/**
		 * The loaded feature collection files.
		 */
		GPlatesAppLogic::FeatureCollectionFileState *d_file_state_ptr;

		/**
		 * Handles loading/unloading of feature collections.
		 */
		GPlatesAppLogic::FeatureCollectionFileIO *d_feature_collection_file_io_ptr;

		/**
		 * Stores the notion of which feature has the focus.
		 */
		FeatureFocus &d_feature_focus;
		
		

		/**
		 * The save file as dialog box.
		 */
		GPlatesQtWidgets::SaveFileDialog d_save_file_as_dialog;

		/**
		 * The save file copy dialog box.
		 */
		GPlatesQtWidgets::SaveFileDialog d_save_file_copy_dialog;

		/**
		 * The open files dialog box.
		 */
		GPlatesQtWidgets::OpenFileDialog d_open_files_dialog;
		
		/**
		 * Controls whether Save File dialogs include a Compressed GPML option.
		 */
		bool d_gzip_available;
	};
}


#endif	// GPLATES_GUI_FILEIOFEEDBACK_H<|MERGE_RESOLUTION|>--- conflicted
+++ resolved
@@ -94,11 +94,6 @@
 				GPlatesAppLogic::ApplicationState &app_state_,
 				GPlatesPresentation::ViewState &view_state_,
 				GPlatesQtWidgets::ViewportWindow &viewport_window_,
-<<<<<<< HEAD
-				GPlatesAppLogic::FeatureCollectionFileState &file_state_,
-				GPlatesAppLogic::FeatureCollectionFileIO &feature_collection_file_io_,
-=======
->>>>>>> a4a8065f
 				FeatureFocus &feature_focus_,
 				QObject *parent_ = NULL);
 
