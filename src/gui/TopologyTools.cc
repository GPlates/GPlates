/**
 * \file 
 * $Revision: 4821 $
 * $Date: 2009-02-13 18:54:19 -0800 (Fri, 13 Feb 2009) $ 
 * 
 * Copyright (C) 2008 The University of Sydney, Australia
 * Copyright (C) 2008 , 2009 California Institute of Technology 
 *
 * This file is part of GPlates.
 *
 * GPlates is free software; you can redistribute it and/or modify it under
 * the terms of the GNU General Public License, version 2, as published by
 * the Free Software Foundation.
 *
 * GPlates is distributed in the hope that it will be useful, but WITHOUT
 * ANY WARRANTY; without even the implied warranty of MERCHANTABILITY or
 * FITNESS FOR A PARTICULAR PURPOSE.  See the GNU General Public License
 * for more details.
 *
 * You should have received a copy of the GNU General Public License along
 * with this program; if not, write to Free Software Foundation, Inc.,
 * 51 Franklin Street, Fifth Floor, Boston, MA  02110-1301, USA.
 */

//#define DEBUG
//#define DEBUG1

#include <map>

#include <QtGlobal>
#include <QHeaderView>
#include <QTreeWidget>
#include <QUndoStack>
#include <QToolButton>
#include <QMessageBox>
#include <QLocale>
#include <QDebug>
#include <QString>
#include <QMessageBox>

#include <boost/optional.hpp>
#include <boost/none.hpp>
#include <boost/numeric/conversion/cast.hpp>

#include "TopologyTools.h"

#include "FeatureFocus.h"
#include "ProximityTests.h"

#include "app-logic/Reconstruct.h"
#include "app-logic/ReconstructionGeometryUtils.h"

#include "feature-visitors/PropertyValueFinder.h"
#include "feature-visitors/TopologySectionsFinder.h"
#include "feature-visitors/ViewFeatureGeometriesWidgetPopulator.h"

#include "global/GPlatesAssert.h"
#include "global/AssertionFailureException.h"

#include "maths/ConstGeometryOnSphereVisitor.h"
#include "maths/GeometryOnSphere.h"
#include "maths/InvalidLatLonException.h"
#include "maths/InvalidLatLonCoordinateException.h"
#include "maths/LatLonPointConversions.h"
#include "maths/MultiPointOnSphere.h"
#include "maths/PolylineOnSphere.h"
#include "maths/ProximityCriteria.h"
#include "maths/PolylineIntersections.h"
#include "maths/Real.h"

#include "model/FeatureHandle.h"
#include "model/FeatureHandleWeakRefBackInserter.h"
#include "model/ModelUtils.h"
#include "model/ReconstructedFeatureGeometryFinder.h"
#include "model/ReconstructionGeometry.h"
#include "model/DummyTransactionHandle.h"

#include "utils/UnicodeStringUtils.h"
#include "utils/GeometryCreationUtils.h"

#include "feature-visitors/TopologySectionsFinder.h"
#include "feature-visitors/ViewFeatureGeometriesWidgetPopulator.h"

#include "property-values/GeoTimeInstant.h"
#include "property-values/GmlMultiPoint.h"
#include "property-values/GmlLineString.h"
#include "property-values/GmlPoint.h"
#include "property-values/GmlOrientableCurve.h"
#include "property-values/GmlPoint.h"
#include "property-values/GmlPolygon.h"
#include "property-values/GpmlPropertyDelegate.h"
#include "property-values/GmlTimeInstant.h"
#include "property-values/GmlTimePeriod.h"
#include "property-values/GpmlConstantValue.h"
#include "property-values/GpmlFeatureReference.h"
#include "property-values/GpmlPiecewiseAggregation.h"
#include "property-values/GpmlPlateId.h"
#include "property-values/GpmlRevisionId.h"
#include "property-values/GpmlTimeSample.h"
#include "property-values/GpmlTopologicalPolygon.h"
#include "property-values/GpmlTopologicalSection.h"
#include "property-values/GpmlTopologicalLineSection.h"
#include "property-values/GpmlOldPlatesHeader.h"
#include "property-values/TemplateTypeParameterType.h"

#include "qt-widgets/CreateFeatureDialog.h"
#include "qt-widgets/ExportCoordinatesDialog.h"
#include "qt-widgets/GlobeCanvas.h"
#include "qt-widgets/ViewportWindow.h"

#include "utils/UnicodeStringUtils.h"
#include "utils/GeometryCreationUtils.h"

#include "view-operations/RenderedGeometryFactory.h"
#include "view-operations/RenderedGeometryParameters.h"
#include "presentation/ViewState.h"


// 
// Constructor
// 
GPlatesGui::TopologyTools::TopologyTools(
		GPlatesPresentation::ViewState &view_state,
		GPlatesQtWidgets::ViewportWindow &viewport_window):
	d_rendered_geom_collection(&view_state.get_rendered_geometry_collection()),
	d_feature_focus_ptr(&view_state.get_feature_focus()),
	d_reconstruct_ptr(&view_state.get_reconstruct()),
	d_viewport_window_ptr(&viewport_window)
{
	// set up the drawing
	create_child_rendered_layers();

	// Set pointer to TopologySectionsContainer
	d_topology_sections_container_ptr = &( d_viewport_window_ptr->topology_sections_container() );


	// set the internal state flags
	d_is_active = false;
	d_in_edit = false;

	d_visit_to_check_type = false;
	d_visit_to_create_properties = false;
	d_visit_to_get_focus_end_points = false;
}

void
GPlatesGui::TopologyTools::activate( CanvasToolMode mode )
{
	// Set the mode 
	d_mode = mode;

	// NOTE: should this be in the constructor ?
	// Set the pointer to the Topology Tools Widget 
	d_topology_tools_widget_ptr = 
		&( d_viewport_window_ptr->task_panel_ptr()->topology_tools_widget() );


	if ( d_mode == BUILD )
	{
		activate_build_mode();
	}
	else 
	{
		activate_edit_mode();
	}

	// process the table
	d_visit_to_check_type = false;
	d_visit_to_create_properties = true;
	update_geometry();
	d_visit_to_create_properties = false;

	// Draw the topology
	draw_topology_geometry();


	// 
	// Report errors
	//
	if ( ! d_warning.isEmpty() )
	{
		// Add some helpful hints:
		d_warning.append(tr("\n"));
		d_warning.append(tr("Please check the Topology Sections table:\n"));
		d_warning.append(tr("\n"));
		d_warning.append(tr("a red row indicates either:\n"));
		d_warning.append(tr("- the feature is missing from the loaded data\n"));
		d_warning.append(tr("- the feature is loaded more than once\n"));
		d_warning.append(tr("\n"));
		d_warning.append(tr("a yellow row indicates either:\n"));
		d_warning.append(tr("- the feature has a missing geometry property\n"));
		d_warning.append(tr("- the feature is being used outside its lifetime\n"));
		d_warning.append(tr("\n"));

		QMessageBox::warning(
			d_topology_tools_widget_ptr, 
			tr("Error Building Topology"), 
			d_warning,
			QMessageBox::Ok, 
			QMessageBox::Ok);
	}

	// Connect to focus signals from Feature Focus
	connect_to_focus_signals( true );

	// Connect to signals from Topology Sections Container
	connect_to_topology_sections_container_signals( true );

	// Connect to recon time changes
	QObject::connect(
		d_reconstruct_ptr,
		SIGNAL(reconstructed(GPlatesAppLogic::Reconstruct &, bool, bool)),
		this,
		SLOT(handle_reconstruction()));

	// set the widget state
	d_is_active = true;

	d_viewport_window_ptr->status_message(QObject::tr(
 		"Click on a features to Add or Remove them from the Topology."
 		" Ctrl+drag to reorient the globe."));

	return;
}

void
GPlatesGui::TopologyTools::activate_build_mode()
{
	// place holder if we need it in the future ...
}

void
GPlatesGui::TopologyTools::activate_edit_mode()
{
		// set the topology feature ref
		d_topology_feature_ref = d_feature_focus_ptr->focused_feature();

		// Load the topology into the Topology Sections Table 
 		display_topology(
			d_feature_focus_ptr->focused_feature(), d_feature_focus_ptr->associated_reconstruction_geometry() );

		// Load the topology into the Topology Widget
		d_topology_tools_widget_ptr->display_topology(
			d_feature_focus_ptr->focused_feature(), d_feature_focus_ptr->associated_reconstruction_geometry() );

		// NOTE: this will NOT trigger a set_focus signal with NULL ref ; 
		// NOTE: the focus connection is below 
		d_feature_focus_ptr->unset_focus();
		d_feature_focus_head_points.clear();
		d_feature_focus_tail_points.clear();
		// NOTE: the call to unset_focus does not clear the "Clicked" table, so do it here
		d_viewport_window_ptr->feature_table_model().clear();

		// Flip the ViewportWindow to the Topology Sections Table
		d_viewport_window_ptr->choose_topology_sections_table();

		// Flip the TopologyToolsWidget to the Toplogy Tab
		d_topology_tools_widget_ptr->choose_topology_tab();

		// check 

		// report 

}

void
GPlatesGui::TopologyTools::deactivate()
{
	// reset internal state
	d_is_active = false;

	// Unset any focused feature
	if ( d_feature_focus_ptr->is_valid() )
	{
		d_feature_focus_ptr->unset_focus();
	}

	// clear all the drawing layers
	draw_all_layers_clear();

	// Flip the ViewportWindow to the Clicked Geometry Table
	d_viewport_window_ptr->choose_clicked_geometry_table();

	// Connect to focus signals from Feature Focus
	connect_to_focus_signals( false );

	// Connect to signals from Topology Sections Container
	connect_to_topology_sections_container_signals( false );

	// connect to recon time changes
	QObject::disconnect(
		d_reconstruct_ptr,
		SIGNAL(reconstructed(GPlatesAppLogic::Reconstruct &, bool, bool)),
		this,
		SLOT(handle_reconstruction()));

	// Clear out all old data
	clear_widgets_and_data();
}

//
// Clear the widgets, tables, d_section_ vectors, derrived vectors, topology references
//
void
GPlatesGui::TopologyTools::clear_widgets_and_data()
{
	// clear the tables
	d_viewport_window_ptr->feature_table_model().clear();

	// loop over TopologySectionsTable 
	int i = d_topology_sections_container_ptr->size(); 
	--i; // decrement to last index
	for ( ; i > -1 ; --i )
	{
		d_topology_sections_container_ptr->remove_at( i );
	}
	
	// clear the vertex list
	d_topology_vertices.clear();
	d_section_ranges_into_topology_vertices.clear();
	d_tmp_index_vertex_list.clear();

	// clear the working lists
	d_head_end_points.clear();
	d_tail_end_points.clear();
	d_intersection_points.clear();
	d_segments.clear();

	// Set the topology feature ref to NULL
	d_topology_feature_ref = GPlatesModel::FeatureHandle::weak_ref();
	d_topology_feature_rfg = NULL;

	// unset the d_topology_geometry_opt_ptr
	d_topology_geometry_opt_ptr = boost::none;

	// clear the drawing layers
	draw_all_layers_clear();

	// unset the focus 
	d_feature_focus_ptr->unset_focus(); 
}
	

void
GPlatesGui::TopologyTools::connect_to_focus_signals(bool state)
{
	if (state) 
	{
		// Subscribe to focus events. 
		QObject::connect(
			d_feature_focus_ptr,
			SIGNAL( focus_changed(
				GPlatesModel::FeatureHandle::weak_ref,
				GPlatesModel::ReconstructionGeometry::maybe_null_ptr_type)),
			this,
			SLOT( set_focus(
				GPlatesModel::FeatureHandle::weak_ref,
				GPlatesModel::ReconstructionGeometry::maybe_null_ptr_type)));
	
		QObject::connect(
			d_feature_focus_ptr,
			SIGNAL( focused_feature_modified(
				GPlatesModel::FeatureHandle::weak_ref,
				GPlatesModel::ReconstructionGeometry::maybe_null_ptr_type)),
			this,
			SLOT( display_feature_focus_modified(
				GPlatesModel::FeatureHandle::weak_ref,
				GPlatesModel::ReconstructionGeometry::maybe_null_ptr_type)));
	} 
	else 
	{
		// Un-Subscribe to focus events. 
		QObject::disconnect(
			d_feature_focus_ptr, 
			SIGNAL( focus_changed(
				GPlatesModel::FeatureHandle::weak_ref,
				GPlatesModel::ReconstructionGeometry::maybe_null_ptr_type)),
			this, 
			0);
	
		QObject::disconnect(
			d_feature_focus_ptr, 
			SIGNAL( focused_feature_modified(
				GPlatesModel::FeatureHandle::weak_ref,
				GPlatesModel::ReconstructionGeometry::maybe_null_ptr_type)),
			this, 
			0);
	}
}


void
GPlatesGui::TopologyTools::connect_to_topology_sections_container_signals(
	bool state)
{
	if (state) 
	{
		QObject::connect(
			d_topology_sections_container_ptr,
			SIGNAL( cleared() ),
			this,
			SLOT( react_cleared() )
		);

		QObject::connect(
			d_topology_sections_container_ptr,
			SIGNAL( insertion_point_moved(
				GPlatesGui::TopologySectionsContainer::size_type) ),
			this,
			SLOT( react_insertion_point_moved(
				GPlatesGui::TopologySectionsContainer::size_type) )
		);

		QObject::connect(
			d_topology_sections_container_ptr,
			SIGNAL( entry_removed(
				GPlatesGui::TopologySectionsContainer::size_type) ),
			this,
			SLOT( react_entry_removed(
				GPlatesGui::TopologySectionsContainer::size_type) )
		);

		QObject::connect(
			d_topology_sections_container_ptr,
			SIGNAL( entries_inserted(
				GPlatesGui::TopologySectionsContainer::size_type,
				GPlatesGui::TopologySectionsContainer::size_type) ),
			this,
			SLOT( react_entries_inserted(
				GPlatesGui::TopologySectionsContainer::size_type,
				GPlatesGui::TopologySectionsContainer::size_type) )
		);

		QObject::connect(
			d_topology_sections_container_ptr,
			SIGNAL( entries_modified(
				GPlatesGui::TopologySectionsContainer::size_type,
				GPlatesGui::TopologySectionsContainer::size_type) ),
			this,
			SLOT( react_entries_modified(
				GPlatesGui::TopologySectionsContainer::size_type,
				GPlatesGui::TopologySectionsContainer::size_type) )
		);
	} 
	else 
	{
		// Disconnect this receiver from all signals from TopologySectionsContainer:
		QObject::disconnect(
			d_topology_sections_container_ptr,
			0,
			this,
			0
		);
	}
}

void
GPlatesGui::TopologyTools::create_child_rendered_layers()
{
	// Delay any notification of changes to the rendered geometry collection
	// until end of current scope block. This is so we can do multiple changes
	// without redrawing canvas after each change.
	// This should ideally be located at the highest level to capture one
	// user GUI interaction - the user performs an action and we update canvas once.
	// But since these guards can be nested it's probably a good idea to have it here too.
	GPlatesViewOperations::RenderedGeometryCollection::UpdateGuard update_guard;

	// Create a rendered layers to draw geometries.

	// the topology is drawn on the bottom layer
	d_topology_geometry_layer_ptr =
		d_rendered_geom_collection->create_child_rendered_layer_and_transfer_ownership(
				GPlatesViewOperations::RenderedGeometryCollection::TOPOLOGY_TOOL_LAYER);

	// the segments resulting from intersections of line data come next
	d_segments_layer_ptr =
		d_rendered_geom_collection->create_child_rendered_layer_and_transfer_ownership(
				GPlatesViewOperations::RenderedGeometryCollection::TOPOLOGY_TOOL_LAYER);

	// points where line data intersects and cuts the src geometry
	d_intersection_points_layer_ptr =
		d_rendered_geom_collection->create_child_rendered_layer_and_transfer_ownership(
				GPlatesViewOperations::RenderedGeometryCollection::TOPOLOGY_TOOL_LAYER);

	// click point of the current mouse position
	d_click_point_layer_ptr =
		d_rendered_geom_collection->create_child_rendered_layer_and_transfer_ownership(
				GPlatesViewOperations::RenderedGeometryCollection::TOPOLOGY_TOOL_LAYER);

	// click points of the boundary feature data 
	d_click_points_layer_ptr =
		d_rendered_geom_collection->create_child_rendered_layer_and_transfer_ownership(
				GPlatesViewOperations::RenderedGeometryCollection::TOPOLOGY_TOOL_LAYER);

	// head and tail points of src geometry 
	d_end_points_layer_ptr =
		d_rendered_geom_collection->create_child_rendered_layer_and_transfer_ownership(
				GPlatesViewOperations::RenderedGeometryCollection::TOPOLOGY_TOOL_LAYER);

	// insert neighbors
	d_insertion_neighbors_layer_ptr =
		d_rendered_geom_collection->create_child_rendered_layer_and_transfer_ownership(
				GPlatesViewOperations::RenderedGeometryCollection::TOPOLOGY_TOOL_LAYER);

	// Put the focus layer on top
	d_focused_feature_layer_ptr =
		d_rendered_geom_collection->create_child_rendered_layer_and_transfer_ownership(
				GPlatesViewOperations::RenderedGeometryCollection::TOPOLOGY_TOOL_LAYER);

	// In both cases above we store the returned object as a data member and it
	// automatically destroys the created layer for us when 'this' object is destroyed.

	// Activate layers
	d_topology_geometry_layer_ptr->set_active();
	d_focused_feature_layer_ptr->set_active();
	d_insertion_neighbors_layer_ptr->set_active();
	d_segments_layer_ptr->set_active();
	d_intersection_points_layer_ptr->set_active();
	d_click_point_layer_ptr->set_active();
	d_click_points_layer_ptr->set_active();
	d_end_points_layer_ptr->set_active();
}




// ===========================================================================================
// 
// Functions called from Canvas Tool or Vieportwindow code 
//

void
GPlatesGui::TopologyTools::set_click_point(double lat, double lon)
{
	d_click_point_lat = lat;
	d_click_point_lon = lon;

	draw_click_point();
}


//
// reconstruction signals get sent here from a connect in ViewportWindow.cc
//
void
GPlatesGui::TopologyTools::handle_reconstruction()
{
	if (! d_is_active) { return; }

<<<<<<< HEAD
 	// check to make sure the topology feature is defined for this new time

	// Get the time period for the d_topology_feature_ref's validTime prop
	// FIXME: (Assuming a gml:TimePeriod, rather than a gml:TimeInstant!)
	static const GPlatesModel::PropertyName valid_time_property_name =
		GPlatesModel::PropertyName::create_gml("validTime");

	const GPlatesPropertyValues::GmlTimePeriod *time_period;

	GPlatesFeatureVisitors::get_property_value(
		d_topology_feature_ref, valid_time_property_name, time_period);

	const GPlatesPropertyValues::GeoTimeInstant recon_time( new_time );

	if ( ! time_period->contains( recon_time ) )
	{
		draw_all_layers_clear();
		return;
	}

	//
	// else continue with the update
=======
 	// Check to make sure the topology feature is defined for this new time
	if ( d_topology_feature_ref.is_valid() )
	{
		// Get the time period for the d_topology_feature_ref's validTime prop
		// FIXME: (Assuming a gml:TimePeriod, rather than a gml:TimeInstant!)
		static const GPlatesModel::PropertyName valid_time_property_name =
			GPlatesModel::PropertyName::create_gml("validTime");

		const GPlatesPropertyValues::GmlTimePeriod *time_period;

		GPlatesFeatureVisitors::get_property_value(
			d_topology_feature_ref, valid_time_property_name, time_period);

		const GPlatesPropertyValues::GeoTimeInstant recon_time( d_reconstruct_ptr->get_current_reconstruction_time() );

		if ( ! time_period->contains( recon_time ) )
		{
			// Clear all the layers
			draw_all_layers_clear();
			return;
		}
	}

	//
	// Continue with the update
>>>>>>> 21c5f34a
	//
	d_visit_to_check_type = false;
	d_visit_to_create_properties = true;
	update_geometry();
	d_visit_to_create_properties = false;

	// re-display feature focus
	display_feature( 
		d_feature_focus_ptr->focused_feature(), d_feature_focus_ptr->associated_reconstruction_geometry() );

}

//
// focus_changed signals get sent here from a connect in ViewportWindow.cc
//
void
GPlatesGui::TopologyTools::set_focus(
		GPlatesModel::FeatureHandle::weak_ref feature_ref,
		GPlatesModel::ReconstructionGeometry::maybe_null_ptr_type /*associated_rg*/)
{
	if (! d_is_active ) { 
		return; }

	// clear or paint the focused geom 
	draw_focused_geometry();

	// do nothing with a null ref
	if ( ! feature_ref.is_valid() ) { 
		return; }


	// Check feature type via qstrings 
 	QString topology_type_name ("TopologicalClosedPlateBoundary");
	QString feature_type_name = GPlatesUtils::make_qstring_from_icu_string(
		feature_ref->feature_type().get_name() );

	if ( feature_type_name == topology_type_name )
	{
		// NOTE: this will trigger a set_focus signal with NULL ref
		d_feature_focus_ptr->unset_focus(); 
		// NOTE: the call to unset_focus does not clear the "Clicked" table, so do it here
		d_viewport_window_ptr->feature_table_model().clear();
		return;
	} 
	

	// Flip tab
	d_topology_tools_widget_ptr->choose_section_tab();

	// display this feature ; or unset focus if it is a topology
	display_feature( 
		d_feature_focus_ptr->focused_feature(), d_feature_focus_ptr->associated_reconstruction_geometry() );

	return;
}


//
void
GPlatesGui::TopologyTools::display_feature_focus_modified(
		GPlatesModel::FeatureHandle::weak_ref feature_ref,
		GPlatesModel::ReconstructionGeometry::maybe_null_ptr_type associated_rg)
{
	display_feature( feature_ref, associated_rg );
}

//
// Display the clicked feature data in the widgets and on the globe
//
void
GPlatesGui::TopologyTools::display_feature(
		GPlatesModel::FeatureHandle::weak_ref feature_ref,
		GPlatesModel::ReconstructionGeometry::maybe_null_ptr_type associated_rg)
{
	if (! d_is_active) { return; }

	// always check weak_refs!
	if ( ! feature_ref.is_valid() ) { return; }

#ifdef DEBUG
qDebug() << "TopologyTools::display_feature() = ";
qDebug() << "d_feature_focus_ptr = " << GPlatesUtils::make_qstring_from_icu_string( d_feature_focus_ptr->focused_feature()->feature_id().get() );

	static const GPlatesModel::PropertyName name_property_name = 
		GPlatesModel::PropertyName::create_gml("name");

	const GPlatesPropertyValues::XsString *name;
	if ( GPlatesFeatureVisitors::get_property_value(feature_ref, name_property_name, name) )
	{
		qDebug() << "name = " << GPlatesUtils::make_qstring( name->value() );
	}

	// feature id
	GPlatesModel::FeatureId id = feature_ref->feature_id();
	qDebug() << "id = " << GPlatesUtils::make_qstring_from_icu_string( id.get() );

	if ( associated_rg ) { 
		qDebug() << "associated_rg = okay " ;
	} else { 
		qDebug() << "associated_rg = NULL " ; 
	}
#endif

	//
	// Check feature type via qstrings 
	//
 	QString topology_type_name ("TopologicalClosedPlateBoundary");
	QString feature_type_name = GPlatesUtils::make_qstring_from_icu_string(
		feature_ref->feature_type().get_name() );

	if ( feature_type_name == topology_type_name )
	{
		// Only focus TopologicalClosedPlateBoundary types upon activate() calls
		return;
	} 
	else // non-topology feature type selected 
	{
		// Flip Topology Widget to Topology Sections Tab
		d_topology_tools_widget_ptr->choose_section_tab();

		// check if the feature is in the topology 
		int i = find_feature_in_topology( feature_ref );

		if ( i != -1 )
		{
			// Flip to the Topology Sections Table
			d_viewport_window_ptr->choose_topology_sections_table();

			// Pretend we clicked in that row
		 	TopologySectionsContainer::size_type index = 
				static_cast<TopologySectionsContainer::size_type>( i );

			d_topology_sections_container_ptr->set_focus_feature_at_index( index );
			return;
		}

		// else, not found on boundary 

		// Flip to the Clicked Features tab
		d_viewport_window_ptr->choose_clicked_geometry_table();
	}
}

int 
GPlatesGui::TopologyTools::find_feature_in_topology(
		GPlatesModel::FeatureHandle::weak_ref feature_ref )
{
	// test if feature is in the section ids vector
	GPlatesModel::FeatureId test_id = feature_ref->feature_id();

	GPlatesGui::TopologySectionsContainer::const_iterator iter = 
		d_topology_sections_container_ptr->begin();

	int i = 0;
	for ( ; iter != d_topology_sections_container_ptr->end(); ++iter)
	{
		if ( test_id == iter->d_feature_id )
		{
			return i;
		}
		++i;
	}
	// feature id not found
	return -1;
}

//
// display the topology in the sections table and on the widget 
//
void
GPlatesGui::TopologyTools::display_topology(
		GPlatesModel::FeatureHandle::weak_ref feature_ref,
		GPlatesModel::ReconstructionGeometry::maybe_null_ptr_type /*associated_rg*/)
{
	// Clear the d_section_ vectors
	d_section_ptrs.clear();
	d_section_ids.clear();
	d_section_click_points.clear();
	d_section_reverse_flags.clear();

	// FIXME: should we create one of these visitors upon activate() and just reuse it ?
	// Create a new TopologySectionsFinder to fill d_section_ vectors
	GPlatesFeatureVisitors::TopologySectionsFinder topo_sections_finder( 
		d_section_ptrs, d_section_ids, d_section_click_points, d_section_reverse_flags);

	// Visit the feature_ref, filling d_section_ vectors with data
	topo_sections_finder.visit_feature(feature_ref);

	// just to be safe, disconnect listening to feature focus while changing Section Table
	connect_to_focus_signals( false );
	connect_to_topology_sections_container_signals( false );

	// Clear the sections_table
	d_topology_sections_container_ptr->clear();

	// iterate over the table rows found in the TopologySectionsFinder
	GPlatesGui::TopologySectionsContainer::iterator table_row_itr;
	table_row_itr = topo_sections_finder.found_rows_begin();

    // loop over found rows
    for ( ; table_row_itr != topo_sections_finder.found_rows_end() ; ++table_row_itr)
    {
		// insert a row into the table
		d_topology_sections_container_ptr->insert( *table_row_itr );

		// fill the topology_sections vector
		d_topology_sections.push_back( *table_row_itr );
    }
 
	// Set the num_sections in the TopologyToolsWidget
	d_topology_tools_widget_ptr->display_number_of_sections(
		d_topology_sections_container_ptr->size() );
}



void
GPlatesGui::TopologyTools::handle_shift_left_click(
	const GPlatesMaths::PointOnSphere &click_pos_on_globe,
	const GPlatesMaths::PointOnSphere &oriented_click_pos_on_globe,
	bool is_on_globe)
{
	// Check if the focused feature is valid
	if ( d_feature_focus_ptr->is_valid() )
<<<<<<< HEAD
	{
		// Check if the focused feature is a topology
 		QString topology_type_name("TopologicalClosedPlateBoundary");
		QString feature_type_name = GPlatesUtils::make_qstring_from_icu_string(
			(d_feature_focus_ptr->focused_feature())->feature_type().get_name() );

		if ( feature_type_name == topology_type_name ) 
		{
			return;
		}
	}
	else
	{
=======
	{
		// Check if the focused feature is a topology
 		QString topology_type_name("TopologicalClosedPlateBoundary");
		QString feature_type_name = GPlatesUtils::make_qstring_from_icu_string(
			(d_feature_focus_ptr->focused_feature())->feature_type().get_name() );

		if ( feature_type_name == topology_type_name ) 
		{
			return;
		}
	}
	else
	{
>>>>>>> 21c5f34a
		// no feature focused ; just return
		return;
	}

	// check if the focused feature is in the topology
	int index = find_feature_in_topology( d_feature_focus_ptr->focused_feature() );

	if ( index != -1 )
	{
		GPlatesGui::TopologySectionsContainer::TableRow table_row;
		table_row = d_topology_sections_container_ptr->at(index);

		//
		// Compute and set the user click point 
		//

		// Get a feature handle for the id
		// get the plate id for the feature
		static const GPlatesModel::PropertyName plate_id_property_name =
			GPlatesModel::PropertyName::create_gpml("reconstructionPlateId");

		const GPlatesPropertyValues::GpmlPlateId *recon_plate_id;

		if ( GPlatesFeatureVisitors::get_property_value(
			table_row.d_feature_ref, plate_id_property_name, recon_plate_id ) )
		{
			// The feature has a reconstruction plate ID.

			// first, get the user click point into a point on sphere 
			GPlatesMaths::PointOnSphere user_point = 
				GPlatesMaths::make_point_on_sphere(
					GPlatesMaths::LatLonPoint(d_click_point_lat, d_click_point_lon)
				);

			// Get the recon tree from the view state ptr
<<<<<<< HEAD
			GPlatesModel::Reconstruction &recon = d_view_state_ptr->reconstruction();
=======
			GPlatesModel::Reconstruction &recon = d_reconstruct_ptr->get_current_reconstruction();
			///d_viewport_window_ptr->reconstruction();
>>>>>>> 21c5f34a
			GPlatesModel::ReconstructionTree &recon_tree = recon.reconstruction_tree();	

			// get the forward rotation for this plate id
			const GPlatesMaths::FiniteRotation &fwd_rot = 
				recon_tree.get_composed_absolute_rotation( recon_plate_id->value() ).first;

			// get the reverse rotation
			const GPlatesMaths::FiniteRotation rev_rot = GPlatesMaths::get_reverse( fwd_rot );

			// un-reconstruct the point 
			const GPlatesMaths::PointOnSphere un_rotated_point = 
				GPlatesMaths::operator*( rev_rot, user_point );

			// set the click point coordinates:
			table_row.d_click_point =
				GPlatesMaths::make_lat_lon_point( un_rotated_point );

#if 0
			//
			// FIXME this is a TEST to use the click point as raw data with no rotations
			//
			table_row.d_click_point =
				GPlatesMaths::LatLonPoint(d_click_point_lat, d_click_point_lon);
#endif
		}
		else
		{
			// NOTE: no rotation 
			// set the click point from canvas ; 
			table_row.d_click_point =
 				GPlatesMaths::LatLonPoint(d_click_point_lat, d_click_point_lon);
 			// FIXME: else - what to do? 
		}

		// Update the row
		d_topology_sections_container_ptr->update_at(index, table_row);

		// flip the tab
		d_topology_tools_widget_ptr->choose_topology_tab();

		return;

	}

	// end of check on index 
	return;
}

//
// slots for signals from TopologySectionsContainer
//
void
GPlatesGui::TopologyTools::react_cleared()
{
	if (! d_is_active) { return; }
	// not used  ; keep in for potential expansion or refactoring
}

void
GPlatesGui::TopologyTools::react_insertion_point_moved(
	GPlatesGui::TopologySectionsContainer::size_type new_index)
{
	if (! d_is_active) { return; }

	d_visit_to_check_type = false;
	d_visit_to_create_properties = true;
	update_geometry();
	d_visit_to_create_properties = false;
}

    
void
GPlatesGui::TopologyTools::react_entry_removed(
	GPlatesGui::TopologySectionsContainer::size_type deleted_index)
{
	if (! d_is_active) { return; }

	// NOTE: this will trigger a set_focus signal with NULL ref
	d_feature_focus_ptr->unset_focus();
	d_feature_focus_head_points.clear();
	d_feature_focus_tail_points.clear();
	// NOTE: the call to unset_focus does not clear the "Clicked" table, so do it here
	d_viewport_window_ptr->feature_table_model().clear();

	d_visit_to_check_type = false;
	d_visit_to_create_properties = true;
	update_geometry();
	d_visit_to_create_properties = false;

	// append the new boundary
	append_boundary_to_feature( d_topology_feature_ref );
}


void
GPlatesGui::TopologyTools::react_entries_inserted(
	GPlatesGui::TopologySectionsContainer::size_type inserted_index,
	GPlatesGui::TopologySectionsContainer::size_type quantity)
{
	if (! d_is_active) { return; }

	// NOTE: this will trigger a set_focus signal with NULL ref
	d_feature_focus_ptr->unset_focus();
	d_feature_focus_head_points.clear();
	d_feature_focus_tail_points.clear();
	// NOTE: the call to unset_focus does not clear the "Clicked" table, so do it here
	d_viewport_window_ptr->feature_table_model().clear();

	d_visit_to_check_type = false;
	d_visit_to_create_properties = true;
	update_geometry();
	d_visit_to_create_properties = false;

	// append the new boundary
	append_boundary_to_feature( d_topology_feature_ref );
}

//
//
//
void
GPlatesGui::TopologyTools::react_entries_modified(
	GPlatesGui::TopologySectionsContainer::size_type modified_index_begin,
	GPlatesGui::TopologySectionsContainer::size_type modified_index_end)
{
	if (! d_is_active) { return; }

	// NOTE: this will trigger a set_focus signal with NULL ref
	d_feature_focus_ptr->unset_focus();
	d_feature_focus_head_points.clear();
	d_feature_focus_tail_points.clear();
	// NOTE: the call to unset_focus does not clear the "Clicked" table, so do it here
	d_viewport_window_ptr->feature_table_model().clear();

	d_visit_to_check_type = false;
	d_visit_to_create_properties = true;
	update_geometry();
	d_visit_to_create_properties = false;

	// append the new boundary
	append_boundary_to_feature( d_topology_feature_ref );
}


// 
// Button Handlers  and support functions 
// 

void
GPlatesGui::TopologyTools::handle_add_feature()
{
	// adjust the mode
	d_in_edit = true;

	// only allow adding of focused features
	if ( ! d_feature_focus_ptr->is_valid() ) 
	{ 
		return; 
	}

	// Double check that the feature is not already in the topology
	int check_index = find_feature_in_topology( d_feature_focus_ptr->focused_feature() );
	if (check_index != -1 )	
	{
		return;
	}
	// else

	// Get the current insertion point 
	int insert_index = d_topology_sections_container_ptr->insertion_point();

	// insert the feature into the boundary
	handle_insert_feature( insert_index );
}

void
GPlatesGui::TopologyTools::handle_insert_feature(int insert_index)
{
	// Flip to Topology Sections Table
	d_viewport_window_ptr->change_tab( 2 );

	// Disconnect to FeatureFocus and TopologySectionsTable signals while changing Table
	connect_to_topology_sections_container_signals( false );
	connect_to_focus_signals( false );

	// TableRow struct to insert into TopologySectionsTable
	GPlatesGui::TopologySectionsContainer::TableRow table_row;

	// Pointer to the Clicked Features table
	GPlatesGui::FeatureTableModel &clicked_table = d_viewport_window_ptr->feature_table_model();

	// Table index of clicked feature
	int click_index = clicked_table.current_index().row();

	// Get the feature id from the RG
	const GPlatesModel::ReconstructionGeometry *rg_ptr = 
		( clicked_table.geometry_sequence().begin() + click_index )->get();

	// only insert features with a valid RG
	if (! rg_ptr ) { return ; }

	// Only insert features that have a ReconstructedFeatureGeometry.
	// We exclude features with a ResolvedTopologicalGeometry because those features are
	// themselves topological boundaries and we're trying to build a topological boundary
	// from ordinary features.
	const GPlatesModel::ReconstructedFeatureGeometry *rfg_ptr = NULL;
	if (!GPlatesAppLogic::ReconstructionGeometryUtils::get_reconstruction_geometry_derived_type(
			rg_ptr, rfg_ptr))
	{
		return;
	}

	//const GPlatesModel::FeatureId id = rfg_ptr->feature_handle_ptr()->feature_id();

	// Set the raw data for this row 
	table_row.d_feature_id = rfg_ptr->feature_handle_ptr()->feature_id();

	// set the raw data for this row 
	table_row.d_feature_ref = rfg_ptr->feature_handle_ptr()->reference();

	//
	// Compute and set the user click point 
	//

	// Get a feature handle for the id
	// get the plate id for the feature
	static const GPlatesModel::PropertyName plate_id_property_name =
		GPlatesModel::PropertyName::create_gpml("reconstructionPlateId");

	const GPlatesPropertyValues::GpmlPlateId *recon_plate_id;

	if ( GPlatesFeatureVisitors::get_property_value(
		table_row.d_feature_ref, plate_id_property_name, recon_plate_id ) )
	{
		// The feature has a reconstruction plate ID.

		// first, get the user click point into a point on sphere 
		GPlatesMaths::PointOnSphere user_point = 
			GPlatesMaths::make_point_on_sphere(
				GPlatesMaths::LatLonPoint(d_click_point_lat, d_click_point_lon)
			);

		// Get the recon tree from the view state ptr
<<<<<<< HEAD
		GPlatesModel::Reconstruction &recon = d_view_state_ptr->reconstruction();
=======
		GPlatesModel::Reconstruction &recon = d_reconstruct_ptr->get_current_reconstruction();
>>>>>>> 21c5f34a
		GPlatesModel::ReconstructionTree &recon_tree = recon.reconstruction_tree();	

		// get the forward rotation for this plate id
		const GPlatesMaths::FiniteRotation &fwd_rot = 
			recon_tree.get_composed_absolute_rotation( recon_plate_id->value() ).first;
<<<<<<< HEAD

		// get the reverse rotation
		const GPlatesMaths::FiniteRotation rev_rot = GPlatesMaths::get_reverse( fwd_rot );

		// un-reconstruct the point 
		const GPlatesMaths::PointOnSphere un_rotated_point = 
			GPlatesMaths::operator*( rev_rot, user_point );

		// set the click point coordinates:
		table_row.d_click_point =
			GPlatesMaths::make_lat_lon_point( un_rotated_point );

#if 0
		//
		// FIXME this is a TEST to use the click point as raw data with no rotations
		//
		table_row.d_click_point = 
			GPlatesMaths::LatLonPoint(d_click_point_lat, d_click_point_lon);
#endif
	}
	else
	{
		// NOTE: no rotation 
		// set the click point from canvas ; 
		table_row.d_click_point = 
			GPlatesMaths::LatLonPoint(d_click_point_lat, d_click_point_lon);
		// FIXME: else - what to do? 
	}


=======

		// get the reverse rotation
		const GPlatesMaths::FiniteRotation rev_rot = GPlatesMaths::get_reverse( fwd_rot );

		// un-reconstruct the point 
		const GPlatesMaths::PointOnSphere un_rotated_point = 
			GPlatesMaths::operator*( rev_rot, user_point );

		// set the click point coordinates:
		table_row.d_click_point =
			GPlatesMaths::make_lat_lon_point( un_rotated_point );

#if 0
		//
		// FIXME this is a TEST to use the click point as raw data with no rotations
		//
		table_row.d_click_point = 
			GPlatesMaths::LatLonPoint(d_click_point_lat, d_click_point_lon);
#endif
	}
	else
	{
		// NOTE: no rotation 
		// set the click point from canvas ; 
		table_row.d_click_point = 
			GPlatesMaths::LatLonPoint(d_click_point_lat, d_click_point_lon);
		// FIXME: else - what to do? 
	}


>>>>>>> 21c5f34a
	// Set the reverse to a default ; see below for the auto update
	table_row.d_reverse = false;

	// visit the RFG's geom to check type and set d_tmp_property_name
	d_visit_to_check_type = true;
	rfg_ptr->geometry()->accept_visitor(*this);

	const GPlatesModel::PropertyName property_name =
		GPlatesModel::PropertyName::create_gpml( d_tmp_property_name );

	// NOTE: This loop was copied from 
	// NOTE: GPlatesFeatureVisitors::TopologySectionsFinder::find_properties_iterator
	// NOTE: See the comments there.

	// NOTE: it is the row.d_geometry_property_opt  that determines
	// the color of the row in the table: YELLOW for missing geom's 

	// Iterate through the top level properties; look for the first name that matches
	GPlatesModel::FeatureHandle::properties_iterator it =
			table_row.d_feature_ref->properties_begin();
	GPlatesModel::FeatureHandle::properties_iterator end =
			table_row.d_feature_ref->properties_end();

	for ( ; it != end; ++it)
	{
		if (it.is_valid() && (*it)->property_name() == property_name)
		{
			// the table row will be drawn normally
			table_row.d_geometry_property_opt = it;
			break; // out of for loop 
		}
		else
		{
			// the table row will be drawn in yellow 
			table_row.d_geometry_property_opt = boost::none;
		}
	}

	// Insert the row
	d_topology_sections_container_ptr->insert( table_row );

	// NOTE: this will trigger a set_focus signal with NULL ref
	d_feature_focus_ptr->unset_focus();
	d_feature_focus_head_points.clear();
	d_feature_focus_tail_points.clear();
	// NOTE: the call to unset_focus does not clear the "Clicked" table, so do it here
	d_viewport_window_ptr->feature_table_model().clear();

	// set flags for visit from update_geom()
	d_visit_to_check_type = false;
	d_visit_to_create_properties = true;
	update_geometry();
	d_visit_to_create_properties = false;

	// See if the inserted section should be reversed.
	// This is done after 'update_geometry()' because we need the intersection
	// clipped topology sections that neighbour the inserted section.
	if (should_reverse_section(insert_index))
	{
		// Flip the reverse flag for the inserted section.
		table_row.d_reverse = !table_row.d_reverse;

		// Update the topology sections container.
		d_topology_sections_container_ptr->update_at(insert_index, table_row);

		//
		// Since we are not connected to the topology sections container signals
		// we need to manually regenerate the topology sections.
		//

		d_feature_focus_head_points.clear();
		d_feature_focus_tail_points.clear();

		// set flags for visit from update_geom()
		d_visit_to_check_type = false;
		d_visit_to_create_properties = true;
		update_geometry();
		d_visit_to_create_properties = false;
	}

	// d_topology_feature_ref exists, simple append the boundary
	append_boundary_to_feature( d_topology_feature_ref );

	// reconnect listening to focus signals from Topology Sections table
	connect_to_topology_sections_container_signals( true );
	connect_to_focus_signals( true );
}


void
GPlatesGui::TopologyTools::handle_remove_feature()
{
	// NOTE: this will trigger a set_focus signal with NULL ref
	d_feature_focus_ptr->unset_focus();
	d_feature_focus_head_points.clear();
	d_feature_focus_tail_points.clear();
	// NOTE: the call to unset_focus does not clear the "Clicked" table, so do it here
	d_viewport_window_ptr->feature_table_model().clear();

	// Flip to Topology Sections Table
	d_viewport_window_ptr->change_tab( 2 );

	// process the sections vectors 
	d_visit_to_check_type = false;
	d_visit_to_create_properties = true;
	update_geometry();
	d_visit_to_create_properties = false;

	// d_topology_feature_ref exists, simple append the boundary
	append_boundary_to_feature( d_topology_feature_ref );

	return;
}

void
GPlatesGui::TopologyTools::handle_remove_all_sections()
{
	// NOTE: this will trigger a set_focus signal with NULL ref
	d_feature_focus_ptr->unset_focus();
	d_feature_focus_head_points.clear();
	d_feature_focus_tail_points.clear();
	// NOTE: the call to unset_focus does not clear the "Clicked" table, so do it here
	d_viewport_window_ptr->feature_table_model().clear();

	// disconnect from signals 
	connect_to_topology_sections_container_signals(false);
	
	// loop over table
	int i = d_topology_sections_container_ptr->size(); 
	--i; // decrement to last index
	for ( ; i > -1 ; --i )
	{
		d_topology_sections_container_ptr->remove_at( i );
	}

	d_visit_to_check_type = false;
	d_visit_to_create_properties = true;
	update_geometry();
	d_visit_to_create_properties = false;

	// set the new boundary
	append_boundary_to_feature( d_topology_feature_ref );

	// reconnect listening to focus signals from Topology Sections table
	connect_to_topology_sections_container_signals(true);

	return;
}

void
GPlatesGui::TopologyTools::handle_apply()
{
	// do update ; make sure to create properties
	d_visit_to_check_type = false;
	d_visit_to_create_properties = true;
	update_geometry();
	d_visit_to_create_properties = false;

	if ( ! d_topology_feature_ref.is_valid() )
	{
		// no topology feature ref exisits
		return;
	}

	// else, a d_topology_feature_ref exists, simple append the boundary
	append_boundary_to_feature( d_topology_feature_ref );

	// deacticate the TopologyToolsWidget; NOTE: will call our deactivate();
	d_topology_tools_widget_ptr->deactivate();
}


// ===========================================================================================
//
// Visitors for basic geometry types
//
void
GPlatesGui::TopologyTools::visit_multi_point_on_sphere(
	GPlatesMaths::MultiPointOnSphere::non_null_ptr_to_const_type multi_point_on_sphere)
{
	// set type only
	if (d_visit_to_check_type){
		d_tmp_feature_type = GPlatesGlobal::MULTIPOINT_FEATURE;
		return;
	}

	// set the global flag for intersection processing 
	d_tmp_process_intersections = false;

	// simply append the points to the working list
	GPlatesMaths::MultiPointOnSphere::const_iterator itr;
	GPlatesMaths::MultiPointOnSphere::const_iterator beg = multi_point_on_sphere->begin();
	GPlatesMaths::MultiPointOnSphere::const_iterator end = multi_point_on_sphere->end();
	for ( itr = beg ; itr != end ; ++itr)
	{
		d_tmp_index_vertex_list.push_back( *itr );
	}

	// return early if properties are not needed
	if (! d_visit_to_create_properties) { return; }

	// FIXME:
	// loop again and create a set of sourceGeometry property delegates 
}

void
GPlatesGui::TopologyTools::visit_point_on_sphere(
		GPlatesMaths::PointOnSphere::non_null_ptr_to_const_type point_on_sphere)
{ 
	// set type only
	if (d_visit_to_check_type) {
		d_tmp_feature_type = GPlatesGlobal::POINT_FEATURE;
		d_tmp_property_name = "position";
		d_tmp_value_type = "Point";
		return;
	}

	// get end points only
	if (d_visit_to_get_focus_end_points) 
	{
		// single points just go in head list
		d_feature_focus_head_points.push_back( *point_on_sphere );
		return;
	}

	// set the global flag for intersection processing 
	d_tmp_process_intersections = false;

	// simply append the point to the working list
	d_tmp_index_vertex_list.push_back( *point_on_sphere );


	// return early if properties are not needed
	if (! d_visit_to_create_properties) { return; }


	// set the d_tmp vars to create a sourceGeometry property delegate 
	d_tmp_property_name = "position";
	d_tmp_value_type = "Point";

	const GPlatesModel::FeatureId fid(d_tmp_index_fid);

	const GPlatesModel::PropertyName prop_name =
		GPlatesModel::PropertyName::create_gpml( d_tmp_property_name);

	const GPlatesPropertyValues::TemplateTypeParameterType value_type =
		GPlatesPropertyValues::TemplateTypeParameterType::create_gml( d_tmp_value_type );

	GPlatesPropertyValues::GpmlPropertyDelegate::non_null_ptr_type pd_ptr = 
		GPlatesPropertyValues::GpmlPropertyDelegate::create( 
			fid,
			prop_name,
			value_type
		);
			
	// create a GpmlTopologicalPoint from the delegate
	GPlatesPropertyValues::GpmlTopologicalPoint::non_null_ptr_type gtp_ptr =
		GPlatesPropertyValues::GpmlTopologicalPoint::create(
			pd_ptr);

	// Update the Topology Sections Container

	// get the current row
	GPlatesGui::TopologySectionsContainer::TableRow row =
		d_topology_sections_container_ptr->at( d_tmp_index );

	// update the section pointer
	row.d_section_ptr = gtp_ptr;

	// update the row
	connect_to_topology_sections_container_signals( false );
	d_topology_sections_container_ptr->update_at( d_tmp_index, row );
	connect_to_topology_sections_container_signals( true );
}

void
GPlatesGui::TopologyTools::visit_polygon_on_sphere(
		GPlatesMaths::PolygonOnSphere::non_null_ptr_to_const_type polygon_on_sphere)
{
	// set type only
	if (d_visit_to_check_type) {
		d_tmp_feature_type = GPlatesGlobal::POLYGON_FEATURE;
		d_tmp_property_name = "outlineOf";
		d_tmp_value_type = "LinearRing";
		return;
	}

	// get end points only
	if (d_visit_to_get_focus_end_points) 
	{
		d_feature_focus_head_points.push_back( *(polygon_on_sphere->vertex_begin()) );
		d_feature_focus_tail_points.push_back( *(--polygon_on_sphere->vertex_end()) );
		return;
	}

	// set the global flag for intersection processing 
	d_tmp_process_intersections = true;

	// Write out each point of the polygon.
	GPlatesMaths::PolygonOnSphere::vertex_const_iterator iter = 
		polygon_on_sphere->vertex_begin();

	GPlatesMaths::PolygonOnSphere::vertex_const_iterator end = 
		polygon_on_sphere->vertex_end();

	// create a list of this polygon's vertices
	std::vector<GPlatesMaths::PointOnSphere> polygon_vertices;
	polygon_vertices.clear();
	
	for ( ; iter != end; ++iter) 
	{
		polygon_vertices.push_back( *iter );
	}

	// check for reverse flag
	if (d_tmp_index_use_reverse) 
	{
		d_tmp_index_vertex_list.insert( d_tmp_index_vertex_list.end(), 
			polygon_vertices.rbegin(), polygon_vertices.rend() );

		// set the head and tail end_points
		d_head_end_points.push_back( *(--polygon_on_sphere->vertex_end()) );
		d_tail_end_points.push_back( *(polygon_on_sphere->vertex_begin()) );
	}
	else 
	{
		d_tmp_index_vertex_list.insert( d_tmp_index_vertex_list.end(), 
			polygon_vertices.begin(), polygon_vertices.end() );

		// set the head and tail end_points
		d_head_end_points.push_back( *(polygon_on_sphere->vertex_begin()) );
		d_tail_end_points.push_back( *(--polygon_on_sphere->vertex_end()) );
	}

	// return early if properties are not needed
	if (! d_visit_to_create_properties) { return; }


	// Set the d_tmp vars to create a sourceGeometry property delegate 
	d_tmp_property_name = "outlineOf";
	d_tmp_value_type = "LinearRing";

	const GPlatesModel::FeatureId fid(d_tmp_index_fid);

	const GPlatesModel::PropertyName prop_name =
		GPlatesModel::PropertyName::create_gpml(d_tmp_property_name);

	const GPlatesPropertyValues::TemplateTypeParameterType value_type =
		GPlatesPropertyValues::TemplateTypeParameterType::create_gml( d_tmp_value_type );

	GPlatesPropertyValues::GpmlPropertyDelegate::non_null_ptr_type pd_ptr = 
		GPlatesPropertyValues::GpmlPropertyDelegate::create( 
			fid,
			prop_name,
			value_type
		);

	// create a GpmlTopologicalLineSection from the delegate
	GPlatesPropertyValues::GpmlTopologicalLineSection::non_null_ptr_type gtls_ptr =
		GPlatesPropertyValues::GpmlTopologicalLineSection::create(
			pd_ptr,
			boost::none,
			boost::none,
			d_tmp_index_use_reverse);

	// Update the Topology Sections Container

	// get the current row
	GPlatesGui::TopologySectionsContainer::TableRow row =
		d_topology_sections_container_ptr->at( d_tmp_index );

	// update the section pointer
	row.d_section_ptr = gtls_ptr;

	// update the row
	connect_to_topology_sections_container_signals( false );
	d_topology_sections_container_ptr->update_at( d_tmp_index, row );
	connect_to_topology_sections_container_signals( true );
}

void
GPlatesGui::TopologyTools::visit_polyline_on_sphere(
	GPlatesMaths::PolylineOnSphere::non_null_ptr_to_const_type polyline_on_sphere)
{  

	// set type only
	if (d_visit_to_check_type) {
		d_tmp_feature_type = GPlatesGlobal::LINE_FEATURE;
		d_tmp_property_name = "centerLineOf";
		d_tmp_value_type = "LineString";
		return;
	}

	// get end points only
	if (d_visit_to_get_focus_end_points) 
	{
		d_feature_focus_head_points.push_back( *(polyline_on_sphere->vertex_begin()) );
		d_feature_focus_tail_points.push_back( *(--polyline_on_sphere->vertex_end()) );
		return;
	}

	// set the global flag for intersection processing 
	d_tmp_process_intersections = true;

	// Write out each point of the polyline.
	GPlatesMaths::PolylineOnSphere::vertex_const_iterator iter = 
		polyline_on_sphere->vertex_begin();

	GPlatesMaths::PolylineOnSphere::vertex_const_iterator end = 
		polyline_on_sphere->vertex_end();

	// create a list of this polyline's vertices
	std::vector<GPlatesMaths::PointOnSphere> polyline_vertices;
	polyline_vertices.clear();
	
	for ( ; iter != end; ++iter) 
	{
		polyline_vertices.push_back( *iter );
	}

	// check for reverse flag
	if (d_tmp_index_use_reverse) 
	{
		d_tmp_index_vertex_list.insert( d_tmp_index_vertex_list.end(), 
			polyline_vertices.rbegin(), polyline_vertices.rend() );

		// set the head and tail end_points
		d_head_end_points.push_back( *(--polyline_on_sphere->vertex_end()) );
		d_tail_end_points.push_back( *(polyline_on_sphere->vertex_begin()) );
	}
	else 
	{
		d_tmp_index_vertex_list.insert( d_tmp_index_vertex_list.end(), 
			polyline_vertices.begin(), polyline_vertices.end() );

		// set the head and tail end_points
		d_head_end_points.push_back( *(polyline_on_sphere->vertex_begin()) );
		d_tail_end_points.push_back( *(--polyline_on_sphere->vertex_end()) );
	}

	// return early if properties are not needed
	if (! d_visit_to_create_properties) { return; }


	// Set the d_tmp vars to create a sourceGeometry property delegate 
	d_tmp_property_name = "centerLineOf";
	d_tmp_value_type = "LineString";

	const GPlatesModel::FeatureId fid(d_tmp_index_fid);

	const GPlatesModel::PropertyName prop_name =
		GPlatesModel::PropertyName::create_gpml(d_tmp_property_name);

	const GPlatesPropertyValues::TemplateTypeParameterType value_type =
		GPlatesPropertyValues::TemplateTypeParameterType::create_gml( d_tmp_value_type );

	GPlatesPropertyValues::GpmlPropertyDelegate::non_null_ptr_type pd_ptr = 
		GPlatesPropertyValues::GpmlPropertyDelegate::create( 
			fid,
			prop_name,
			value_type
		);

	// create a GpmlTopologicalLineSection from the delegate
	GPlatesPropertyValues::GpmlTopologicalLineSection::non_null_ptr_type gtls_ptr =
		GPlatesPropertyValues::GpmlTopologicalLineSection::create(
			pd_ptr,
			boost::none,
			boost::none,
			d_tmp_index_use_reverse);

	// Update the Topology Sections Container

	// get the current row
	GPlatesGui::TopologySectionsContainer::TableRow row =
		d_topology_sections_container_ptr->at( d_tmp_index );

	// update the section pointer
	row.d_section_ptr = gtls_ptr;

	// update the row
	connect_to_topology_sections_container_signals( false );
	d_topology_sections_container_ptr->update_at( d_tmp_index, row );
	connect_to_topology_sections_container_signals( true );
}


// ===========================================================================================
//
// draw_ functions
//
void
GPlatesGui::TopologyTools::draw_all_layers_clear()
{
	// clear all layers
	d_topology_geometry_layer_ptr->clear_rendered_geometries();
	d_focused_feature_layer_ptr->clear_rendered_geometries();
	d_insertion_neighbors_layer_ptr->clear_rendered_geometries();
	d_segments_layer_ptr->clear_rendered_geometries();
	d_end_points_layer_ptr->clear_rendered_geometries();
	d_intersection_points_layer_ptr->clear_rendered_geometries();
	d_click_point_layer_ptr->clear_rendered_geometries();
	d_click_points_layer_ptr->clear_rendered_geometries();

	d_viewport_window_ptr->globe_canvas().update_canvas();
}

void
GPlatesGui::TopologyTools::draw_all_layers()
{
	// draw all the layers
	draw_topology_geometry();
	draw_focused_geometry();
	draw_segments();
	draw_end_points();
	draw_intersection_points();
	draw_insertion_neighbors();
	
	// FIXME: this tends to produce too much clutter
	draw_click_points();

	d_viewport_window_ptr->globe_canvas().update_canvas();
}


void
GPlatesGui::TopologyTools::draw_topology_geometry()
{
	d_topology_geometry_layer_ptr->clear_rendered_geometries();
	d_viewport_window_ptr->globe_canvas().update_canvas();

	if (d_topology_geometry_opt_ptr) 
	{
		// light grey
		const GPlatesGui::Colour &colour = GPlatesGui::Colour::Colour(0.75, 0.75, 0.75, 1.0);

		// Create rendered geometry.
		const GPlatesViewOperations::RenderedGeometry rendered_geometry =
			GPlatesViewOperations::RenderedGeometryFactory::create_rendered_geometry_on_sphere(
				*d_topology_geometry_opt_ptr,
				colour,
				GPlatesViewOperations::RenderedLayerParameters::DEFAULT_POINT_SIZE_HINT,
				GPlatesViewOperations::RenderedLayerParameters::DIGITISATION_LINE_WIDTH_HINT);

		d_topology_geometry_layer_ptr->add_rendered_geometry(rendered_geometry);
	}

	// loop over vertices
	std::vector<GPlatesMaths::PointOnSphere>::iterator itr, end;
	itr = d_topology_vertices.begin();
	end = d_topology_vertices.end();
	for ( ; itr != end ; ++itr)
	{
		// get a geom
		GPlatesMaths::GeometryOnSphere::non_null_ptr_to_const_type pos_ptr = 
			itr->clone_as_geometry();

		if (pos_ptr) 
		{
			const GPlatesGui::Colour &colour = GPlatesGui::Colour::Colour(0.75, 0.75, 0.75, 1.0);

			// Create rendered geometry.
			const GPlatesViewOperations::RenderedGeometry rendered_geometry =
<<<<<<< HEAD
				GPlatesViewOperations::create_rendered_geometry_on_sphere(
=======
				GPlatesViewOperations::RenderedGeometryFactory::create_rendered_geometry_on_sphere(
>>>>>>> 21c5f34a
					pos_ptr,
					colour,
					GPlatesViewOperations::GeometryOperationParameters::EXTRA_LARGE_POINT_SIZE_HINT,
					GPlatesViewOperations::GeometryOperationParameters::EXTRA_LARGE_POINT_SIZE_HINT);

			d_topology_geometry_layer_ptr->add_rendered_geometry(rendered_geometry);
		}
	}
	// update the canvas 
	d_viewport_window_ptr->globe_canvas().update_canvas();
}

void
GPlatesGui::TopologyTools::draw_insertion_neighbors()
{
	d_insertion_neighbors_layer_ptr->clear_rendered_geometries();
	d_viewport_window_ptr->globe_canvas().update_canvas();

	if ( d_feature_before_insert_opt_ptr ) 
	{
		const GPlatesGui::Colour &colour = GPlatesGui::Colour::get_white();

		// Create rendered geometry.
		const GPlatesViewOperations::RenderedGeometry rendered_geometry =
			GPlatesViewOperations::RenderedGeometryFactory::create_rendered_geometry_on_sphere(
				*d_feature_before_insert_opt_ptr,
				colour,
				GPlatesViewOperations::RenderedLayerParameters::DEFAULT_POINT_SIZE_HINT,
				GPlatesViewOperations::RenderedLayerParameters::DEFAULT_LINE_WIDTH_HINT);

		d_insertion_neighbors_layer_ptr->add_rendered_geometry(rendered_geometry);
	}

	
	if ( d_feature_after_insert_opt_ptr ) 
	{
		const GPlatesGui::Colour &colour = GPlatesGui::Colour::get_black();

		// Create rendered geometry.
		const GPlatesViewOperations::RenderedGeometry rendered_geometry =
			GPlatesViewOperations::RenderedGeometryFactory::create_rendered_geometry_on_sphere(
				*d_feature_after_insert_opt_ptr,
				colour,
				GPlatesViewOperations::RenderedLayerParameters::DEFAULT_POINT_SIZE_HINT,
				GPlatesViewOperations::RenderedLayerParameters::DEFAULT_LINE_WIDTH_HINT);

		d_insertion_neighbors_layer_ptr->add_rendered_geometry(rendered_geometry);
	}

	// update the canvas 
	d_viewport_window_ptr->globe_canvas().update_canvas();
}

void
GPlatesGui::TopologyTools::draw_focused_geometry()
{
	d_focused_feature_layer_ptr->clear_rendered_geometries();
	d_viewport_window_ptr->globe_canvas().update_canvas();

	// always check weak refs
	if ( ! d_feature_focus_ptr->is_valid() ) { return; }

	if ( d_feature_focus_ptr->associated_reconstruction_geometry() )
	{
		const GPlatesGui::Colour &colour = GPlatesGui::Colour::get_white();

		GPlatesViewOperations::RenderedGeometry rendered_geometry =
			GPlatesViewOperations::RenderedGeometryFactory::create_rendered_geometry_on_sphere(
				d_feature_focus_ptr->associated_reconstruction_geometry()->geometry(),
				colour,
				GPlatesViewOperations::RenderedLayerParameters::GEOMETRY_FOCUS_POINT_SIZE_HINT,
				GPlatesViewOperations::RenderedLayerParameters::GEOMETRY_FOCUS_LINE_WIDTH_HINT);

		d_focused_feature_layer_ptr->add_rendered_geometry(rendered_geometry);

		// visit to get end_points
		d_feature_focus_head_points.clear();
		d_feature_focus_tail_points.clear();
		d_visit_to_get_focus_end_points = true;
		d_feature_focus_ptr->associated_reconstruction_geometry()->geometry()->accept_visitor(*this);
		d_visit_to_get_focus_end_points = false;

		// draw the focused end_points
		draw_focused_geometry_end_points();
	}
}


void
GPlatesGui::TopologyTools::draw_focused_geometry_end_points()
{
	std::vector<GPlatesMaths::PointOnSphere>::iterator itr, end;

	// draw head points
	itr = d_feature_focus_head_points.begin();
	end = d_feature_focus_head_points.end();
	for ( ; itr != end ; ++itr)
	{
		// get a geom
		GPlatesMaths::GeometryOnSphere::non_null_ptr_to_const_type geom_on_sphere_ptr = 
			itr->clone_as_geometry();

		if (geom_on_sphere_ptr) 
		{
			const GPlatesGui::Colour &colour = GPlatesGui::Colour::get_white();

			// Create rendered geometry.
			const GPlatesViewOperations::RenderedGeometry rendered_geometry =
				GPlatesViewOperations::RenderedGeometryFactory::create_rendered_geometry_on_sphere(
					geom_on_sphere_ptr,
					colour,
					GPlatesViewOperations::GeometryOperationParameters::EXTRA_LARGE_POINT_SIZE_HINT,
					GPlatesViewOperations::RenderedLayerParameters::DEFAULT_LINE_WIDTH_HINT);

			// Add to layer.
			d_focused_feature_layer_ptr->add_rendered_geometry(rendered_geometry);
		}
	}

	// draw tail end_points
	itr = d_feature_focus_tail_points.begin();
	end = d_feature_focus_tail_points.end();
	for ( ; itr != end ; ++itr)
	{
		// get a geom
		GPlatesMaths::GeometryOnSphere::non_null_ptr_to_const_type pos_ptr = 
			itr->clone_as_geometry();

		if (pos_ptr) 
		{
			const GPlatesGui::Colour &colour = GPlatesGui::Colour::get_white();

			// Create rendered geometry.
			const GPlatesViewOperations::RenderedGeometry rendered_geometry =
				GPlatesViewOperations::RenderedGeometryFactory::create_rendered_geometry_on_sphere(
					pos_ptr,
					colour,
					GPlatesViewOperations::GeometryOperationParameters::LARGE_POINT_SIZE_HINT,
					GPlatesViewOperations::RenderedLayerParameters::DEFAULT_LINE_WIDTH_HINT);

			// Add to layer.
			d_focused_feature_layer_ptr->add_rendered_geometry(rendered_geometry);
		}
	}
}

void
GPlatesGui::TopologyTools::draw_segments()
{
	d_segments_layer_ptr->clear_rendered_geometries();
	d_viewport_window_ptr->globe_canvas().update_canvas();

	std::vector<GPlatesMaths::PolylineOnSphere::non_null_ptr_to_const_type>::iterator itr, end;
	itr = d_segments.begin();
	end = d_segments.end();
	for ( ; itr != end ; ++itr)
	{
		GPlatesMaths::GeometryOnSphere::non_null_ptr_to_const_type pos_ptr = 
			itr->get()->clone_as_geometry();

		if (pos_ptr) 
		{
			const GPlatesGui::Colour &colour = GPlatesGui::Colour::get_grey();

			// Create rendered geometry.
			const GPlatesViewOperations::RenderedGeometry rendered_geometry =
				GPlatesViewOperations::RenderedGeometryFactory::create_rendered_geometry_on_sphere(
					pos_ptr,
					colour,
					GPlatesViewOperations::RenderedLayerParameters::DEFAULT_POINT_SIZE_HINT,
					GPlatesViewOperations::RenderedLayerParameters::DEFAULT_LINE_WIDTH_HINT);

			d_segments_layer_ptr->add_rendered_geometry(rendered_geometry);
		}
	}
	// update the canvas 
	d_viewport_window_ptr->globe_canvas().update_canvas();
}

void
GPlatesGui::TopologyTools::draw_end_points()
{
	d_end_points_layer_ptr->clear_rendered_geometries();
	d_viewport_window_ptr->globe_canvas().update_canvas();

	std::vector<GPlatesMaths::PointOnSphere>::iterator itr, end;

	// draw head points
	itr = d_head_end_points.begin();
	end = d_head_end_points.end();
	for ( ; itr != end ; ++itr)
	{
		// get a geom
		GPlatesMaths::GeometryOnSphere::non_null_ptr_to_const_type pos_ptr = 
			itr->clone_as_geometry();

		if (pos_ptr) 
		{
			const GPlatesGui::Colour &colour = GPlatesGui::Colour::get_grey();

			// Create rendered geometry.
			const GPlatesViewOperations::RenderedGeometry rendered_geometry =
				GPlatesViewOperations::RenderedGeometryFactory::create_rendered_geometry_on_sphere(
					pos_ptr,
					colour,
					GPlatesViewOperations::GeometryOperationParameters::EXTRA_LARGE_POINT_SIZE_HINT,
					GPlatesViewOperations::RenderedLayerParameters::DEFAULT_LINE_WIDTH_HINT);

			// Add to layer.
			d_end_points_layer_ptr->add_rendered_geometry(rendered_geometry);
		}
	}

	// draw tail end_points
	itr = d_tail_end_points.begin();
	end = d_tail_end_points.end();
	for ( ; itr != end ; ++itr)
	{
		// get a geom
		GPlatesMaths::GeometryOnSphere::non_null_ptr_to_const_type pos_ptr = 
			itr->clone_as_geometry();

		if (pos_ptr) 
		{
			const GPlatesGui::Colour &colour = GPlatesGui::Colour::get_grey();

			// Create rendered geometry.
			const GPlatesViewOperations::RenderedGeometry rendered_geometry =
				GPlatesViewOperations::RenderedGeometryFactory::create_rendered_geometry_on_sphere(
					pos_ptr,
					colour,
					GPlatesViewOperations::GeometryOperationParameters::REGULAR_POINT_SIZE_HINT,
					GPlatesViewOperations::RenderedLayerParameters::DEFAULT_LINE_WIDTH_HINT);

			// Add to layer.
			d_end_points_layer_ptr->add_rendered_geometry(rendered_geometry);
		}
	}

	// update the canvas 
	d_viewport_window_ptr->globe_canvas().update_canvas();
}

void
GPlatesGui::TopologyTools::draw_intersection_points()
{
	d_intersection_points_layer_ptr->clear_rendered_geometries();
	d_viewport_window_ptr->globe_canvas().update_canvas();

	// loop over click points 
	std::vector<GPlatesMaths::PointOnSphere>::iterator itr, end;
	itr = d_intersection_points.begin();
	end = d_intersection_points.end();
	for ( ; itr != end ; ++itr)
	{
		// get a geom
		GPlatesMaths::GeometryOnSphere::non_null_ptr_to_const_type pos_ptr = 
			itr->clone_as_geometry();

		if (pos_ptr) 
		{
			const GPlatesGui::Colour &colour = GPlatesGui::Colour::get_grey();

			// Create rendered geometry.
			const GPlatesViewOperations::RenderedGeometry rendered_geometry =
				GPlatesViewOperations::RenderedGeometryFactory::create_rendered_geometry_on_sphere(
					pos_ptr,
					colour,
					GPlatesViewOperations::RenderedLayerParameters::DEFAULT_POINT_SIZE_HINT,
					GPlatesViewOperations::RenderedLayerParameters::DEFAULT_LINE_WIDTH_HINT);

			d_intersection_points_layer_ptr->add_rendered_geometry(rendered_geometry);
		}
	}
	// update the canvas 
	d_viewport_window_ptr->globe_canvas().update_canvas();
}



void
GPlatesGui::TopologyTools::draw_click_point()
{
	d_click_point_layer_ptr->clear_rendered_geometries();
<<<<<<< HEAD
	d_view_state_ptr->globe_canvas().update_canvas();
=======
	d_viewport_window_ptr->globe_canvas().update_canvas();
>>>>>>> 21c5f34a

	// make a point from the coordinates
	GPlatesMaths::PointOnSphere click_pos = GPlatesMaths::make_point_on_sphere(
		GPlatesMaths::LatLonPoint(d_click_point_lat, d_click_point_lon) );

	// get a geom
	GPlatesMaths::GeometryOnSphere::non_null_ptr_to_const_type pos_ptr = 
		click_pos.clone_as_geometry();

	if (pos_ptr) 
	{
		const GPlatesGui::Colour &colour = GPlatesGui::Colour::get_olive();

		// Create rendered geometry.
		const GPlatesViewOperations::RenderedGeometry rendered_geometry =
			GPlatesViewOperations::RenderedGeometryFactory::create_rendered_geometry_on_sphere(
				pos_ptr,
				colour,
				GPlatesViewOperations::RenderedLayerParameters::DEFAULT_POINT_SIZE_HINT,
				GPlatesViewOperations::RenderedLayerParameters::DEFAULT_LINE_WIDTH_HINT);

		d_click_point_layer_ptr->add_rendered_geometry(rendered_geometry);
	}

	// update the canvas 
	d_viewport_window_ptr->globe_canvas().update_canvas();
}

void
GPlatesGui::TopologyTools::draw_click_points()
{
	d_click_points_layer_ptr->clear_rendered_geometries();
	d_viewport_window_ptr->globe_canvas().update_canvas();

	// loop over click points 
	std::vector<GPlatesMaths::PointOnSphere>::iterator itr, end;
	itr = d_click_points.begin();
	end = d_click_points.end();
	for ( ; itr != end ; ++itr)
	{
		GPlatesMaths::GeometryOnSphere::non_null_ptr_to_const_type pos_ptr = 
			itr->clone_as_geometry();

		if (pos_ptr) 
		{
			const GPlatesGui::Colour &colour = GPlatesGui::Colour::get_black();

			// Create rendered geometry.
			const GPlatesViewOperations::RenderedGeometry rendered_geometry =
				GPlatesViewOperations::RenderedGeometryFactory::create_rendered_geometry_on_sphere(
					pos_ptr,
					colour,
					GPlatesViewOperations::GeometryOperationParameters::EXTRA_LARGE_POINT_SIZE_HINT,
					GPlatesViewOperations::GeometryOperationParameters::EXTRA_LARGE_POINT_SIZE_HINT);

			d_click_points_layer_ptr->add_rendered_geometry(rendered_geometry);
		}
	}

	// update the canvas 
	d_viewport_window_ptr->globe_canvas().update_canvas();
}



// ===========================================================================================
// ===========================================================================================
//
// Updater function for processing d_section_ vectors into geom and boundary prop
//

void
GPlatesGui::TopologyTools::update_geometry()
{
	// clear layers
	draw_all_layers_clear();

	// these will be filled by create_sections_from_sections_table()
	d_section_ptrs.clear();
	d_topology_vertices.clear();
	d_section_ranges_into_topology_vertices.clear();
	d_head_end_points.clear();
	d_tail_end_points.clear();
	d_intersection_points.clear();
	d_segments.clear();

	d_click_points.clear();

	// FIXME: do we need these here?
	d_feature_focus_head_points.clear();
	d_feature_focus_tail_points.clear();

	// loop over the Sections Table to check if all enties are valid
	check_sections_table();

	// loop over Sections Table to fill d_topology_vertices
	create_sections_from_sections_table();

	// Set the num_sections in the TopologyToolsWidget
	d_topology_tools_widget_ptr->display_number_of_sections(
		d_topology_sections_container_ptr->size() );

	// create the temp geom.
	GPlatesUtils::GeometryConstruction::GeometryConstructionValidity validity;

	// Set the d_topology_geometry_opt_ptr to the newly created geom;
	create_geometry_from_vertex_list( d_topology_vertices, validity);

	draw_all_layers();

	return;
}




///
///
///
void
GPlatesGui::TopologyTools::fill_topology_sections_from_section_table()
{
	// just to be safe, turn off connection to feature focus while changing Section Table
	connect_to_topology_sections_container_signals( false );
	connect_to_focus_signals( false );

	// Clear the old data
	d_topology_sections.clear();

	// read the table
	GPlatesGui::TopologySectionsContainer::const_iterator iter = 
		d_topology_sections_container_ptr->begin();

	for ( ; iter != d_topology_sections_container_ptr->end(); ++iter)
	{
		d_topology_sections.push_back( *iter );
	}
	
	// reconnect listening to focus signals from Topology Sections table
	connect_to_topology_sections_container_signals( true );
	connect_to_focus_signals( true );

	return;
}


///
/// Loop over the Topology Section entries and double check everything 
///

//
// FIXME: some of this can
//
void
GPlatesGui::TopologyTools::check_sections_table()
{
	// a list of the particular indices to remove 
	std::vector<int> indexes_with_errors;

	// clear the warning string 
	d_warning = tr("");

	// update the table 
	d_topology_sections_container_ptr->update();

	// get the size of the table
	d_tmp_sections_size = d_topology_sections_container_ptr->size();

	// super short cut for empty table
	if ( d_tmp_sections_size == 0 ) { 
		return; 
	}

	// Compute indices for insertion neighbors
	GPlatesGui::TopologySectionsContainer::size_type insertion_point = 
		d_topology_sections_container_ptr->insertion_point();

	d_feature_before_insert_index = --( insertion_point );
	d_feature_after_insert_index = ++( insertion_point );

	// wrap around
	if ( insertion_point == 0 ) {
		d_feature_before_insert_index = d_topology_sections_container_ptr->size();
	}
	// wrap around
	if ( insertion_point == d_topology_sections_container_ptr->size() ) {
		d_feature_after_insert_index = 0;
	}

	// Loop over each geom in the Sections Table
	d_tmp_index = 0;
	for ( ; d_tmp_index != d_tmp_sections_size ; ++d_tmp_index )
	{
		// clear the tmp index list
		d_tmp_index_vertex_list.clear();

		// Set the fid for the tmp_index section 
		d_tmp_index_fid = 
			( d_topology_sections_container_ptr->at( d_tmp_index ) ).d_feature_id;


		// set the tmp reverse flag to this feature's flag
		d_tmp_index_use_reverse =
			 ( d_topology_sections_container_ptr->at( d_tmp_index ) ).d_reverse;

		// Get a vector of FeatureHandle weak_refs for this FeatureId
		std::vector<GPlatesModel::FeatureHandle::weak_ref> back_refs;
		std::vector<GPlatesModel::FeatureHandle::weak_ref>::iterator ref_itr;

		d_tmp_index_fid.find_back_ref_targets( append_as_weak_refs( back_refs ) );

		// Double check back_refs
		if ( back_refs.size() == 0 )
		{
			// FIXME: feak out? 
			qDebug() << "ERROR: ======================================";
			qDebug() << "ERROR: check_sections_table():";
			qDebug() << "ERROR: No feature found for feature_id =";
			qDebug() <<
				GPlatesUtils::make_qstring_from_icu_string( d_tmp_index_fid.get() );
			qDebug() << "ERROR: Unable to obtain feature (and its geometry, or vertices)";
			qDebug() << "ERROR: continue to next element in Sections Table";
			qDebug() << "ERROR: ======================================";

			// create a warning message 
			d_warning.append( tr("Missing feature reference:\n") );
			d_warning.append( tr("id = ") );
			d_warning.append(
				GPlatesUtils::make_qstring_from_icu_string( d_tmp_index_fid.get() ) );
			d_warning.append( tr("\n") );
			d_warning.append( tr("\n") );

			// FIXME: what else to do?

			// add this entry to the remove list 
			indexes_with_errors.push_back( d_tmp_index );

			// no change to vertex_list
			continue; // to next element in the Sections Table
		}

		if ( back_refs.size() > 1)
		{
			qDebug() << "ERROR: ======================================";
			qDebug() << "ERROR: check_sections_table():";
			qDebug() << "ERROR: " << back_refs.size() << " features found for feature_id =";
			qDebug() <<
				GPlatesUtils::make_qstring_from_icu_string( d_tmp_index_fid.get() );
			qDebug() << "ERROR: Unable to determine feature";
			qDebug() << "ERROR: continue to next element in Sections Table";
			qDebug() << "ERROR: ======================================";

			static const GPlatesModel::PropertyName prop_name = 
				GPlatesModel::PropertyName::create_gml("name");

			const GPlatesPropertyValues::XsString *name;

			// create a warning message 
			d_warning.append( tr("Multiple feature references for:\n") );
			d_warning.append( tr("id = ") );
			d_warning.append(
				GPlatesUtils::make_qstring_from_icu_string( d_tmp_index_fid.get() ) );
			d_warning.append( tr("\n") );
			d_warning.append( tr("The feature names found are:\n") );

			// Loop over the refs picking up the various names
			for ( ref_itr = back_refs.begin(); ref_itr != back_refs.end(); ++ref_itr)
			{
				if ( GPlatesFeatureVisitors::get_property_value(*ref_itr, prop_name, name) )
				{
					d_warning.append( tr("name = '") );
					d_warning.append( 
						GPlatesUtils::make_qstring(name->value()) );
					d_warning.append( tr("'\n") );
				}
				else 
				{
					d_warning.append("MISSSING NAME PROPERTY");
				}
			}
			
			d_warning.append(tr("\n") );

			// FIXME: what else to do?

			// add this entry to the remove list 
			indexes_with_errors.push_back( d_tmp_index );

			// no change to vertex_list
			continue; // to next element in the Sections Table
		}

		// else , get the first ref on the list
		GPlatesModel::FeatureHandle::weak_ref feature_ref = back_refs.front();
		


		// Get the RFG for this feature 
		GPlatesModel::ReconstructedFeatureGeometryFinder finder( 
<<<<<<< HEAD
			&(d_view_state_ptr->reconstruction()) );
=======
			&( d_reconstruct_ptr->get_current_reconstruction() ) );
>>>>>>> 21c5f34a

		finder.find_rfgs_of_feature( feature_ref );

		GPlatesModel::ReconstructedFeatureGeometryFinder::rfg_container_type::const_iterator find_iter;
		find_iter = finder.found_rfgs_begin();

		// Keep track of the vertices belonging to the current potentially clipped section.
		// We'll use this later to determine if a newly inserted/added section should
		// automatically have its reverse flag changed.
		clipped_section_vertex_range_type clipped_section_vertex_range(
				d_topology_vertices.size(), d_topology_vertices.size());

		// Double check RFGs
		if ( find_iter != finder.found_rfgs_end() )
		{
			// Get the geometry on sphere from the RFG
			GPlatesMaths::GeometryOnSphere::non_null_ptr_to_const_type gos_ptr =
				(*find_iter)->geometry();

			if (gos_ptr) 
			{
				// visit the geoms.  :
				// fill additional d_tmp_index_ vars 
				// fill d_head_end_points d_tail_end_points 
				// set d_tmp_process_intersections

				// visit will call :
				// d_topology_sections_container_ptr->update_at( d_tmp_index, row )
				// to set GpmlTopologicalSection for that row

				d_visit_to_check_type = false;
				d_visit_to_create_properties = true;
				gos_ptr->accept_visitor(*this);


				// Get the GpmlTopologicalSection ptr and add it to the working vector
				if ( d_topology_sections_container_ptr->at( d_tmp_index ).d_section_ptr )
				{
					GPlatesPropertyValues::GpmlTopologicalSection::non_null_ptr_type gts_ptr =
					(d_topology_sections_container_ptr->at( d_tmp_index ).d_section_ptr).get();
					
					d_section_ptrs.push_back( gts_ptr );
				}
				else
				{
					qDebug() << "ERROR: ======================================";
					qDebug() << "ERROR: check_sections_table():";
					qDebug() << "ERROR: no GpmlTopologicalSection found in Table!";
					qDebug() << "ERROR: continue to next element in Sections Table";
					qDebug() << "ERROR: ======================================";

					// add this entry to the remove list 
					indexes_with_errors.push_back( d_tmp_index );

					//
					// Create warning message
					//
					d_warning.append( tr("\n") );
					d_warning.append(tr("Missing GpmlTopologicalSection for:\n") );
					d_warning.append( tr("id = ") );
					d_warning.append(
						GPlatesUtils::make_qstring_from_icu_string( d_tmp_index_fid.get() ) );
					d_warning.append( tr("\n") );
					d_warning.append( tr("name = ") );
					static const GPlatesModel::PropertyName prop_name = 
						GPlatesModel::PropertyName::create_gml("name");
					const GPlatesPropertyValues::XsString *name;
					if ( GPlatesFeatureVisitors::get_property_value(feature_ref, prop_name, name) )
					{
						d_warning.append( tr("'") );
						d_warning.append( GPlatesUtils::make_qstring( name->value() ) );
						d_warning.append( tr("'\n") );
					}
					else
					{
						d_warning.append( tr("NO name property found") );
					}
					d_warning.append( tr("\n") );
		
					//
					// Adjust d_geometry_property_opt
					//
					// get the current row
					GPlatesGui::TopologySectionsContainer::TableRow row =
						d_topology_sections_container_ptr->at( d_tmp_index );
		
					// update the d_geometry_property_opt to be 'False'
					row.d_geometry_property_opt = boost::none;
		
					// update the row
					connect_to_topology_sections_container_signals( false );
					d_topology_sections_container_ptr->update_at( d_tmp_index, row );
				connect_to_topology_sections_container_signals( true );
	
					continue;
				}
			}
			else
			{
				// else no GOS for RFG 
				qDebug() << "ERROR: ======================================";
				qDebug() << "ERROR: check_sections_table():";
				qDebug() << "ERROR: no geometry on sphere ptr!";
				qDebug() << "ERROR: continue to next element in Sections Table";
				qDebug() << "ERROR: ======================================";
				// FIXME: what to do here??!

				// add this entry to the remove list 
				indexes_with_errors.push_back( d_tmp_index );

				//
				// Create warning message
				//
				d_warning.append( tr("\n") );
				d_warning.append(tr("Missing Geometry On Sphere for:\n") );
				d_warning.append( tr("id = ") );
				d_warning.append(
					GPlatesUtils::make_qstring_from_icu_string( d_tmp_index_fid.get() ) );
				d_warning.append( tr("\n") );
				d_warning.append( tr("name = ") );
				static const GPlatesModel::PropertyName prop_name = 
					GPlatesModel::PropertyName::create_gml("name");
				const GPlatesPropertyValues::XsString *name;
				if ( GPlatesFeatureVisitors::get_property_value(feature_ref, prop_name, name) )
				{
					d_warning.append( tr("'") );
					d_warning.append( GPlatesUtils::make_qstring( name->value() ) );
					d_warning.append( tr("'\n") );
				}
				else
				{
					d_warning.append( tr("NO name property found") );
				}
				d_warning.append( tr("\n") );
	
				//
				// Adjust d_geometry_property_opt
				//
				// get the current row
				GPlatesGui::TopologySectionsContainer::TableRow row =
					d_topology_sections_container_ptr->at( d_tmp_index );
	
				// update the d_geometry_property_opt to be 'False'
				row.d_geometry_property_opt = boost::none;
	
				// update the row
				connect_to_topology_sections_container_signals( false );
				d_topology_sections_container_ptr->update_at( d_tmp_index, row );
				connect_to_topology_sections_container_signals( true );
	
				continue; // to next element in the Sections Table
			}
		} 
		else
		{
			// else no RFG found for feature 
			qDebug() << "ERROR: ======================================";
			qDebug() << "ERROR: check_sections_table():";
			qDebug() << "ERROR: no RFG!";
			qDebug() << "ERROR: continue to next element in Sections Table";
			qDebug() << "ERROR: ======================================";
			// FIXME: what to do here??!

			// add this entry to the remove list 
			indexes_with_errors.push_back( d_tmp_index );

			//
			// Create warning message
			//
			d_warning.append( tr("\n") );
			d_warning.append(tr("Missing Reconstructed Feature Geometry for:\n") );
			d_warning.append( tr("id = ") );
			d_warning.append(
				GPlatesUtils::make_qstring_from_icu_string( d_tmp_index_fid.get() ) );
			d_warning.append( tr("\n") );
			d_warning.append( tr("name = ") );
			static const GPlatesModel::PropertyName prop_name = 
				GPlatesModel::PropertyName::create_gml("name");
			const GPlatesPropertyValues::XsString *name;
			if ( GPlatesFeatureVisitors::get_property_value(feature_ref, prop_name, name) )
			{
				d_warning.append( tr("'") );
				d_warning.append( GPlatesUtils::make_qstring( name->value() ) );
				d_warning.append( tr("'\n") );
			}
			else
			{
				d_warning.append( tr("NO name property found") );
			}
			d_warning.append( tr("\n") );

			//
			// Adjust d_geometry_property_opt
			//
			// get the current row
			GPlatesGui::TopologySectionsContainer::TableRow row =
				d_topology_sections_container_ptr->at( d_tmp_index );

			// update the d_geometry_property_opt to be 'False'
			row.d_geometry_property_opt = boost::none;

			// update the row
			connect_to_topology_sections_container_signals( false );
			d_topology_sections_container_ptr->update_at( d_tmp_index, row );
			connect_to_topology_sections_container_signals( true );

			continue; // to next element in the Sections Table
		}

	}
}

///
/// Loop over the Topology Section entries and fill the working lists
///
void
GPlatesGui::TopologyTools::create_sections_from_sections_table()
{
	// clear out the old vectors, since the calls to accept_visitor will re-populate them
	d_section_ptrs.clear();
	d_topology_vertices.clear();
	d_section_ranges_into_topology_vertices.clear();

	// clear out old ptrs 
	d_feature_before_insert_opt_ptr = boost::none;
	d_feature_after_insert_opt_ptr = boost::none;

	// get the size of the table
	d_tmp_sections_size = d_topology_sections_container_ptr->size();

	// super short cut for empty table
	if ( d_tmp_sections_size == 0 ) { 
		return; 
	}

	// Compute indices for insertion neighbors
	GPlatesGui::TopologySectionsContainer::size_type insertion_point = 
		d_topology_sections_container_ptr->insertion_point();

	d_feature_before_insert_index = --( insertion_point );
	d_feature_after_insert_index = ++( insertion_point );

	// wrap around
	if ( insertion_point == 0 ) {
		d_feature_before_insert_index = d_topology_sections_container_ptr->size();
	}
	// wrap around
	if ( insertion_point == d_topology_sections_container_ptr->size() ) {
		d_feature_after_insert_index = 0;
	}

	// Loop over each geom in the Sections Table
	d_tmp_index = 0;
	for ( ; d_tmp_index != d_tmp_sections_size ; ++d_tmp_index )
	{
		// clear the tmp index list
		d_tmp_index_vertex_list.clear();

		// Set the fid for the tmp_index section 
		d_tmp_index_fid = 
			( d_topology_sections_container_ptr->at( d_tmp_index ) ).d_feature_id;

		// set the tmp reverse flag to this feature's flag
		d_tmp_index_use_reverse =
			 ( d_topology_sections_container_ptr->at( d_tmp_index ) ).d_reverse;

		// Get a vector of FeatureHandle weak_refs for this FeatureId
		std::vector<GPlatesModel::FeatureHandle::weak_ref> back_refs;
		d_tmp_index_fid.find_back_ref_targets( append_as_weak_refs( back_refs ) );

		// Double check back_refs
		if ( back_refs.size() == 0 )
		{
			// FIXME: feak out? 
			qDebug() << "ERROR: ======================================";
			qDebug() << "ERROR: create_sections_from_sections_table():";
			qDebug() << "ERROR: No feature found for feature_id =";
			qDebug() <<
				GPlatesUtils::make_qstring_from_icu_string( d_tmp_index_fid.get() );
			qDebug() << "ERROR: Unable to obtain feature (and its geometry, or vertices)";
			qDebug() << "ERROR: continue to next element in Sections Table";
			qDebug() << "ERROR: ======================================";
			// FIXME: what else to do?
			// no change to vertex_list
			continue; // to next element in the Sections Table
		}

		if ( back_refs.size() > 1)
		{
			qDebug() << "ERROR: ======================================";
			qDebug() << "ERROR: create_sections_from_sections_table():";
			qDebug() << "ERROR: " << back_refs.size() << " features found for feature_id =";
			qDebug() <<
				GPlatesUtils::make_qstring_from_icu_string( d_tmp_index_fid.get() );
			qDebug() << "ERROR: Unable to determine feature";
			qDebug() << "ERROR: continue to next element in Sections Table";
			qDebug() << "ERROR: ======================================";
			// FIXME: what else to do?
			// no change to vertex_list
			continue; // to next element in the Sections Table
		}

		// else , get the first ref on the list
		GPlatesModel::FeatureHandle::weak_ref feature_ref = back_refs.front();
		
		// Get the RFG for this feature 
		GPlatesModel::ReconstructedFeatureGeometryFinder finder( 
				&d_reconstruct_ptr->get_current_reconstruction());

		finder.find_rfgs_of_feature( feature_ref );

		GPlatesModel::ReconstructedFeatureGeometryFinder::rfg_container_type::const_iterator find_iter;
		find_iter = finder.found_rfgs_begin();

		// Keep track of the vertices belonging to the current potentially clipped section.
		// We'll use this later to determine if a newly inserted/added section should
		// automatically have its reverse flag changed.
		clipped_section_vertex_range_type clipped_section_vertex_range(
				d_topology_vertices.size(), d_topology_vertices.size());

		// Double check RFGs
		if ( find_iter != finder.found_rfgs_end() )
		{
			// Get the geometry on sphere from the RFG
			GPlatesMaths::GeometryOnSphere::non_null_ptr_to_const_type gos_ptr =
				(*find_iter)->geometry();

			if (gos_ptr) 
			{
				// visit the geoms.  :
				// fill additional d_tmp_index_ vars 
				// fill d_head_end_points d_tail_end_points 
				// set d_tmp_process_intersections

				// visit will call :
				// d_topology_sections_container_ptr->update_at( d_tmp_index, row )
				// to set GpmlTopologicalSection for that row

				d_visit_to_check_type = false;
				d_visit_to_create_properties = true;
				gos_ptr->accept_visitor(*this);


				// Get the GpmlTopologicalSection ptr and add it to the working vector
				if ( d_topology_sections_container_ptr->at( d_tmp_index ).d_section_ptr )
				{
					GPlatesPropertyValues::GpmlTopologicalSection::non_null_ptr_type gts_ptr =
					(d_topology_sections_container_ptr->at( d_tmp_index ).d_section_ptr).get();
					
					d_section_ptrs.push_back( gts_ptr );
				}
				else
				{
					qDebug() << "ERROR: ======================================";
					qDebug() << "ERROR: create_sections_from_sections_table():";
					qDebug() << "ERROR: no GpmlTopologicalSection found in Table!";
					qDebug() << "ERROR: continue to next element in Sections Table";
					qDebug() << "ERROR: ======================================";
					continue;
				}

				// Check this index for before/after_insert_index 
				if ( d_tmp_index == static_cast<int>(d_feature_before_insert_index) ) {
					// set this geom as feature_before_insert_opt_ptr 
					d_feature_before_insert_opt_ptr = (*find_iter)->geometry(); 
				}

				// Check this index for before/after_insert_index 
				if ( d_tmp_index == static_cast<int>(d_feature_after_insert_index) ) {
					// set this geom as feature_before_insert_opt_ptr 
					d_feature_after_insert_opt_ptr = (*find_iter)->geometry(); 
				}
	
				// short-cut for single item boundary
				if ( d_tmp_sections_size == 1 ) {
					d_tmp_process_intersections = false;
				}

				// Mark the beginning of the current potentially clipped section
				// in the topology vertices.
				clipped_section_vertex_range.second = d_topology_vertices.size();

				//
				// Check for intersection
				//
				if ( d_tmp_process_intersections )
				{
					process_intersections();
	
					// d_tmp_index_vertex_list may have been modified by process_intersections()
					d_topology_vertices.insert( d_topology_vertices.end(), 
						d_tmp_index_vertex_list.begin(), d_tmp_index_vertex_list.end() );
	
					// save this segment make a polyline
					GPlatesMaths::PolylineOnSphere::non_null_ptr_to_const_type pos_ptr = 
						GPlatesMaths::PolylineOnSphere::create_on_heap( d_tmp_index_vertex_list );
					d_segments.push_back( pos_ptr );
				}
				else
				{
					// simply insert tmp items on the list
					d_topology_vertices.insert( d_topology_vertices.end(), 
						d_tmp_index_vertex_list.begin(), d_tmp_index_vertex_list.end() );
				}

				// Mark the end of the current potentially clipped section
				// in the topology vertices.
				clipped_section_vertex_range.second = d_topology_vertices.size();
			}
			else
			{
				// else no GOS for RFG 
				qDebug() << "ERROR: ======================================";
				qDebug() << "ERROR: create_sections_from_sections_table():";
				qDebug() << "ERROR: no geometry on sphere ptr!";
				qDebug() << "ERROR: continue to next element in Sections Table";
				qDebug() << "ERROR: ======================================";
				// FIXME: what to do here??!
				continue; // to next element in the Sections Table
			}
		} 
		else
		{
			// else no RFG found for feature 
			qDebug() << "ERROR: ======================================";
			qDebug() << "ERROR: create_sections_from_sections_table():";
			qDebug() << "ERROR: no RFG!";
			qDebug() << "ERROR: continue to next element in Sections Table";
			qDebug() << "ERROR: ======================================";
			// FIXME: what to do here??!
			continue; // to next element in the Sections Table
		}

		// Store the range of topology vertices belonging to the current
		// potentially clipped section.
		// We do this even if no vertices were added because we need to have an entry for
		// each section.
		d_section_ranges_into_topology_vertices.push_back(clipped_section_vertex_range);
	}
}

void
GPlatesGui::TopologyTools::process_intersections()
{
	//
	// Double check for empty click_point for this feature 
	//
	if ( ! d_topology_sections_container_ptr->at( d_tmp_index ).d_click_point )
	{	
		qDebug() << "WARNING: ======================================";
		qDebug() << "WARNING: no click point for feature at Topology Section Table index:" << d_tmp_index;
		qDebug() << "WARNING: Unable to process intersections of this feature with neighbors without a click point.";
		qDebug() << "WARNING: If this line intersects others, then";
		qDebug() << "WARNING: remove the feature, and re-insert it from a click on the globe.";
		return;
	}

	// Get the click point ptr for this feature
	// it is set above in create_sections_from_sections_table

	GPlatesMaths::PointOnSphere click_pos = GPlatesMaths::make_point_on_sphere(
		(d_topology_sections_container_ptr->at( d_tmp_index ).d_click_point).get() 
	);

	d_click_point_ptr = &click_pos;


	// This is used below to create the reference property GPlatesPropertyValues::GmlPoint
	// in the present day coords (as stored in the section table )
	const GPlatesMaths::PointOnSphere const_pos(click_pos); 

	// rotate the click_point with the src feature 
	// before the call to compute_intersection()
	
	// Get a feature handle for the id
	// get the plate id for the feature
	static const GPlatesModel::PropertyName plate_id_property_name =
		GPlatesModel::PropertyName::create_gpml("reconstructionPlateId");

	const GPlatesPropertyValues::GpmlPlateId *recon_plate_id;

<<<<<<< HEAD
=======
	// FIXME: this is moved outside the following 'if' statement to stop
	// 'd_click_point_ptr' referencing a local variable inside the 'if' statement
	// - but it is only used when the 'if' statement is 'true'.
	GPlatesMaths::PointOnSphere rotated_point(
			// NOTE: arbitrary unit vector because will either get unused or overwritten
			GPlatesMaths::UnitVector3D(1,0,0));

>>>>>>> 21c5f34a
	if ( GPlatesFeatureVisitors::get_property_value(
			d_topology_sections_container_ptr->at( d_tmp_index ).d_feature_ref, 
			plate_id_property_name, 
			recon_plate_id ) )
	{
		// The feature has a reconstruction plate ID.

		// Get the recon tree from the view state ptr
<<<<<<< HEAD
		GPlatesModel::Reconstruction &recon = d_view_state_ptr->reconstruction();
=======
		GPlatesModel::Reconstruction &recon = d_reconstruct_ptr->get_current_reconstruction();
>>>>>>> 21c5f34a
		GPlatesModel::ReconstructionTree &recon_tree = recon.reconstruction_tree();	

		// get the forward rotation for this plate id
		const GPlatesMaths::FiniteRotation &fwd_rot = 
			recon_tree.get_composed_absolute_rotation( recon_plate_id->value() ).first;

#if 0
// TEST : 
		// get the reverse rotation
		const GPlatesMaths::FiniteRotation rev_rot = GPlatesMaths::get_reverse( fwd_rot );

		// un-reconstruct the point 
		const GPlatesMaths::PointOnSphere rotated_point = 
			GPlatesMaths::operator*( rev_rot, click_pos );
#endif

		// reconstruct the point 
<<<<<<< HEAD
		const GPlatesMaths::PointOnSphere rotated_point = 
			GPlatesMaths::operator*( fwd_rot, click_pos );
=======
		//
		// NOTE: moved declaration of 'rotated_point' outside this 'if' statement
		// to stop 'd_click_point_ptr' referencing a local variable inside this 'if' statement
		// - but it is only used when the 'if' statement is 'true'.
#if 0
		const GPlatesMaths::PointOnSphere rotated_point = 
			GPlatesMaths::operator*( fwd_rot, click_pos );
#else
		rotated_point = 
			GPlatesMaths::operator*( fwd_rot, click_pos );
#endif
>>>>>>> 21c5f34a


		// reset the d_click_point_ptr to the rotated point
		d_click_point_ptr = &rotated_point;
	}


	// Add in the click point to the list
	d_click_points.push_back( *d_click_point_ptr );

	//
	// Index math to close the loop of boundary sections
	// The current feature, INDEX, will be tested against both PREV and NEXT below
	//
	if ( d_tmp_index == (d_tmp_sections_size - 1) ) 
	{
		d_tmp_next_index = 0;
		d_tmp_prev_index = d_tmp_index - 1;
	}
	else if ( d_tmp_index == 0 )
	{
		d_tmp_next_index = d_tmp_index + 1;
		d_tmp_prev_index = d_tmp_sections_size - 1;
	}
	else
	{
		d_tmp_next_index = d_tmp_index + 1;
		d_tmp_prev_index = d_tmp_index - 1;
	}

	// reset intersection variables
	d_num_intersections_with_prev = 0;
	d_num_intersections_with_next = 0;

	// Get a polyline for this INDEX feature

	// NOTE: the d_tmp_index segment may have had its d_tmp_index_vertex_list reversed, 
	// so use that list of points_on_sphere, rather than the geom from Sections Table.

	// tmp_for_prev_polyline is intersected with the PREV feature 
	GPlatesMaths::PolylineOnSphere::non_null_ptr_to_const_type tmp_for_prev_polyline =
		GPlatesMaths::PolylineOnSphere::create_on_heap( d_tmp_index_vertex_list );

	// 
	// Access the Topology Sections Container for PREV boundary section
	//
	GPlatesModel::FeatureHandle::weak_ref prev_feature_ref;

	// access the topology sections table
	prev_feature_ref = 
		( d_topology_sections_container_ptr->at( d_tmp_prev_index ) ).d_feature_ref;

	if ( prev_feature_ref.is_valid() )
	{
		// Get the RFG for this feature 
		GPlatesModel::ReconstructedFeatureGeometryFinder finder( 
			&d_reconstruct_ptr->get_current_reconstruction());

		finder.find_rfgs_of_feature( prev_feature_ref );

		GPlatesModel::ReconstructedFeatureGeometryFinder::rfg_container_type::const_iterator find_iter;
		find_iter = finder.found_rfgs_begin();

		// Double check RFGs
		if ( find_iter != finder.found_rfgs_end() )
		{
			// Get the geometry on sphere from the RFG
			GPlatesMaths::GeometryOnSphere::non_null_ptr_to_const_type prev_gos_ptr =
				(*find_iter)->geometry();

			if (prev_gos_ptr) 
			{
				d_visit_to_check_type = true;
				prev_gos_ptr->accept_visitor(*this);
				d_visit_to_check_type = false;

				// Only compute intersections for LINE_FEAURE
				if (d_tmp_feature_type == GPlatesGlobal::LINE_FEATURE ) 
				{
					// else process the geom as a LINE
					const GPlatesMaths::PolylineOnSphere *prev_polyline = 
						dynamic_cast<const GPlatesMaths::PolylineOnSphere *>( prev_gos_ptr.get() );

					// check if INDEX and PREV polylines intersect
					compute_intersection(
						tmp_for_prev_polyline.get(),
						prev_polyline,
						GPlatesGui::TopologyTools::INTERSECT_PREV);
				}
			}
			else
			{
				// else no GOS for RFG 
				qDebug() << "ERROR: ===================================================";
				qDebug() << "ERROR: GPlatesGui::TopologyTools::process_intersections():";
				qDebug() << "ERROR: no geometry on sphere ptr for PREV";
				d_num_intersections_with_prev = 0;
				// FIXME: what to do here??!
				
			}
		} 
		else
		{
			// else no RFG found for feature 
			qDebug() << "ERROR: ===================================================";
			qDebug() << "ERROR: GPlatesGui::TopologyTools::process_intersections():";
			qDebug() << "ERROR: no RFG for PREV";
			// FIXME: what to do here??!
			d_num_intersections_with_prev = 0;
		}
	}
	else
	{
		// else prev_feature_ref not valid
		qDebug() << "ERROR: ===================================================";
		qDebug() << "EDDOR: GPlatesGui::TopologyTools::process_intersections():";
		qDebug() << "ERROR: prev_feature_ref not valid!";
		// FIXME: what to do here??!
		d_num_intersections_with_prev = 0;
	}


	//
	// if INDEX and PREV intersect, then create the startIntersection property value
	//
	if ( (d_num_intersections_with_prev != 0) && d_visit_to_create_properties )
	{
		const GPlatesModel::FeatureId prev_fid = prev_feature_ref->feature_id();

		const GPlatesModel::PropertyName prop_name1 =
			GPlatesModel::PropertyName::create_gpml("centerLineOf");

		const GPlatesPropertyValues::TemplateTypeParameterType value_type1 =
			GPlatesPropertyValues::TemplateTypeParameterType::create_gml("LineString" );

		// create the intersectionGeometry property delegate
		GPlatesPropertyValues::GpmlPropertyDelegate::non_null_ptr_type geom_delegte = 
			GPlatesPropertyValues::GpmlPropertyDelegate::create( 
				prev_fid,
				prop_name1,
				value_type1
			);

		// reference_point
		 GPlatesPropertyValues::GmlPoint::non_null_ptr_type ref_point =
			GPlatesPropertyValues::GmlPoint::create( const_pos );

		// reference_point_plate_id
		const GPlatesModel::FeatureId index_fid( prev_fid );

		const GPlatesModel::PropertyName prop_name2 =
			GPlatesModel::PropertyName::create_gpml("reconstructionPlateId");

		const GPlatesPropertyValues::TemplateTypeParameterType value_type2 =
			GPlatesPropertyValues::TemplateTypeParameterType::create_gpml("PlateId" );

		GPlatesPropertyValues::GpmlPropertyDelegate::non_null_ptr_type plate_id_delegate = 
			GPlatesPropertyValues::GpmlPropertyDelegate::create( 
				index_fid,
				prop_name2,
				value_type2
			);

		// Create the start GpmlTopologicalIntersection
		GPlatesPropertyValues::GpmlTopologicalIntersection start_ti(
			geom_delegte,
			ref_point,
			plate_id_delegate);

		// get a GpmlTopologicalSection nnptr from the Continer
		GPlatesPropertyValues::GpmlTopologicalSection::non_null_ptr_type gts_ptr =
			(d_topology_sections_container_ptr->at( d_tmp_index ).d_section_ptr).get();

		// Set the start instersection
		GPlatesPropertyValues::GpmlTopologicalLineSection* gtls_ptr =
			dynamic_cast<GPlatesPropertyValues::GpmlTopologicalLineSection*>( 
				gts_ptr.get() );

		gtls_ptr->set_start_intersection( start_ti );
	}

	//
	// NOTE: d_tmp_index_vertex_list may have been changed by PREV, create another polyline 
	//

	// tmp_for_next_polyline is intersected with the NEXT feature 
	GPlatesMaths::PolylineOnSphere::non_null_ptr_to_const_type tmp_for_next_polyline =
		GPlatesMaths::PolylineOnSphere::create_on_heap( d_tmp_index_vertex_list );

	//
	// Access the Topology Sections Container for NEXT boundary section
	//
	GPlatesModel::FeatureHandle::weak_ref next_feature_ref;
	next_feature_ref = ( d_topology_sections_container_ptr->at( d_tmp_next_index ) ).d_feature_ref;

	if (next_feature_ref.is_valid() )
	{
		// Get the RFG for this feature 
		GPlatesModel::ReconstructedFeatureGeometryFinder next_finder( 
			&d_reconstruct_ptr->get_current_reconstruction());

		next_finder.find_rfgs_of_feature( next_feature_ref );

		GPlatesModel::ReconstructedFeatureGeometryFinder::rfg_container_type::const_iterator next_find_iter;
		next_find_iter = next_finder.found_rfgs_begin();

		// Double check RFGs
		if ( next_find_iter != next_finder.found_rfgs_end() )
		{
			// Get the geometry on sphere from the RFG
			GPlatesMaths::GeometryOnSphere::non_null_ptr_to_const_type next_gos_ptr =
				(*next_find_iter)->geometry();

			if (next_gos_ptr) 
			{
				d_visit_to_check_type = true;
				next_gos_ptr->accept_visitor(*this);
				d_visit_to_check_type = false;

				// Only compute intersections for LINE_FEAURE
				if (d_tmp_feature_type == GPlatesGlobal::LINE_FEATURE ) 
				{	
					// else process the geom as a LINE
					const GPlatesMaths::PolylineOnSphere *next_polyline = 
						dynamic_cast<const GPlatesMaths::PolylineOnSphere *>( next_gos_ptr.get() );

					// check if INDEX and NEXT polylines intersect
					compute_intersection(
						tmp_for_next_polyline.get(),
						next_polyline,
						GPlatesGui::TopologyTools::INTERSECT_NEXT);
				}
			}
			else
			{
				// else no GOS for RFG 
				qDebug() << "ERROR: ===================================================";
				qDebug() << "ERROR: GPlatesGui::TopologyTools::process_intersections():";
				qDebug() << "ERROR: no geometry on sphere ptr for NEXT";
				// FIXME: what to do here??!
				d_num_intersections_with_next = 0;
			}
		} 
		else
		{
			// else no RFG found for feature 
			qDebug() << "ERROR: ===================================================";
			qDebug() << "ERROR: GPlatesGui::TopologyTools::process_intersections():";
			qDebug() << "ERROR: no RFG for NEXT";
			// FIXME: what to do here??!
			d_num_intersections_with_next = 0;
		}
	}
	else
	{
		// else prev_feature_ref not valid
		qDebug() << "ERROR: ===================================================";
		qDebug() << "EDDOR: GPlatesGui::TopologyTools::process_intersections():";
		qDebug() << "ERROR: NEXT next_feature_ref not valid!";
		// FIXME: what to do here??!
		d_num_intersections_with_next = 0;
	}

	//
	// if INDEX and NEXT intersect, then create the endIntersection property value
	//
	if ( (d_num_intersections_with_next != 0) && d_visit_to_create_properties )
	{
		const GPlatesModel::FeatureId next_fid = next_feature_ref->feature_id();

		const GPlatesModel::PropertyName prop_name1 =
			GPlatesModel::PropertyName::create_gpml("centerLineOf");

		const GPlatesPropertyValues::TemplateTypeParameterType value_type1 =
			GPlatesPropertyValues::TemplateTypeParameterType::create_gml("LineString" );

		// create the intersectionGeometry property delegate
		GPlatesPropertyValues::GpmlPropertyDelegate::non_null_ptr_type geom_delegte = 
			GPlatesPropertyValues::GpmlPropertyDelegate::create( 
				next_fid,
				prop_name1,
				value_type1
			);

		// reference_point
		 GPlatesPropertyValues::GmlPoint::non_null_ptr_type ref_point =
			GPlatesPropertyValues::GmlPoint::create( const_pos );

		// reference_point_plate_id
		const GPlatesModel::FeatureId index_fid( next_fid );

		const GPlatesModel::PropertyName prop_name2 =
			GPlatesModel::PropertyName::create_gpml("reconstructionPlateId");

		const GPlatesPropertyValues::TemplateTypeParameterType value_type2 =
			GPlatesPropertyValues::TemplateTypeParameterType::create_gpml("PlateId" );

		GPlatesPropertyValues::GpmlPropertyDelegate::non_null_ptr_type plate_id_delegate = 
			GPlatesPropertyValues::GpmlPropertyDelegate::create( 
				index_fid,
				prop_name2,
				value_type2
			);

		// Create the end GpmlTopologicalIntersection
		GPlatesPropertyValues::GpmlTopologicalIntersection end_ti(
			geom_delegte,
			ref_point,
			plate_id_delegate);

		// get a GpmlTopologicalSection nnptr from the Topology Sections Continer
		GPlatesPropertyValues::GpmlTopologicalSection::non_null_ptr_type gts_ptr =
			(d_topology_sections_container_ptr->at( d_tmp_index ).d_section_ptr).get();

		// Set the end instersection
		GPlatesPropertyValues::GpmlTopologicalLineSection* gtls_ptr =
			dynamic_cast<GPlatesPropertyValues::GpmlTopologicalLineSection*>(
				gts_ptr.get() );

		gtls_ptr->set_end_intersection( end_ti );
	}
}

void
GPlatesGui::TopologyTools::compute_intersection(
	const GPlatesMaths::PolylineOnSphere* node1_polyline,
	const GPlatesMaths::PolylineOnSphere* node2_polyline,
	GPlatesGui::TopologyTools::NeighborRelation relation)
{
	// variables to save results of intersection
	std::list<GPlatesMaths::PointOnSphere> intersection_points;
	std::list<GPlatesMaths::PolylineOnSphere::non_null_ptr_to_const_type> partitioned_lines;

	int num_intersect = 0;

	num_intersect = GPlatesMaths::PolylineIntersections::partition_intersecting_polylines(
		*node1_polyline,
		*node2_polyline,
		intersection_points,
		partitioned_lines);


	// switch on relation enum to set node1's member data
	switch ( relation )
	{
		case GPlatesGui::TopologyTools::INTERSECT_PREV :
			d_num_intersections_with_prev = num_intersect;
			break;

		case GPlatesGui::TopologyTools::INTERSECT_NEXT:
			d_num_intersections_with_next = num_intersect;
			break;

		case GPlatesGui::TopologyTools::NONE :
		case GPlatesGui::TopologyTools::OTHER :
		default :
			// something bad happened freak out
			break;
	}

	if ( num_intersect == 0 )
	{
		// no change to d_tmp_index_vertex_list
		return;
	}
	else if ( num_intersect == 1)
	{
		// pair of polyline lists from intersection
		std::pair<
			std::list< GPlatesMaths::PolylineOnSphere::non_null_ptr_to_const_type>,
			std::list< GPlatesMaths::PolylineOnSphere::non_null_ptr_to_const_type>
		> parts;

		// unambiguously identify partitioned lines:
		//
		// parts.first.front is the head of node1_polyline
		// parts.first.back is the tail of node1_polyline
		// parts.second.front is the head of node2_polyline
		// parts.second.back is the tail of node2_polyline
		//
		parts = GPlatesMaths::PolylineIntersections::identify_partitioned_polylines(
			*node1_polyline,
			*node2_polyline,
			intersection_points,
			partitioned_lines);


#ifdef DEBUG1
GPlatesMaths::PolylineOnSphere::vertex_const_iterator iter, end;
iter = parts.first.front()->vertex_begin();
end = parts.first.front()->vertex_end();
qDebug() << "TopologyTools::compute_intersection:: HEAD: verts:";
for ( ; iter != end; ++iter) {
GPlatesMaths::LatLonPoint llp = GPlatesMaths::make_lat_lon_point(*iter);
qDebug() << "llp=" << llp.latitude() << "," << llp.longitude();
}

iter = parts.first.back()->vertex_begin();
end = parts.first.back()->vertex_end();
qDebug() << "TopologyTools::compute_intersection:: TAIL: verts:";
for ( ; iter != end; ++iter) {
GPlatesMaths::LatLonPoint llp = GPlatesMaths::make_lat_lon_point(*iter);
qDebug() << "llp=" << llp.latitude() << "," << llp.longitude();
}
#endif

		// now check which element of parts.first is closest to d_click_point_ptr:

		// FIXME: is there a global setting for PROXIMITY?
		GPlatesMaths::real_t closeness_inclusion_threshold = 0.9;
		const GPlatesMaths::real_t cit_sqrd =
			closeness_inclusion_threshold * closeness_inclusion_threshold;
		const GPlatesMaths::real_t latitude_exclusion_threshold = sqrt(1.0 - cit_sqrd);

		// these get filled by calls to is_close_to()
		bool click_close_to_head;
		bool click_close_to_tail;
		GPlatesMaths::real_t closeness_head;
		GPlatesMaths::real_t closeness_tail;

		// set head closeness
		click_close_to_head = parts.first.front()->is_close_to(
			*d_click_point_ptr,
			closeness_inclusion_threshold,
			latitude_exclusion_threshold,
			closeness_head);

		// set tail closeness
		click_close_to_tail = parts.first.back()->is_close_to(
			*d_click_point_ptr,
			closeness_inclusion_threshold,
			latitude_exclusion_threshold,
			closeness_tail);


		// Make sure that the click point is close to something!
		if ( !click_close_to_head && !click_close_to_tail ) 
		{
			// FIXME : freak out!
			qDebug() << "GPlatesGui::TopologyTools::compute_intersection(): "
			<< "WARN: click point not close to anything!"
			<< "WARN: Unable to set boundary feature intersection flags!";
			return;
		}

#ifdef DEBUG1
qDebug() << "TopologyTools::compute_intersection: "
<< "closeness_head=" << closeness_head.dval() << " and " 
<< "closeness_tail=" << closeness_tail.dval();
GPlatesMaths::LatLonPoint llp_pff = GPlatesMaths::make_lat_lon_point( *(parts.first.front()->vertex_begin()) );
GPlatesMaths::LatLonPoint llp_pfb = GPlatesMaths::make_lat_lon_point( *(parts.first.back()->vertex_begin()) );
#endif

		// now compare the closeness values to set relation
		if ( closeness_head > closeness_tail )
		{
#ifdef DEBUG1
qDebug() << "TopologyTools::compute_intersection: " << "use HEAD";
#endif
			d_closeness = closeness_head;

			// switch on the relation to be set
			switch ( relation )
			{
				case GPlatesGui::TopologyTools::INTERSECT_PREV :
					d_tmp_index_vertex_list.clear();
					copy(
						parts.first.front()->vertex_begin(),
						parts.first.front()->vertex_end(),
						back_inserter( d_tmp_index_vertex_list )
					);
					// save intersection point
					d_intersection_points.push_back( *(parts.first.front()->vertex_begin()) );
#ifdef DEBUG1
qDebug() << "TopologyTools::compute_intersection: llp_pff =" << llp_pff.latitude() << "," << llp_pff.longitude();
#endif
					break;
	
				case GPlatesGui::TopologyTools::INTERSECT_NEXT:
					d_tmp_index_vertex_list.clear();
					copy(
						parts.first.front()->vertex_begin(),
						parts.first.front()->vertex_end(),
						back_inserter( d_tmp_index_vertex_list )
					);
					d_intersection_points.push_back( *(parts.first.front()->vertex_begin()) );
#ifdef DEBUG1
qDebug() << "TopologyTools::compute_intersection: llp_pff =" << llp_pff.latitude() << "," << llp_pff.longitude();
#endif
					break;

				default:
					break;
			}
			return; // node1's relation has been set
		} 
		else if ( closeness_tail > closeness_head )
		{
			d_closeness = closeness_tail;
#ifdef DEBUG1
qDebug() << "TopologyTools::compute_intersection: " << "use TAIL" ;
#endif

			// switch on the relation to be set
			switch ( relation )
			{
				case GPlatesGui::TopologyTools::INTERSECT_PREV :
					d_tmp_index_vertex_list.clear();
					copy(
						parts.first.back()->vertex_begin(),
						parts.first.back()->vertex_end(),
						back_inserter( d_tmp_index_vertex_list )
					);
					d_intersection_points.push_back( *(parts.first.back()->vertex_begin()) );
#ifdef DEBUG1
qDebug() << "TopologyTools::compute_intersection: llp=" << llp_pfb.latitude() << "," << llp_pfb.longitude();
#endif

					break;
	
				case GPlatesGui::TopologyTools::INTERSECT_NEXT:
					d_tmp_index_vertex_list.clear();
					copy(
						parts.first.back()->vertex_begin(),
						parts.first.back()->vertex_end(),
						back_inserter( d_tmp_index_vertex_list )
					);
					d_intersection_points.push_back( *(parts.first.back()->vertex_begin()) );
#ifdef DEBUG1
qDebug() << "TopologyTools::compute_intersection: llp=" << llp_pfb.latitude() << "," << llp_pfb.longitude();
#endif
					break;

				default:
					break;
			}
			return; // node1's relation has been set
		} 

	} // end of else if ( num_intersect == 1 )
	else 
	{
		// num_intersect must be 2 or greater oh no!
		qDebug() << "TopologyTools::compute_intersection: "
		<< "WARN: num_intersect=" << num_intersect
		<< "WARN: Unable to set boundary feature intersection relations!"
		<< "WARN: Make sure boundary feature's only intersect once.";
	}

}

void
GPlatesGui::TopologyTools::handle_create_new_feature(
	GPlatesModel::FeatureHandle::weak_ref feature_ref)
{
	// Set the d_topology_feature_ref to the newly created feature 
	d_topology_feature_ref = feature_ref;
}


void
GPlatesGui::TopologyTools::append_boundary_to_feature(
	GPlatesModel::FeatureHandle::weak_ref feature_ref)
{
	// double check for non existant features
	if ( ! feature_ref.is_valid() ) { return; }

	// find the old prop to remove
	GPlatesModel::PropertyName boundary_prop_name = 
		GPlatesModel::PropertyName::create_gpml("boundary");

	GPlatesModel::FeatureHandle::properties_iterator iter = feature_ref->properties_begin();
	GPlatesModel::FeatureHandle::properties_iterator end = feature_ref->properties_end();
	// loop over properties
	for ( ; iter != end; ++iter) 
	{
		// double check for validity and nullness
		if(! iter.is_valid() ){ continue; }
		if( *iter == NULL )   { continue; }  
		// FIXME: previous edits to the feature leave property pointers NULL

		// passed all checks, make the name and test
		GPlatesModel::PropertyName test_name = (*iter)->property_name();

		if ( test_name == boundary_prop_name )
		{
			// Delete the old boundary 
			GPlatesModel::DummyTransactionHandle transaction(__FILE__, __LINE__);
			feature_ref->remove_top_level_property(iter, transaction);
			transaction.commit();
			// FIXME: this seems to create NULL pointers in the properties collection
			// see FIXME note above to check for NULL? 
			// Or is this to be expected?
			break;
		}
	} // loop over properties

	
	//
	// d_section_ptrs has been filled by a call to create_sections_from_sections_table()
	//

	// create the TopologicalPolygon
	GPlatesModel::PropertyValue::non_null_ptr_type topo_poly_value =
		GPlatesPropertyValues::GpmlTopologicalPolygon::create(d_section_ptrs);

	const GPlatesPropertyValues::TemplateTypeParameterType topo_poly_type =
		GPlatesPropertyValues::TemplateTypeParameterType::create_gpml("TopologicalPolygon");

	// Create the ConstantValue
	GPlatesPropertyValues::GpmlConstantValue::non_null_ptr_type constant_value =
		GPlatesPropertyValues::GpmlConstantValue::create(topo_poly_value, topo_poly_type);

	// Get the time period for the feature's validTime prop
	// FIXME: (Assuming a gml:TimePeriod, rather than a gml:TimeInstant!)
	static const GPlatesModel::PropertyName valid_time_property_name =
		GPlatesModel::PropertyName::create_gml("validTime");

	const GPlatesPropertyValues::GmlTimePeriod *time_period;

	GPlatesFeatureVisitors::get_property_value(
		feature_ref, valid_time_property_name, time_period);

	// Casting time details
	GPlatesPropertyValues::GmlTimePeriod* tp = 
	const_cast<GPlatesPropertyValues::GmlTimePeriod *>( time_period );

	GPlatesUtils::non_null_intrusive_ptr<
		GPlatesPropertyValues::GmlTimePeriod, 
		GPlatesUtils::NullIntrusivePointerHandler> ttpp(
			tp,
			GPlatesUtils::NullIntrusivePointerHandler()
		);

	// Create the TimeWindow
	GPlatesPropertyValues::GpmlTimeWindow tw = GPlatesPropertyValues::GpmlTimeWindow(
			constant_value, 
			ttpp,
			topo_poly_type);

	// Use the time window
	std::vector<GPlatesPropertyValues::GpmlTimeWindow> time_windows;

	time_windows.push_back(tw);

	// Create the PiecewiseAggregation
	GPlatesPropertyValues::GpmlPiecewiseAggregation::non_null_ptr_type aggregation =
		GPlatesPropertyValues::GpmlPiecewiseAggregation::create(time_windows, topo_poly_type);
	
	// Add a gpml:boundary Property.
	GPlatesModel::ModelUtils::append_property_value_to_feature(
		aggregation,
		GPlatesModel::PropertyName::create_gpml("boundary"),
		feature_ref);

	// Set the ball rolling again ...
	d_reconstruct_ptr->reconstruct(); 
}



void
GPlatesGui::TopologyTools::show_numbers()
{
	qDebug() << "############################################################"; 
	qDebug() << "TopologyTools::show_numbers: "; 
	qDebug() << "d_topology_sections_container_ptr->size() = " << d_topology_sections_container_ptr->size(); 
	qDebug() << "d_topology_sections.size()                = " << d_topology_sections.size(); 

	qDebug() << "d_topology_vertices.size()    = " << d_topology_vertices.size(); 
	qDebug() << "d_tmp_index_vertex_list.size()= " << d_tmp_index_vertex_list.size();
	qDebug() << "d_head_end_points.size()      = " << d_head_end_points.size(); 
	qDebug() << "d_tail_end_points.size()      = " << d_tail_end_points.size(); 
	qDebug() << "d_intersection_points.size()  = " << d_intersection_points.size(); 
	qDebug() << "d_segments.size()             = " << d_segments.size(); 
	qDebug() << "d_section_click_points.size() = " << d_section_click_points.size(); 
	qDebug() << "d_feature_focus_head_points.size()= " << d_feature_focus_head_points.size();
	qDebug() << "d_feature_focus_tail_points.size()= " << d_feature_focus_tail_points.size();

	//
	// Show details about d_feature_focus_ptr
	//
	if ( d_feature_focus_ptr->is_valid() ) 
	{
		qDebug() << "d_feature_focus_ptr = " << GPlatesUtils::make_qstring_from_icu_string( 
			d_feature_focus_ptr->focused_feature()->feature_id().get() );

		static const GPlatesModel::PropertyName name_property_name = 
			GPlatesModel::PropertyName::create_gml("name");

		const GPlatesPropertyValues::XsString *name;
		if ( GPlatesFeatureVisitors::get_property_value(
			d_feature_focus_ptr->focused_feature(), name_property_name, name) )
		{
			qDebug() << "d_feature_focus_ptr name = " << GPlatesUtils::make_qstring(name->value());
		}
		else 
		{
			qDebug() << "d_feature_focus_ptr = INVALID";
		}
	}

	//
	// show details about d_topology_feature_ref
	//
	if ( d_topology_feature_ref.is_valid() ) 
	{
		qDebug() << "d_topology_feature_ref = " << GPlatesUtils::make_qstring_from_icu_string( d_topology_feature_ref->feature_id().get() );
		static const GPlatesModel::PropertyName name_property_name = 
			GPlatesModel::PropertyName::create_gml("name");

		const GPlatesPropertyValues::XsString *name;

		if ( GPlatesFeatureVisitors::get_property_value(
			d_topology_feature_ref, name_property_name, name) )
		{
			qDebug() << "d_topology_feature_ref name = " << GPlatesUtils::make_qstring( name->value() );
		} 
		else 
		{
			qDebug() << "d_topology_feature_ref = INVALID";
		}
	}
	qDebug() << "############################################################"; 

}

void
GPlatesGui::TopologyTools::create_geometry_from_vertex_list(
	std::vector<GPlatesMaths::PointOnSphere> &points,
	GPlatesUtils::GeometryConstruction::GeometryConstructionValidity &validity)
{
	// FIXME: Only handles the unbroken line and single-ring cases.

	// There's no guarantee that adjacent points in the table aren't identical.
	std::vector<GPlatesMaths::PointOnSphere>::size_type num_points =
			GPlatesMaths::count_distinct_adjacent_points(points);

	// FIXME: I think... we need some way to add data() to the 'header' QTWIs, so that
	// we can immediately discover which bits are supposed to be polygon exteriors etc.
	// Then the function calculate_label_for_item could do all our 'tagging' of
	// geometry parts, and -this- function wouldn't need to duplicate the logic.
	// FIXME 2: We should have a 'try {  } catch {  }' block to catch any exceptions
	// thrown during the instantiation of the geometries.
	// This will become a proper 'try {  } catch {  } block' when we get around to it.
	try
	{
			d_topology_geometry_opt_ptr = boost::none;

			if (num_points == 0) 
			{
				validity = GPlatesUtils::GeometryConstruction::INVALID_INSUFFICIENT_POINTS;
				d_topology_geometry_opt_ptr = boost::none;
			} 
			else if (num_points == 1) 
			{
				d_topology_geometry_opt_ptr = 
					GPlatesUtils::create_point_on_sphere(points, validity);
			} 
			else if (num_points == 2) 
			{
				d_topology_geometry_opt_ptr = 
					GPlatesUtils::create_polyline_on_sphere(points, validity);
			} 
			else if (num_points == 3 && points.front() == points.back()) 
			{
				d_topology_geometry_opt_ptr = 
					GPlatesUtils::create_polyline_on_sphere(points, validity);
			} 
			else 
			{
				d_topology_geometry_opt_ptr = 
					GPlatesUtils::create_polygon_on_sphere(points, validity);
			}

	} catch (...) {
		throw;
	}
}


bool
GPlatesGui::TopologyTools::should_reverse_section(
		int curr_section_index)
{
	GPlatesGlobal::Assert<GPlatesGlobal::AssertionFailureException>(
			curr_section_index < boost::numeric_cast<int>(d_section_ranges_into_topology_vertices.size()),
			GPLATES_ASSERTION_SOURCE);

	// If there's less than two sections in topology then we have no
	// way to determine if the section should be reversed.
	if (d_section_ranges_into_topology_vertices.size() < 2)
	{
		return false;
	}

	// Get index of previous section.
	int prev_section_index = curr_section_index - 1;
	if (prev_section_index < 0)
	{
		prev_section_index = d_section_ranges_into_topology_vertices.size() - 1;
	}

	// Get index of next section.
	int next_section_index = curr_section_index + 1;
	if (next_section_index ==
			boost::numeric_cast<int>(d_section_ranges_into_topology_vertices.size()))
	{
		next_section_index = 0;
	}

	// Range of previous section.
	const clipped_section_vertex_range_type &prev_section_vertex_range =
			d_section_ranges_into_topology_vertices[prev_section_index];

	// Range of current section.
	const clipped_section_vertex_range_type &curr_section_vertex_range =
			d_section_ranges_into_topology_vertices[curr_section_index];

	// Range of next section.
	const clipped_section_vertex_range_type &next_section_vertex_range =
			d_section_ranges_into_topology_vertices[next_section_index];

	GPlatesMaths::real_t arc_distance = 0;
	GPlatesMaths::real_t reversed_arc_distance = 0;

	if (curr_section_vertex_range.first == curr_section_vertex_range.second)
	{
		// There are no vertices in the current section so nothing to do.
		return false;
	}

	const GPlatesMaths::PointOnSphere &curr_section_head =
			d_topology_vertices[curr_section_vertex_range.first];
	const GPlatesMaths::PointOnSphere &curr_section_tail =
			d_topology_vertices[curr_section_vertex_range.second - 1];

	// If there are vertices in the previous section.
	if (prev_section_vertex_range.first != prev_section_vertex_range.second)
	{
		const GPlatesMaths::PointOnSphere &prev_section_tail =
				d_topology_vertices[prev_section_vertex_range.second - 1];

		// Calculate angle between tail of previous section and head of current section.
		arc_distance += acos(dot(
				prev_section_tail.position_vector(),
				curr_section_head.position_vector()));

		// Same but we're reversing the current section's head and tail.
		reversed_arc_distance += acos(dot(
				prev_section_tail.position_vector(),
				curr_section_tail.position_vector()));
	}

	// If there are vertices in the next section.
	if (next_section_vertex_range.first != next_section_vertex_range.second)
	{
		const GPlatesMaths::PointOnSphere &next_section_head =
				d_topology_vertices[next_section_vertex_range.first];

		// Calculate angle between tail of current section and head of next section.
		arc_distance += acos(dot(
				curr_section_tail.position_vector(),
				next_section_head.position_vector()));

		// Same but we're reversing the current section's head and tail.
		reversed_arc_distance += acos(dot(
				curr_section_head.position_vector(),
				next_section_head.position_vector()));
	}

	// If the distance is smaller when the current section is reversed then we should
	// reverse it.
	// NOTE: if both are zero then GPlatesMath::real_t::operator<() will return false
	// which is what we want.
	return reversed_arc_distance < arc_distance;
}<|MERGE_RESOLUTION|>--- conflicted
+++ resolved
@@ -547,30 +547,6 @@
 {
 	if (! d_is_active) { return; }
 
-<<<<<<< HEAD
- 	// check to make sure the topology feature is defined for this new time
-
-	// Get the time period for the d_topology_feature_ref's validTime prop
-	// FIXME: (Assuming a gml:TimePeriod, rather than a gml:TimeInstant!)
-	static const GPlatesModel::PropertyName valid_time_property_name =
-		GPlatesModel::PropertyName::create_gml("validTime");
-
-	const GPlatesPropertyValues::GmlTimePeriod *time_period;
-
-	GPlatesFeatureVisitors::get_property_value(
-		d_topology_feature_ref, valid_time_property_name, time_period);
-
-	const GPlatesPropertyValues::GeoTimeInstant recon_time( new_time );
-
-	if ( ! time_period->contains( recon_time ) )
-	{
-		draw_all_layers_clear();
-		return;
-	}
-
-	//
-	// else continue with the update
-=======
  	// Check to make sure the topology feature is defined for this new time
 	if ( d_topology_feature_ref.is_valid() )
 	{
@@ -596,7 +572,6 @@
 
 	//
 	// Continue with the update
->>>>>>> 21c5f34a
 	//
 	d_visit_to_check_type = false;
 	d_visit_to_create_properties = true;
@@ -821,7 +796,6 @@
 {
 	// Check if the focused feature is valid
 	if ( d_feature_focus_ptr->is_valid() )
-<<<<<<< HEAD
 	{
 		// Check if the focused feature is a topology
  		QString topology_type_name("TopologicalClosedPlateBoundary");
@@ -835,21 +809,6 @@
 	}
 	else
 	{
-=======
-	{
-		// Check if the focused feature is a topology
- 		QString topology_type_name("TopologicalClosedPlateBoundary");
-		QString feature_type_name = GPlatesUtils::make_qstring_from_icu_string(
-			(d_feature_focus_ptr->focused_feature())->feature_type().get_name() );
-
-		if ( feature_type_name == topology_type_name ) 
-		{
-			return;
-		}
-	}
-	else
-	{
->>>>>>> 21c5f34a
 		// no feature focused ; just return
 		return;
 	}
@@ -885,12 +844,8 @@
 				);
 
 			// Get the recon tree from the view state ptr
-<<<<<<< HEAD
-			GPlatesModel::Reconstruction &recon = d_view_state_ptr->reconstruction();
-=======
 			GPlatesModel::Reconstruction &recon = d_reconstruct_ptr->get_current_reconstruction();
 			///d_viewport_window_ptr->reconstruction();
->>>>>>> 21c5f34a
 			GPlatesModel::ReconstructionTree &recon_tree = recon.reconstruction_tree();	
 
 			// get the forward rotation for this plate id
@@ -1134,17 +1089,12 @@
 			);
 
 		// Get the recon tree from the view state ptr
-<<<<<<< HEAD
-		GPlatesModel::Reconstruction &recon = d_view_state_ptr->reconstruction();
-=======
 		GPlatesModel::Reconstruction &recon = d_reconstruct_ptr->get_current_reconstruction();
->>>>>>> 21c5f34a
 		GPlatesModel::ReconstructionTree &recon_tree = recon.reconstruction_tree();	
 
 		// get the forward rotation for this plate id
 		const GPlatesMaths::FiniteRotation &fwd_rot = 
 			recon_tree.get_composed_absolute_rotation( recon_plate_id->value() ).first;
-<<<<<<< HEAD
 
 		// get the reverse rotation
 		const GPlatesMaths::FiniteRotation rev_rot = GPlatesMaths::get_reverse( fwd_rot );
@@ -1175,38 +1125,6 @@
 	}
 
 
-=======
-
-		// get the reverse rotation
-		const GPlatesMaths::FiniteRotation rev_rot = GPlatesMaths::get_reverse( fwd_rot );
-
-		// un-reconstruct the point 
-		const GPlatesMaths::PointOnSphere un_rotated_point = 
-			GPlatesMaths::operator*( rev_rot, user_point );
-
-		// set the click point coordinates:
-		table_row.d_click_point =
-			GPlatesMaths::make_lat_lon_point( un_rotated_point );
-
-#if 0
-		//
-		// FIXME this is a TEST to use the click point as raw data with no rotations
-		//
-		table_row.d_click_point = 
-			GPlatesMaths::LatLonPoint(d_click_point_lat, d_click_point_lon);
-#endif
-	}
-	else
-	{
-		// NOTE: no rotation 
-		// set the click point from canvas ; 
-		table_row.d_click_point = 
-			GPlatesMaths::LatLonPoint(d_click_point_lat, d_click_point_lon);
-		// FIXME: else - what to do? 
-	}
-
-
->>>>>>> 21c5f34a
 	// Set the reverse to a default ; see below for the auto update
 	table_row.d_reverse = false;
 
@@ -1770,11 +1688,7 @@
 
 			// Create rendered geometry.
 			const GPlatesViewOperations::RenderedGeometry rendered_geometry =
-<<<<<<< HEAD
-				GPlatesViewOperations::create_rendered_geometry_on_sphere(
-=======
 				GPlatesViewOperations::RenderedGeometryFactory::create_rendered_geometry_on_sphere(
->>>>>>> 21c5f34a
 					pos_ptr,
 					colour,
 					GPlatesViewOperations::GeometryOperationParameters::EXTRA_LARGE_POINT_SIZE_HINT,
@@ -2059,11 +1973,7 @@
 GPlatesGui::TopologyTools::draw_click_point()
 {
 	d_click_point_layer_ptr->clear_rendered_geometries();
-<<<<<<< HEAD
-	d_view_state_ptr->globe_canvas().update_canvas();
-=======
 	d_viewport_window_ptr->globe_canvas().update_canvas();
->>>>>>> 21c5f34a
 
 	// make a point from the coordinates
 	GPlatesMaths::PointOnSphere click_pos = GPlatesMaths::make_point_on_sphere(
@@ -2363,11 +2273,7 @@
 
 		// Get the RFG for this feature 
 		GPlatesModel::ReconstructedFeatureGeometryFinder finder( 
-<<<<<<< HEAD
-			&(d_view_state_ptr->reconstruction()) );
-=======
 			&( d_reconstruct_ptr->get_current_reconstruction() ) );
->>>>>>> 21c5f34a
 
 		finder.find_rfgs_of_feature( feature_ref );
 
@@ -2849,8 +2755,6 @@
 
 	const GPlatesPropertyValues::GpmlPlateId *recon_plate_id;
 
-<<<<<<< HEAD
-=======
 	// FIXME: this is moved outside the following 'if' statement to stop
 	// 'd_click_point_ptr' referencing a local variable inside the 'if' statement
 	// - but it is only used when the 'if' statement is 'true'.
@@ -2858,7 +2762,6 @@
 			// NOTE: arbitrary unit vector because will either get unused or overwritten
 			GPlatesMaths::UnitVector3D(1,0,0));
 
->>>>>>> 21c5f34a
 	if ( GPlatesFeatureVisitors::get_property_value(
 			d_topology_sections_container_ptr->at( d_tmp_index ).d_feature_ref, 
 			plate_id_property_name, 
@@ -2867,11 +2770,7 @@
 		// The feature has a reconstruction plate ID.
 
 		// Get the recon tree from the view state ptr
-<<<<<<< HEAD
-		GPlatesModel::Reconstruction &recon = d_view_state_ptr->reconstruction();
-=======
 		GPlatesModel::Reconstruction &recon = d_reconstruct_ptr->get_current_reconstruction();
->>>>>>> 21c5f34a
 		GPlatesModel::ReconstructionTree &recon_tree = recon.reconstruction_tree();	
 
 		// get the forward rotation for this plate id
@@ -2889,10 +2788,6 @@
 #endif
 
 		// reconstruct the point 
-<<<<<<< HEAD
-		const GPlatesMaths::PointOnSphere rotated_point = 
-			GPlatesMaths::operator*( fwd_rot, click_pos );
-=======
 		//
 		// NOTE: moved declaration of 'rotated_point' outside this 'if' statement
 		// to stop 'd_click_point_ptr' referencing a local variable inside this 'if' statement
@@ -2904,7 +2799,6 @@
 		rotated_point = 
 			GPlatesMaths::operator*( fwd_rot, click_pos );
 #endif
->>>>>>> 21c5f34a
 
 
 		// reset the d_click_point_ptr to the rotated point
