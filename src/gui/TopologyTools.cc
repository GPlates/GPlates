/**
 * \file 
 * $Revision$
 * $Date$ 
 * 
 * Copyright (C) 2008 The University of Sydney, Australia
 * Copyright (C) 2008 , 2009 California Institute of Technology 
 *
 * This file is part of GPlates.
 *
 * GPlates is free software; you can redistribute it and/or modify it under
 * the terms of the GNU General Public License, version 2, as published by
 * the Free Software Foundation.
 *
 * GPlates is distributed in the hope that it will be useful, but WITHOUT
 * ANY WARRANTY; without even the implied warranty of MERCHANTABILITY or
 * FITNESS FOR A PARTICULAR PURPOSE.  See the GNU General Public License
 * for more details.
 *
 * You should have received a copy of the GNU General Public License along
 * with this program; if not, write to Free Software Foundation, Inc.,
 * 51 Franklin Street, Fifth Floor, Boston, MA  02110-1301, USA.
 */

//#define DEBUG

#include <algorithm>
#include <iterator>
#include <map>

#include <boost/lambda/bind.hpp>
#include <boost/lambda/construct.hpp>
#include <boost/lambda/lambda.hpp>
#include <boost/optional.hpp>
#include <boost/none.hpp>
#include <boost/numeric/conversion/cast.hpp>

#include <QtGlobal>
#include <QHeaderView>
#include <QTreeWidget>
#include <QUndoStack>
#include <QToolButton>
#include <QMessageBox>
#include <QLocale>
#include <QDebug>
#include <QString>
#include <QMessageBox>

#include "TopologyTools.h"

#include "ChooseCanvasTool.h"
#include "FeatureFocus.h"

#include "app-logic/Reconstruct.h"
#include "app-logic/ReconstructionGeometryUtils.h"
#include "app-logic/TopologyInternalUtils.h"

#include "feature-visitors/PropertyValueFinder.h"
#include "feature-visitors/TopologySectionsFinder.h"
#include "feature-visitors/ViewFeatureGeometriesWidgetPopulator.h"

#include "global/GPlatesAssert.h"
#include "global/AssertionFailureException.h"

#include "gui/FeatureTableModel.h"

#include "maths/ConstGeometryOnSphereVisitor.h"
#include "maths/GeometryOnSphere.h"
#include "maths/InvalidLatLonException.h"
#include "maths/InvalidLatLonCoordinateException.h"
#include "maths/LatLonPointConversions.h"
#include "maths/MultiPointOnSphere.h"
#include "maths/PolylineOnSphere.h"
#include "maths/ProximityCriteria.h"
#include "maths/PolylineIntersections.h"
#include "maths/Real.h"

#include "model/FeatureHandle.h"
#include "model/FeatureHandleWeakRefBackInserter.h"
#include "model/ModelUtils.h"
#include "model/ReconstructedFeatureGeometryFinder.h"
#include "model/ReconstructionGeometry.h"
#include "model/DummyTransactionHandle.h"

#include "presentation/ViewState.h"

#include "property-values/GeoTimeInstant.h"
#include "property-values/GmlMultiPoint.h"
#include "property-values/GmlLineString.h"
#include "property-values/GmlPoint.h"
#include "property-values/GmlOrientableCurve.h"
#include "property-values/GmlPoint.h"
#include "property-values/GmlPolygon.h"
#include "property-values/GpmlPropertyDelegate.h"
#include "property-values/GmlTimeInstant.h"
#include "property-values/GmlTimePeriod.h"
#include "property-values/GpmlConstantValue.h"
#include "property-values/GpmlFeatureReference.h"
#include "property-values/GpmlPiecewiseAggregation.h"
#include "property-values/GpmlPlateId.h"
#include "property-values/GpmlRevisionId.h"
#include "property-values/GpmlTimeSample.h"
#include "property-values/GpmlTopologicalPolygon.h"
#include "property-values/GpmlTopologicalSection.h"
#include "property-values/GpmlTopologicalLineSection.h"
#include "property-values/GpmlOldPlatesHeader.h"
#include "property-values/TemplateTypeParameterType.h"

#include "qt-widgets/CreateFeatureDialog.h"
#include "qt-widgets/ExportCoordinatesDialog.h"
#include "qt-widgets/GlobeCanvas.h"
#include "qt-widgets/TaskPanel.h"
#include "qt-widgets/TopologyToolsWidget.h"
#include "qt-widgets/ViewportWindow.h"

#include "utils/GeometryCreationUtils.h"
#include "utils/UnicodeStringUtils.h"

#include "view-operations/RenderedGeometryFactory.h"
#include "view-operations/RenderedGeometryParameters.h"


GPlatesGui::TopologyTools::TopologyTools(
		GPlatesPresentation::ViewState &view_state,
		GPlatesQtWidgets::ViewportWindow &viewport_window,
		GPlatesGui::ChooseCanvasTool &choose_canvas_tool):
	d_rendered_geom_collection(&view_state.get_rendered_geometry_collection()),
	d_feature_focus_ptr(&view_state.get_feature_focus()),
	d_reconstruct_ptr(&view_state.get_reconstruct()),
	d_viewport_window_ptr(&viewport_window),
	d_choose_canvas_tool(&choose_canvas_tool)
{
	// set up the drawing
	create_child_rendered_layers();

	// Set pointer to TopologySectionsContainer
	d_topology_sections_container_ptr = &( d_viewport_window_ptr->topology_sections_container() );


	// set the internal state flags
	d_is_active = false;
	d_in_edit = false;
}


void
GPlatesGui::TopologyTools::activate( CanvasToolMode mode )
{
	//
	// Set the mode and active state first.
	//

	// Set the mode 
	d_mode = mode;

	// set the widget state
	d_is_active = true;

	//
	// Connect to signals second.
	//

	// 
	// Connect to signals from Topology Sections Container
	connect_to_topology_sections_container_signals( true );

	// Connect to focus signals from Feature Focus
	connect_to_focus_signals( true );

	// Connect to recon time changes
	QObject::connect(
		d_reconstruct_ptr,
		SIGNAL(reconstructed(GPlatesAppLogic::Reconstruct &, bool, bool)),
		this,
		SLOT(handle_reconstruction()));


	// NOTE: should this be in the constructor ?
	// Set the pointer to the Topology Tools Widget 
	d_topology_tools_widget_ptr = 
		&( d_viewport_window_ptr->task_panel_ptr()->topology_tools_widget() );


	if ( d_mode == BUILD )
	{
		activate_build_mode();
	}
	else 
	{
		activate_edit_mode();
	}

	// Draw the topology
	draw_topology_geometry();


	// 
	// Report errors
	//
	if ( ! d_warning.isEmpty() )
	{
		// Add some helpful hints:
		d_warning.append(tr("\n"));
		d_warning.append(tr("Please check the Topology Sections table:\n"));
		d_warning.append(tr("\n"));
		d_warning.append(tr("a red row indicates either:\n"));
		d_warning.append(tr("- the feature is missing from the loaded data\n"));
		d_warning.append(tr("- the feature is loaded more than once\n"));
		d_warning.append(tr("\n"));
		d_warning.append(tr("a yellow row indicates either:\n"));
		d_warning.append(tr("- the feature has a missing geometry property\n"));
		d_warning.append(tr("- the feature is being used outside its lifetime\n"));
		d_warning.append(tr("\n"));

		QMessageBox::warning(
			d_topology_tools_widget_ptr, 
			tr("Error Building Topology"), 
			d_warning,
			QMessageBox::Ok, 
			QMessageBox::Ok);
	}

	d_viewport_window_ptr->status_message(QObject::tr(
 		"Click on a features to Add or Remove them from the Topology."
 		" Ctrl+drag to reorient the globe."));

	return;
}


void
GPlatesGui::TopologyTools::activate_build_mode()
{
	// place holder if we need it in the future ...
}


void
GPlatesGui::TopologyTools::activate_edit_mode()
{

		// Check the focused feature topology type
 		static const QString topology_boundary_type_name("TopologicalClosedPlateBoundary");
 		static const QString topology_network_type_name("TopologicalNetwork");
		const QString feature_type_name = GPlatesUtils::make_qstring_from_icu_string(
			(d_feature_focus_ptr->focused_feature())->feature_type().get_name() );

		if ( feature_type_name == topology_boundary_type_name )
		{ 
			d_topology_type = GPlatesGlobal::PLATEPOLYGON;
		}
		else if ( feature_type_name == topology_network_type_name )
		{
			d_topology_type = GPlatesGlobal::NETWORK;
		}
		else
		{
			d_topology_type = GPlatesGlobal::UNKNOWN_TOPOLOGY;
		}

		// Load the topology into the Topology Sections Table 
 		initialise_focused_topology();

		// Set the num_sections in the TopologyToolsWidget
		d_topology_tools_widget_ptr->display_number_of_sections(
			d_topology_sections_container_ptr->size() );

		// Load the topology into the Topology Widget
		d_topology_tools_widget_ptr->display_topology(
			d_feature_focus_ptr->focused_feature(),
			d_feature_focus_ptr->associated_reconstruction_geometry() );

		// NOTE: this will NOT trigger a set_focus signal with NULL ref ; 
		// NOTE: the focus connection is below 
		d_feature_focus_ptr->unset_focus();
		// NOTE: the call to unset_focus does not clear the "Clicked" table, so do it here
		d_viewport_window_ptr->feature_table_model().clear();

		// Flip the ViewportWindow to the Topology Sections Table
		d_viewport_window_ptr->choose_topology_sections_table();

		// Flip the TopologyToolsWidget to the Toplogy Tab
		d_topology_tools_widget_ptr->choose_topology_tab();
}


void
GPlatesGui::TopologyTools::deactivate()
{
	// Unset any focused feature
	if ( d_feature_focus_ptr->is_valid() )
	{
		d_feature_focus_ptr->unset_focus();
	}

	// Flip the ViewportWindow to the Clicked Geometry Table
	d_viewport_window_ptr->choose_clicked_geometry_table();

	// Clear out all old data.
	// NOTE: We should be connected to the topology sections container
	//       signals for this to work properly.
	clear_widgets_and_data();

	//
	// Disconnect signals last.
	//

	// Connect to focus signals from Feature Focus.
	connect_to_focus_signals( false );

	// Connect to signals from Topology Sections Container.
	connect_to_topology_sections_container_signals( false );

	// Disconnect to recon time changes.
	QObject::disconnect(
		d_reconstruct_ptr,
		SIGNAL(reconstructed(GPlatesAppLogic::Reconstruct &, bool, bool)),
		this,
		SLOT(handle_reconstruction()));

	// Reset internal state - the very last thing we should do.
	d_is_active = false;
}


void
GPlatesGui::TopologyTools::clear_widgets_and_data()
{
	// clear the tables
	d_viewport_window_ptr->feature_table_model().clear();

	// Clear the TopologySectionsTable.
	// NOTE: This will generate a signal that will call our 'react_cleared()'
	// method which clear out our internal section sequence and redraw.
	d_topology_sections_container_ptr->clear();

	// Set the topology feature ref to NULL
	d_topology_feature_ref = GPlatesModel::FeatureHandle::weak_ref();
}


void
GPlatesGui::TopologyTools::connect_to_focus_signals(bool state)
{
	if (state) 
	{
		// Subscribe to focus events. 
		QObject::connect(
			d_feature_focus_ptr,
			SIGNAL( focus_changed(
				GPlatesGui::FeatureFocus &)),
			this,
			SLOT( set_focus(
				GPlatesGui::FeatureFocus &)));
	
		QObject::connect(
			d_feature_focus_ptr,
			SIGNAL( focused_feature_modified(
				GPlatesGui::FeatureFocus &)),
			this,
			SLOT( display_feature_focus_modified(
				GPlatesGui::FeatureFocus &)));
	} 
	else 
	{
		// Un-Subscribe to focus events. 
		QObject::disconnect(
			d_feature_focus_ptr, 
			SIGNAL( focus_changed(
				GPlatesGui::FeatureFocus &)),
			this, 
			0);
	
		QObject::disconnect(
			d_feature_focus_ptr, 
			SIGNAL( focused_feature_modified(
				GPlatesGui::FeatureFocus &)),
			this, 
			0);
	}
}


void
GPlatesGui::TopologyTools::connect_to_topology_sections_container_signals(
	bool state)
{
	if (state) 
	{
		QObject::connect(
			d_topology_sections_container_ptr,
			SIGNAL( cleared() ),
			this,
			SLOT( react_cleared() )
		);

		QObject::connect(
			d_topology_sections_container_ptr,
			SIGNAL( insertion_point_moved(
				GPlatesGui::TopologySectionsContainer::size_type) ),
			this,
			SLOT( react_insertion_point_moved(
				GPlatesGui::TopologySectionsContainer::size_type) )
		);

		QObject::connect(
			d_topology_sections_container_ptr,
			SIGNAL( entry_removed(
				GPlatesGui::TopologySectionsContainer::size_type) ),
			this,
			SLOT( react_entry_removed(
				GPlatesGui::TopologySectionsContainer::size_type) )
		);

		QObject::connect(
			d_topology_sections_container_ptr,
			SIGNAL( entries_inserted(
				GPlatesGui::TopologySectionsContainer::size_type,
				GPlatesGui::TopologySectionsContainer::size_type,
				GPlatesGui::TopologySectionsContainer::const_iterator,
				GPlatesGui::TopologySectionsContainer::const_iterator) ),
		this,
			SLOT( react_entries_inserted(
				GPlatesGui::TopologySectionsContainer::size_type,
				GPlatesGui::TopologySectionsContainer::size_type,
				GPlatesGui::TopologySectionsContainer::const_iterator,
				GPlatesGui::TopologySectionsContainer::const_iterator) )
		);

		QObject::connect(
			d_topology_sections_container_ptr,
			SIGNAL( entry_modified(
				GPlatesGui::TopologySectionsContainer::size_type) ),
			this,
			SLOT( react_entry_modified(
				GPlatesGui::TopologySectionsContainer::size_type) )
		);
	} 
	else 
	{
		// Disconnect this receiver from all signals from TopologySectionsContainer:
		QObject::disconnect(
			d_topology_sections_container_ptr,
			0,
			this,
			0
		);
	}
}


void
GPlatesGui::TopologyTools::create_child_rendered_layers()
{
	// Delay any notification of changes to the rendered geometry collection
	// until end of current scope block. This is so we can do multiple changes
	// without redrawing canvas after each change.
	// This should ideally be located at the highest level to capture one
	// user GUI interaction - the user performs an action and we update canvas once.
	// But since these guards can be nested it's probably a good idea to have it here too.
	GPlatesViewOperations::RenderedGeometryCollection::UpdateGuard update_guard;

	// Create a rendered layers to draw geometries.

	// the topology is drawn on the bottom layer
	d_topology_geometry_layer_ptr =
		d_rendered_geom_collection->create_child_rendered_layer_and_transfer_ownership(
				GPlatesViewOperations::RenderedGeometryCollection::TOPOLOGY_TOOL_LAYER);

	// the segments resulting from intersections of line data come next
	d_segments_layer_ptr =
		d_rendered_geom_collection->create_child_rendered_layer_and_transfer_ownership(
				GPlatesViewOperations::RenderedGeometryCollection::TOPOLOGY_TOOL_LAYER);

	// points where line data intersects and cuts the src geometry
	d_intersection_points_layer_ptr =
		d_rendered_geom_collection->create_child_rendered_layer_and_transfer_ownership(
				GPlatesViewOperations::RenderedGeometryCollection::TOPOLOGY_TOOL_LAYER);

	// click point of the current mouse position
	d_click_point_layer_ptr =
		d_rendered_geom_collection->create_child_rendered_layer_and_transfer_ownership(
				GPlatesViewOperations::RenderedGeometryCollection::TOPOLOGY_TOOL_LAYER);

	// click points of the boundary feature data 
	d_click_points_layer_ptr =
		d_rendered_geom_collection->create_child_rendered_layer_and_transfer_ownership(
				GPlatesViewOperations::RenderedGeometryCollection::TOPOLOGY_TOOL_LAYER);

	// head and tail points of src geometry 
	d_end_points_layer_ptr =
		d_rendered_geom_collection->create_child_rendered_layer_and_transfer_ownership(
				GPlatesViewOperations::RenderedGeometryCollection::TOPOLOGY_TOOL_LAYER);

	// insert neighbors
	d_insertion_neighbors_layer_ptr =
		d_rendered_geom_collection->create_child_rendered_layer_and_transfer_ownership(
				GPlatesViewOperations::RenderedGeometryCollection::TOPOLOGY_TOOL_LAYER);

	// Put the focus layer on top
	d_focused_feature_layer_ptr =
		d_rendered_geom_collection->create_child_rendered_layer_and_transfer_ownership(
				GPlatesViewOperations::RenderedGeometryCollection::TOPOLOGY_TOOL_LAYER);

	// In both cases above we store the returned object as a data member and it
	// automatically destroys the created layer for us when 'this' object is destroyed.

	// Activate layers
	d_topology_geometry_layer_ptr->set_active();
	d_focused_feature_layer_ptr->set_active();
	d_insertion_neighbors_layer_ptr->set_active();
	d_segments_layer_ptr->set_active();
	d_intersection_points_layer_ptr->set_active();
	d_click_point_layer_ptr->set_active();
	d_click_points_layer_ptr->set_active();
	d_end_points_layer_ptr->set_active();
}


void
GPlatesGui::TopologyTools::set_click_point(double lat, double lon)
{
	const GPlatesMaths::PointOnSphere &reconstructed_click_point =
			GPlatesMaths::make_point_on_sphere(
					GPlatesMaths::LatLonPoint(lat, lon));

	// NOTE: This relies on the focused feature being set before we are called -
	// this is currently taken care of by the BuildTopology and EditTopology classes.
	d_click_point.set_focus(
			d_feature_focus_ptr->focused_feature(),
			reconstructed_click_point,
			d_reconstruct_ptr->get_current_reconstruction().reconstruction_tree());

	draw_click_point();
}


void
GPlatesGui::TopologyTools::handle_reconstruction()
{
#ifdef DEBUG
std::cout << "GPlatesGui::TopologyTools::handle_reconstruction() " << std::endl;
#endif

	if (! d_is_active) { return; }

 	// Check to make sure the topology feature is defined for this new time
	if ( d_topology_feature_ref.is_valid() )
	{
		// Get the time period for the d_topology_feature_ref's validTime prop
		// FIXME: (Assuming a gml:TimePeriod, rather than a gml:TimeInstant!)
		static const GPlatesModel::PropertyName valid_time_property_name =
			GPlatesModel::PropertyName::create_gml("validTime");

		const GPlatesPropertyValues::GmlTimePeriod *time_period;

		GPlatesFeatureVisitors::get_property_value(
			d_topology_feature_ref, valid_time_property_name, time_period);

		const GPlatesPropertyValues::GeoTimeInstant recon_time(
				d_reconstruct_ptr->get_current_reconstruction_time());

		if ( ! time_period->contains( recon_time ) )
		{
			// Clear all the layers
			draw_all_layers_clear();
			return;
		}
	}

	// Update the click point.
	// NOTE: This is necessary since the user might click on a feature, then
	// animate the reconstruction time (moving the focused feature away from the
	// original click point) and then add the focused feature to the topology thus
	// giving it a click point that is not on the feature like it was originally).
	d_click_point.update_reconstructed_click_point(
			d_reconstruct_ptr->get_current_reconstruction().reconstruction_tree());
	draw_click_point();

	// Update all topology sections and redraw.
	update_and_redraw_topology(0, d_section_info_seq.size());

	// re-display feature focus
	display_feature( 
		d_feature_focus_ptr->focused_feature(),
		d_feature_focus_ptr->associated_geometry_property() );
}


void
GPlatesGui::TopologyTools::set_focus(
		GPlatesGui::FeatureFocus &feature_focus)
{
	if (! d_is_active ) { return; }

	// clear or paint the focused geom 
	draw_focused_geometry();

	const GPlatesModel::FeatureHandle::weak_ref feature_ref = feature_focus.focused_feature();

	// do nothing with a null ref
	if ( ! feature_ref.is_valid() )
	{
		// Reset the click point - it represents where the user clicked on a feature
		// and since the feature is now unfocused we should remove it.
		d_click_point.unset_focus();
		draw_click_point();

		return;
	}


	//
	// The following check for "TopologicalClosedPlateBoundary" is not needed
	// anymore since only ReconstructedFeatureGeometry's and not
	// ResolvedTopologicalBoundary's are added to the clicked feature table
	// when using the topology tools.
	// However we'll keep it here just in case.
	//
	// Check feature type via qstrings 
 	static const QString topology_boundary_type_name ("TopologicalClosedPlateBoundary");
 	static const QString topology_network_type_name ("TopologicalNetwork");
	QString feature_type_name = GPlatesUtils::make_qstring_from_icu_string(
		feature_ref->feature_type().get_name() );

	if ( ( feature_type_name == topology_boundary_type_name ) ||
		( feature_type_name == topology_network_type_name ) )
	{
		// NOTE: this will trigger a set_focus signal with NULL ref
		d_feature_focus_ptr->unset_focus(); 

// NOTE: Not clearing feature table because there might be
// other non-TopologicalClosedPlateBoundary features in the table that the user can
// select. Without this commented out there would have been intermittent cases where the
// a valid feature was not getting highlighted (focused) - this would have happened when
// the user clicked on two features, for example, where one is a TopologicalClosedPlateBoundary
// and the other not - if the TopologicalClosedPlateBoundary was closest to the click point
// it would get the feature focus and this code here would then clear the table preventing
// the user from selecting the non-TopologicalClosedPlateBoundary feature.
#if 0
		// NOTE: the call to unset_focus does not clear the "Clicked" table, so do it here
		d_viewport_window_ptr->feature_table_model().clear();
#endif
		return;
	} 
	

	// Flip tab
	d_topology_tools_widget_ptr->choose_section_tab();

	// display this feature ; or unset focus if it is a topology
	display_feature( 
		d_feature_focus_ptr->focused_feature(),
		d_feature_focus_ptr->associated_geometry_property());

	return;
}


void
GPlatesGui::TopologyTools::display_feature_focus_modified(
		GPlatesGui::FeatureFocus &feature_focus)
{
	display_feature(
			feature_focus.focused_feature(),
			feature_focus.associated_geometry_property());
}


void
GPlatesGui::TopologyTools::display_feature(
		const GPlatesModel::FeatureHandle::weak_ref &feature_ref,
		const GPlatesModel::FeatureHandle::properties_iterator &properties_iter)
{
	if (! d_is_active) { return; }

	// always check weak_refs!
	if ( ! feature_ref.is_valid() ) { return; }

#ifdef DEBUG
qDebug() << "TopologyTools::display_feature() = ";
qDebug() << "d_feature_focus_ptr = " << GPlatesUtils::make_qstring_from_icu_string( d_feature_focus_ptr->focused_feature()->feature_id().get() );

	static const GPlatesModel::PropertyName name_property_name = 
		GPlatesModel::PropertyName::create_gml("name");

	const GPlatesPropertyValues::XsString *name;
	if ( GPlatesFeatureVisitors::get_property_value(feature_ref, name_property_name, name) )
	{
		qDebug() << "name = " << GPlatesUtils::make_qstring( name->value() );
	}

	// feature id
	GPlatesModel::FeatureId id = feature_ref->feature_id();
	qDebug() << "id = " << GPlatesUtils::make_qstring_from_icu_string( id.get() );

	if ( properties_iter.is_valid() ) { 
		qDebug() << "associated_geometry_property valid " ;
	} else { 
		qDebug() << "associated_geometry_property invalid " ; 
	}
#endif

	//
	// Check feature type via qstrings 
	//
 	static const QString topology_boundary_type_name ("TopologicalClosedPlateBoundary");
 	static const QString topology_network_type_name ("TopologicalNetwork");
	const QString feature_type_name = GPlatesUtils::make_qstring_from_icu_string(
		feature_ref->feature_type().get_name() );

	if ( ( feature_type_name == topology_boundary_type_name ) ||
		( feature_type_name == topology_network_type_name ) )
	{
		// Only focus TopologicalClosedPlateBoundary types upon activate() calls
		return;
	} 
	else // non-topology feature type selected 
	{
		// Flip Topology Widget to Topology Sections Tab
		d_topology_tools_widget_ptr->choose_section_tab();

		// check if the feature is in the topology 
		int i = find_topological_section_index(feature_ref, properties_iter);

		if ( i != -1 )
		{
			// Flip to the Topology Sections Table
			d_viewport_window_ptr->choose_topology_sections_table();

			// Pretend we clicked in that row
		 	TopologySectionsContainer::size_type index = 
				static_cast<TopologySectionsContainer::size_type>( i );

			d_topology_sections_container_ptr->set_focus_feature_at_index( index );
			return;
		}

		// else, not found on boundary 

		// Flip to the Clicked Features tab
		d_viewport_window_ptr->choose_clicked_geometry_table();
	}
}


int 
GPlatesGui::TopologyTools::find_topological_section_index(
		const GPlatesModel::FeatureHandle::weak_ref &feature_ref,
		const GPlatesModel::FeatureHandle::properties_iterator &properties_iter)
{
	if ( !(feature_ref.is_valid() && properties_iter.is_valid()) )
	{
		// Return not found if either feature reference or property iterator is invalid.
		return -1;
	}

	GPlatesGui::TopologySectionsContainer::const_iterator sections_iter = 
		d_topology_sections_container_ptr->begin();
	const GPlatesGui::TopologySectionsContainer::const_iterator sections_end = 
		d_topology_sections_container_ptr->end();

	for (int section_index = 0;
		sections_iter != sections_end;
		++sections_iter, ++section_index)
	{
		// See if the feature reference and geometry property iterator matches.
		if (feature_ref == sections_iter->get_feature_ref() &&
			properties_iter == sections_iter->get_geometry_property())
		{
			return section_index;
		}
	}

	// Feature id not found.
	return -1;
}


void
GPlatesGui::TopologyTools::initialise_focused_topology()
{
	// set the topology feature ref
	d_topology_feature_ref = d_feature_focus_ptr->focused_feature();

	// Create a new TopologySectionsFinder to fill a topology sections container
	// table row for each topology section found.
	GPlatesFeatureVisitors::TopologySectionsFinder topo_sections_finder;

	// Visit the topology feature.
	topo_sections_finder.visit_feature(d_topology_feature_ref);

	// NOTE: This will generate a signal that will call our 'react_cleared()'
	// method which clear out our internal section sequence and redraw.
	d_topology_sections_container_ptr->clear();

	// Iterate over the table rows found in the TopologySectionsFinder and
	// insert them into the topology sections container.
	// NOTE: This will generate a signal that will call our 'react_entries_inserted()'
	// method which will handle the building of our topology data structures.
	d_topology_sections_container_ptr->insert(
			topo_sections_finder.found_rows_begin(),
			topo_sections_finder.found_rows_end());

	// Our internal section sequence should now be in sync with the topology sections container.
	GPlatesGlobal::Assert<GPlatesGlobal::AssertionFailureException>(
			d_section_info_seq.size() == d_topology_sections_container_ptr->size(),
			GPLATES_ASSERTION_SOURCE);
}


void
GPlatesGui::TopologyTools::handle_shift_left_click(
	const GPlatesMaths::PointOnSphere &click_pos_on_globe,
	const GPlatesMaths::PointOnSphere &oriented_click_pos_on_globe,
	bool is_on_globe)
{
	// Check if the focused feature is valid
	if ( !d_feature_focus_ptr->is_valid() )
	{
		// no feature focused ; just return
		return;
	}

	// Check if the focused feature is a topology
	static const QString topology_boundary_type_name("TopologicalClosedPlateBoundary");
	static const QString topology_network_type_name("TopologicalNetwork");
	const QString feature_type_name = GPlatesUtils::make_qstring_from_icu_string(
		(d_feature_focus_ptr->focused_feature())->feature_type().get_name() );
	if ( feature_type_name == topology_boundary_type_name ||
		feature_type_name == topology_network_type_name ) 
	{
		return;
	}

	// check if the focused feature is in the topology
	const int section_index = find_topological_section_index(
			d_feature_focus_ptr->focused_feature(),
			d_feature_focus_ptr->associated_geometry_property());

	if (section_index < 0)
	{
		return;
	}

	SectionInfo &section_info = d_section_info_seq[section_index];

	// Set the unrotated user click point in the table row.
	section_info.d_table_row.set_present_day_click_point(
			d_click_point.d_present_day_click_point);

	// Update the row in the topology sections container.
	// NOTE: This will generate a signal that will call our 'react_entry_modified()' method.
	d_topology_sections_container_ptr->update_at(
			section_index,
			section_info.d_table_row);

	// flip the tab
	d_topology_tools_widget_ptr->choose_topology_tab();
}


void
GPlatesGui::TopologyTools::react_cleared()
{
	if (! d_is_active) { return; }

	// Remove all our internal sections.
	d_section_info_seq.clear();

	// Our internal section sequence should now be in sync with the topology sections container.
	GPlatesGlobal::Assert<GPlatesGlobal::AssertionFailureException>(
			d_section_info_seq.size() == d_topology_sections_container_ptr->size(),
			GPLATES_ASSERTION_SOURCE);

	// Update topology and redraw.
	// This is a bit dodgy since there are no sections -
	// but 'update_and_redraw_topology()' is designed to work in this case and
	// it does clear our topology state.
	update_and_redraw_topology(0, 0);
}


void
GPlatesGui::TopologyTools::react_insertion_point_moved(
	GPlatesGui::TopologySectionsContainer::size_type new_index)
{
	if (! d_is_active) { return; }

	// WARNING: We don't do anything with this slot because when a table row
	// is inserted into the topology sections container it will emit two signals.
	// The first being the 'insertion_point_moved' signal and then second being
	// the 'entries_inserted' signal. However the second signal is where we
	// update our internal 'd_section_info_seq' sequence to stay in sync with
	// the topology sections container. So in this method we cannot assume that the
	// two are in sync yet and hence we cannot really do anything here.
	// However, the 'insertion_point_moved' signal usually happens with the
	// 'entries_inserted' signal so we can do anything needed in our
	// 'react_entries_inserted' slot instead.

	// However, sometimes the insertion point is moved when new table rows are not
	// being inserted (eg, the user has moved it via the sections table GUI).
	// We can detect this by seeing if our internal sections sequence is in sync
	// with the topology sections container.
	// Besides, if they are out of sync then we shouldn't be doing anything anyway.
	if (d_section_info_seq.size() == d_topology_sections_container_ptr->size())
	{
		draw_insertion_neighbors();
	}
}


void
GPlatesGui::TopologyTools::react_entry_removed(
	GPlatesGui::TopologySectionsContainer::size_type deleted_index)
{
	if (! d_is_active) { return; }

	// Make sure delete index is not out of range.
	GPlatesGlobal::Assert<GPlatesGlobal::AssertionFailureException>(
			deleted_index < d_section_info_seq.size(),
			GPLATES_ASSERTION_SOURCE);
	// Remove from our internal section sequence.
	d_section_info_seq.erase(d_section_info_seq.begin() + deleted_index);

	// Our internal section sequence should now be in sync with the topology sections container.
	GPlatesGlobal::Assert<GPlatesGlobal::AssertionFailureException>(
			d_section_info_seq.size() == d_topology_sections_container_ptr->size(),
			GPLATES_ASSERTION_SOURCE);

	// Update topology and redraw.
	update_and_redraw_topology(deleted_index, 0);
}


void
GPlatesGui::TopologyTools::react_entries_inserted(
		GPlatesGui::TopologySectionsContainer::size_type inserted_index,
		GPlatesGui::TopologySectionsContainer::size_type quantity,
		GPlatesGui::TopologySectionsContainer::const_iterator inserted_begin,
		GPlatesGui::TopologySectionsContainer::const_iterator inserted_end)
{
	if (! d_is_active) { return; }

	// Iterate over the table rows inserted in the topology sections container and
	// also insert them into our internal section sequence structure.
	using boost::lambda::_1;
	std::transform(
			inserted_begin,
			inserted_end,
			std::inserter(
					d_section_info_seq,
					d_section_info_seq.begin() + inserted_index),
			// Calls the SectionInfo constructor with a TableRow as the argument...
			boost::lambda::bind(
					boost::lambda::constructor<SectionInfo>(),
					_1));

	// Our internal section sequence should now be in sync with the topology sections container.
	GPlatesGlobal::Assert<GPlatesGlobal::AssertionFailureException>(
			d_section_info_seq.size() == d_topology_sections_container_ptr->size(),
			GPLATES_ASSERTION_SOURCE);

	// Update topology and redraw.
	update_and_redraw_topology(inserted_index, quantity);
}


void
GPlatesGui::TopologyTools::react_entry_modified(
	GPlatesGui::TopologySectionsContainer::size_type modified_section_index)
{
	if (! d_is_active) { return; }

	// Our section sequence should be in sync with the topology sections container.
	GPlatesGlobal::Assert<GPlatesGlobal::AssertionFailureException>(
			d_section_info_seq.size() == d_topology_sections_container_ptr->size(),
			GPLATES_ASSERTION_SOURCE);

	// Copy the table row into our own internal sequence.
	d_section_info_seq[modified_section_index].d_table_row =
			d_topology_sections_container_ptr->at(modified_section_index);

	// Update topology and redraw.
	update_and_redraw_topology(modified_section_index, 1);
}


void
GPlatesGui::TopologyTools::handle_add_feature()
{
	// adjust the mode
	d_in_edit = true;

	// only allow adding of focused features
	if ( ! d_feature_focus_ptr->is_valid() ) 
	{ 
		return;
	}

	// Double check that the feature is not already in the topology
	const int check_index = find_topological_section_index(
			d_feature_focus_ptr->focused_feature(),
			d_feature_focus_ptr->associated_geometry_property());
	if (check_index != -1 )	
	{
		return;
	}

	// Get the current insertion point 
	const section_info_seq_type::size_type insert_index =
			d_topology_sections_container_ptr->insertion_point();

	// Flip to Topology Sections Table
	d_viewport_window_ptr->change_tab( 2 );

	// Pointer to the Clicked Features table
	GPlatesGui::FeatureTableModel &clicked_table = d_viewport_window_ptr->feature_table_model();

	// Table index of clicked feature
	int click_index = clicked_table.current_index().row();

	// Get the feature id from the RG
	const GPlatesModel::ReconstructionGeometry *rg_ptr = 
		( clicked_table.geometry_sequence().begin() + click_index )->get();

	// only insert features with a valid RG
	if (! rg_ptr ) { return ; }

	// Only insert features that have a ReconstructedFeatureGeometry.
	// We exclude features with a ResolvedTopologicalBoundary because those features are
	// themselves topological boundaries and we're trying to build a topological boundary
	// from ordinary features.
	const GPlatesModel::ReconstructedFeatureGeometry *rfg_ptr = NULL;
	if (!GPlatesAppLogic::ReconstructionGeometryUtils::get_reconstruction_geometry_derived_type(
			rg_ptr, rfg_ptr))
	{
		return;
	}

	// The table row to insert into the topology sections container.
	//
	// This user click point is the last user click intercepted by us.
	// It is where the user clicked on the feature we are now adding (rotated
	// to present day).
	const GPlatesGui::TopologySectionsContainer::TableRow table_row(
			rfg_ptr->property(),
			d_click_point.d_present_day_click_point);

	// Insert the row.
	// NOTE: This will generate a signal that will call our 'react_entries_inserted()'
	// method which will handle the building of our topology data structures.
	d_topology_sections_container_ptr->insert( table_row );

	// See if the inserted section should be reversed.
	// This is done after everything has been updated because we need the intersection
	// clipped topology sections that neighbour the inserted section when determining
	// if we should reverse the current section or not.
	if (should_reverse_section(insert_index))
	{
		GPlatesGui::TopologySectionsContainer::TableRow reversed_table_row =
				d_section_info_seq[insert_index].d_table_row;

		// Flip the reverse flag for the inserted section.
		reversed_table_row.set_reverse(!reversed_table_row.get_reverse());

		// Update the topology sections container.
		// NOTE: This will generate a signal that will call our 'react_entry_modified()'
		// method which will handle any changes made.
		d_topology_sections_container_ptr->update_at(insert_index, reversed_table_row);
	}

	// NOTE: this will trigger a set_focus signal with NULL ref
	d_feature_focus_ptr->unset_focus();
	// NOTE: the call to unset_focus does not clear the "Clicked" table, so do it here
	d_viewport_window_ptr->feature_table_model().clear();
}


void
GPlatesGui::TopologyTools::handle_remove_all_sections()
{
	// NOTE: this will trigger a set_focus signal with NULL ref
	d_feature_focus_ptr->unset_focus();
	// NOTE: the call to unset_focus does not clear the "Clicked" table, so do it here
	d_viewport_window_ptr->feature_table_model().clear();

	// Remove all sections from the topology sections container.
	// NOTE: This will generate a signal that will call our 'react_cleared()'
	// method which clear out our internal section sequence and redraw.
	d_topology_sections_container_ptr->clear();
}


void
GPlatesGui::TopologyTools::handle_apply()
{
	if ( ! d_topology_feature_ref.is_valid() )
	{
<<<<<<< HEAD
		// no topology feature ref exisits
		return;
	}

	// else, a d_topology_feature_ref exists, simple append the boundary
	append_boundary_to_feature( d_topology_feature_ref );

	// deacticate the TopologyToolsWidget; NOTE: will call our deactivate();
	d_topology_tools_widget_ptr->deactivate();
}


// ===========================================================================================
//
// Visitors for basic geometry types
//
void
GPlatesGui::TopologyTools::visit_multi_point_on_sphere(
	GPlatesMaths::MultiPointOnSphere::non_null_ptr_to_const_type multi_point_on_sphere)
{
	// set type only
	if (d_visit_to_check_type){
		d_tmp_feature_type = GPlatesGlobal::MULTIPOINT_FEATURE;
		return;
	}

	// set the global flag for intersection processing 
	d_tmp_process_intersections = false;

	// simply append the points to the working list
	GPlatesMaths::MultiPointOnSphere::const_iterator itr;
	GPlatesMaths::MultiPointOnSphere::const_iterator beg = multi_point_on_sphere->begin();
	GPlatesMaths::MultiPointOnSphere::const_iterator end = multi_point_on_sphere->end();
	for ( itr = beg ; itr != end ; ++itr)
	{
		d_tmp_index_vertex_list.push_back( *itr );
	}

	// return early if properties are not needed
	if (! d_visit_to_create_properties) { return; }

	// FIXME:
	// loop again and create a set of sourceGeometry property delegates 
}

void
GPlatesGui::TopologyTools::visit_point_on_sphere(
		GPlatesMaths::PointOnSphere::non_null_ptr_to_const_type point_on_sphere)
{ 
	// set type only
	if (d_visit_to_check_type) {
		d_tmp_feature_type = GPlatesGlobal::POINT_FEATURE;
		d_tmp_property_name = "position";
		d_tmp_value_type = "Point";
		return;
	}

	// get end points only
	if (d_visit_to_get_focus_end_points) 
	{
		// single points just go in head list
		d_feature_focus_head_points.push_back( *point_on_sphere );
		return;
	}

	// set the global flag for intersection processing 
	d_tmp_process_intersections = false;

	// simply append the point to the working list
	d_tmp_index_vertex_list.push_back( *point_on_sphere );


	// return early if properties are not needed
	if (! d_visit_to_create_properties) { return; }


	// set the d_tmp vars to create a sourceGeometry property delegate 
	d_tmp_property_name = "position";
	d_tmp_value_type = "Point";

	const GPlatesModel::FeatureId fid(d_tmp_index_fid);

	const GPlatesModel::PropertyName prop_name =
		GPlatesModel::PropertyName::create_gpml( d_tmp_property_name);

	const GPlatesPropertyValues::TemplateTypeParameterType value_type =
		GPlatesPropertyValues::TemplateTypeParameterType::create_gml( d_tmp_value_type );

	GPlatesPropertyValues::GpmlPropertyDelegate::non_null_ptr_type pd_ptr = 
		GPlatesPropertyValues::GpmlPropertyDelegate::create( 
			fid,
			prop_name,
			value_type
		);
			
	// create a GpmlTopologicalPoint from the delegate
	GPlatesPropertyValues::GpmlTopologicalPoint::non_null_ptr_type gtp_ptr =
		GPlatesPropertyValues::GpmlTopologicalPoint::create(
			pd_ptr);

	// Update the Topology Sections Container

	// get the current row
	GPlatesGui::TopologySectionsContainer::TableRow row =
		d_topology_sections_container_ptr->at( d_tmp_index );

	// update the section pointer
	row.d_section_ptr = gtp_ptr;

	// update the row
	connect_to_topology_sections_container_signals( false );
	d_topology_sections_container_ptr->update_at( d_tmp_index, row );
	connect_to_topology_sections_container_signals( true );
}

void
GPlatesGui::TopologyTools::visit_polygon_on_sphere(
		GPlatesMaths::PolygonOnSphere::non_null_ptr_to_const_type polygon_on_sphere)
{
	// set type only
	if (d_visit_to_check_type) {
		d_tmp_feature_type = GPlatesGlobal::POLYGON_FEATURE;
		d_tmp_property_name = "outlineOf";
		d_tmp_value_type = "LinearRing";
		return;
	}

	// get end points only
	if (d_visit_to_get_focus_end_points) 
	{
		d_feature_focus_head_points.push_back( *(polygon_on_sphere->vertex_begin()) );
		d_feature_focus_tail_points.push_back( *(--polygon_on_sphere->vertex_end()) );
		return;
	}

	// set the global flag for intersection processing 
	d_tmp_process_intersections = true;

	// Write out each point of the polygon.
	GPlatesMaths::PolygonOnSphere::vertex_const_iterator iter = 
		polygon_on_sphere->vertex_begin();

	GPlatesMaths::PolygonOnSphere::vertex_const_iterator end = 
		polygon_on_sphere->vertex_end();

	// create a list of this polygon's vertices
	std::vector<GPlatesMaths::PointOnSphere> polygon_vertices;
	polygon_vertices.clear();
	
	for ( ; iter != end; ++iter) 
	{
		polygon_vertices.push_back( *iter );
	}

	// check for reverse flag
	if (d_tmp_index_use_reverse) 
	{
		d_tmp_index_vertex_list.insert( d_tmp_index_vertex_list.end(), 
			polygon_vertices.rbegin(), polygon_vertices.rend() );

		// set the head and tail end_points
		d_head_end_points.push_back( *(--polygon_on_sphere->vertex_end()) );
		d_tail_end_points.push_back( *(polygon_on_sphere->vertex_begin()) );
	}
	else 
	{
		d_tmp_index_vertex_list.insert( d_tmp_index_vertex_list.end(), 
			polygon_vertices.begin(), polygon_vertices.end() );

		// set the head and tail end_points
		d_head_end_points.push_back( *(polygon_on_sphere->vertex_begin()) );
		d_tail_end_points.push_back( *(--polygon_on_sphere->vertex_end()) );
	}

	// return early if properties are not needed
	if (! d_visit_to_create_properties) { return; }


	// Set the d_tmp vars to create a sourceGeometry property delegate 
	d_tmp_property_name = "outlineOf";
	d_tmp_value_type = "LinearRing";

	const GPlatesModel::FeatureId fid(d_tmp_index_fid);

	const GPlatesModel::PropertyName prop_name =
		GPlatesModel::PropertyName::create_gpml(d_tmp_property_name);

	const GPlatesPropertyValues::TemplateTypeParameterType value_type =
		GPlatesPropertyValues::TemplateTypeParameterType::create_gml( d_tmp_value_type );

	GPlatesPropertyValues::GpmlPropertyDelegate::non_null_ptr_type pd_ptr = 
		GPlatesPropertyValues::GpmlPropertyDelegate::create( 
			fid,
			prop_name,
			value_type
		);

	// create a GpmlTopologicalLineSection from the delegate
	GPlatesPropertyValues::GpmlTopologicalLineSection::non_null_ptr_type gtls_ptr =
		GPlatesPropertyValues::GpmlTopologicalLineSection::create(
			pd_ptr,
			boost::none,
			boost::none,
			d_tmp_index_use_reverse);

	// Update the Topology Sections Container

	// get the current row
	GPlatesGui::TopologySectionsContainer::TableRow row =
		d_topology_sections_container_ptr->at( d_tmp_index );

	// update the section pointer
	row.d_section_ptr = gtls_ptr;

	// update the row
	connect_to_topology_sections_container_signals( false );
	d_topology_sections_container_ptr->update_at( d_tmp_index, row );
	connect_to_topology_sections_container_signals( true );
}

void
GPlatesGui::TopologyTools::visit_polyline_on_sphere(
	GPlatesMaths::PolylineOnSphere::non_null_ptr_to_const_type polyline_on_sphere)
{  

	// set type only
	if (d_visit_to_check_type) {
		d_tmp_feature_type = GPlatesGlobal::LINE_FEATURE;
		d_tmp_property_name = "centerLineOf";
		d_tmp_value_type = "LineString";
		return;
	}

	// get end points only
	if (d_visit_to_get_focus_end_points) 
	{
		d_feature_focus_head_points.push_back( *(polyline_on_sphere->vertex_begin()) );
		d_feature_focus_tail_points.push_back( *(--polyline_on_sphere->vertex_end()) );
=======
		// no topology feature ref exists
>>>>>>> bc2f547e
		return;
	}

	// Convert the current topology state to a 'gpml:boundary' property value
	// and attach it to the topology feature reference.
	convert_topology_to_boundary_feature_property(d_topology_feature_ref);

	// Now that we're finished building/editing the topology switch to the
	// tool used to choose a feature - this will allow the user to select
	// another topology for editing or do something else altogether.
	d_choose_canvas_tool->choose_click_geometry_tool();
}


void
GPlatesGui::TopologyTools::draw_all_layers_clear()
{
	// clear all layers
	d_topology_geometry_layer_ptr->clear_rendered_geometries();
	d_focused_feature_layer_ptr->clear_rendered_geometries();
	d_insertion_neighbors_layer_ptr->clear_rendered_geometries();
	d_segments_layer_ptr->clear_rendered_geometries();
	d_end_points_layer_ptr->clear_rendered_geometries();
	d_intersection_points_layer_ptr->clear_rendered_geometries();
	d_click_point_layer_ptr->clear_rendered_geometries();
	d_click_points_layer_ptr->clear_rendered_geometries();
}


void
GPlatesGui::TopologyTools::draw_all_layers()
{
	// draw all the layers
	draw_topology_geometry();
	draw_segments();
	draw_end_points();
	draw_intersection_points();
	draw_insertion_neighbors();
	
	// FIXME: this tends to produce too much clutter
	draw_click_points();
}


void
GPlatesGui::TopologyTools::draw_topology_geometry()
{
	d_topology_geometry_layer_ptr->clear_rendered_geometries();


	if ( d_topology_type == GPlatesGlobal::NETWORK )
	{
		// FIXME: eventually we will want the network drawn here too, 
		// but for now, don't draw the network, just let the Resolver do it
	}
	else
	{
		if (d_topology_geometry_opt_ptr) 
		{
			// draw the single plate polygon 
			// light grey
			const GPlatesGui::Colour &colour = GPlatesGui::Colour::Colour(0.75, 0.75, 0.75, 1.0);

			// Create rendered geometry.
			const GPlatesViewOperations::RenderedGeometry rendered_geometry =
				GPlatesViewOperations::RenderedGeometryFactory::create_rendered_geometry_on_sphere(
					*d_topology_geometry_opt_ptr,
					colour,
					GPlatesViewOperations::RenderedLayerParameters::DEFAULT_POINT_SIZE_HINT,
					GPlatesViewOperations::RenderedLayerParameters::DIGITISATION_LINE_WIDTH_HINT);
			d_topology_geometry_layer_ptr->add_rendered_geometry(rendered_geometry);
		}
	}


	const GPlatesGui::Colour &point_colour = GPlatesGui::Colour::Colour(0.75, 0.75, 0.75, 1.0);

	// Loop over the topology vertices.
	std::vector<GPlatesMaths::PointOnSphere>::const_iterator topology_point_iter =
			d_topology_vertices.begin();
	std::vector<GPlatesMaths::PointOnSphere>::const_iterator topology_point_end =
			d_topology_vertices.end();
	for ( ; topology_point_iter != topology_point_end ; ++topology_point_iter)
	{
		const GPlatesMaths::PointOnSphere &point = *topology_point_iter;

		// Create rendered geometry.
		const GPlatesViewOperations::RenderedGeometry rendered_geometry =
			GPlatesViewOperations::RenderedGeometryFactory::create_rendered_point_on_sphere(
				point,
				point_colour,
				GPlatesViewOperations::GeometryOperationParameters::EXTRA_LARGE_POINT_SIZE_HINT);

		d_topology_geometry_layer_ptr->add_rendered_geometry(rendered_geometry);
	}
}


void
GPlatesGui::TopologyTools::draw_insertion_neighbors()
{
	d_insertion_neighbors_layer_ptr->clear_rendered_geometries();

	// Our internal section sequence should be in sync with the topology sections container.
	GPlatesGlobal::Assert<GPlatesGlobal::AssertionFailureException>(
			d_section_info_seq.size() == d_topology_sections_container_ptr->size(),
			GPLATES_ASSERTION_SOURCE);

	if (d_section_info_seq.empty())
	{
		return;
	}

	// Get the current insertion point in the topology sections container.
	const GPlatesGui::TopologySectionsContainer::size_type insertion_point = 
			d_topology_sections_container_ptr->insertion_point();

	// Index of the geometry just before the insertion point.
	const GPlatesGui::TopologySectionsContainer::size_type prev_index =
			get_prev_section_index(insertion_point);

	// Index of the geometry after the insertion point.
	// This is actually the geometry at the insertion point index since we haven't
	// inserted any geometry yet.
	const GPlatesGui::TopologySectionsContainer::size_type next_index = insertion_point;


	if (d_section_info_seq[prev_index].d_section_geometry_unreversed) 
	{
		const GPlatesGui::Colour &colour = GPlatesGui::Colour::get_white();

		// Create rendered geometry.
		const GPlatesViewOperations::RenderedGeometry rendered_geometry =
			GPlatesViewOperations::RenderedGeometryFactory::create_rendered_geometry_on_sphere(
				*d_section_info_seq[prev_index].d_section_geometry_unreversed,
				colour,
				GPlatesViewOperations::RenderedLayerParameters::DEFAULT_POINT_SIZE_HINT,
				GPlatesViewOperations::RenderedLayerParameters::DEFAULT_LINE_WIDTH_HINT);

		d_insertion_neighbors_layer_ptr->add_rendered_geometry(rendered_geometry);
	}

	if (d_section_info_seq[next_index].d_section_geometry_unreversed) 
	{
		const GPlatesGui::Colour &colour = GPlatesGui::Colour::get_black();

		// Create rendered geometry.
		const GPlatesViewOperations::RenderedGeometry rendered_geometry =
			GPlatesViewOperations::RenderedGeometryFactory::create_rendered_geometry_on_sphere(
				*d_section_info_seq[next_index].d_section_geometry_unreversed,
				colour,
				GPlatesViewOperations::RenderedLayerParameters::DEFAULT_POINT_SIZE_HINT,
				GPlatesViewOperations::RenderedLayerParameters::DEFAULT_LINE_WIDTH_HINT);

		d_insertion_neighbors_layer_ptr->add_rendered_geometry(rendered_geometry);
	}
}


void
GPlatesGui::TopologyTools::draw_focused_geometry()
{
	d_focused_feature_layer_ptr->clear_rendered_geometries();

	// always check weak refs
	if ( ! d_feature_focus_ptr->is_valid() ) { return; }

	if ( d_feature_focus_ptr->associated_reconstruction_geometry() )
	{
		// Check if the focused feature is not already in the topology.
		// If it is then we won't highlight it since we don't want the user
		// to think they can select it again.
		if (find_topological_section_index(
				d_feature_focus_ptr->focused_feature(),
				d_feature_focus_ptr->associated_geometry_property())
			>= 0)
		{
			// Focused feature is already in our topology.
			return;
		}

		const GPlatesGui::Colour &colour = GPlatesGui::Colour::get_white();

		GPlatesViewOperations::RenderedGeometry rendered_geometry =
			GPlatesViewOperations::RenderedGeometryFactory::create_rendered_geometry_on_sphere(
				d_feature_focus_ptr->associated_reconstruction_geometry()->geometry(),
				colour,
				GPlatesViewOperations::RenderedLayerParameters::GEOMETRY_FOCUS_POINT_SIZE_HINT,
				GPlatesViewOperations::RenderedLayerParameters::GEOMETRY_FOCUS_LINE_WIDTH_HINT);

		d_focused_feature_layer_ptr->add_rendered_geometry(rendered_geometry);

		// Get the start and end points of the focused feature's geometry.
		// Since the geometry is in focus but has not been added to the topology
		// there is no information about whether to reverse its points so we don't.
		std::pair<
			GPlatesMaths::PointOnSphere/*start point*/,
			GPlatesMaths::PointOnSphere/*end point*/>
				focus_feature_end_points =
					GPlatesAppLogic::TopologyInternalUtils::get_geometry_end_points(
							*d_feature_focus_ptr->associated_reconstruction_geometry()->geometry());

		// draw the focused end_points
		draw_focused_geometry_end_points(
				focus_feature_end_points.first,
				focus_feature_end_points.second);
	}
}


void
GPlatesGui::TopologyTools::draw_focused_geometry_end_points(
		const GPlatesMaths::PointOnSphere &start_point,
		const GPlatesMaths::PointOnSphere &end_point)
{
	const GPlatesGui::Colour &colour = GPlatesGui::Colour::get_white();

	// Create rendered geometry.
	const GPlatesViewOperations::RenderedGeometry start_point_rendered_geometry =
		GPlatesViewOperations::RenderedGeometryFactory::create_rendered_point_on_sphere(
			start_point,
			colour,
			GPlatesViewOperations::GeometryOperationParameters::EXTRA_LARGE_POINT_SIZE_HINT);

	// Add to layer.
	d_focused_feature_layer_ptr->add_rendered_geometry(start_point_rendered_geometry);

	// Create rendered geometry.
	const GPlatesViewOperations::RenderedGeometry end_point_rendered_geometry =
		GPlatesViewOperations::RenderedGeometryFactory::create_rendered_point_on_sphere(
			end_point,
			colour,
			GPlatesViewOperations::GeometryOperationParameters::LARGE_POINT_SIZE_HINT);

	// Add to layer.
	d_focused_feature_layer_ptr->add_rendered_geometry(end_point_rendered_geometry);
}


void
GPlatesGui::TopologyTools::draw_segments()
{
	d_segments_layer_ptr->clear_rendered_geometries();

	const GPlatesGui::Colour &colour = GPlatesGui::Colour::get_grey();

	// Iterate over the sections and draw the subsegment geometry of each.
	section_info_seq_type::const_iterator section_info_iter = d_section_info_seq.begin();
	section_info_seq_type::const_iterator section_info_end = d_section_info_seq.end();
	for ( ; section_info_iter != section_info_end; ++section_info_iter)
	{
		if (section_info_iter->d_subsegment_geometry_unreversed)
		{
			// Create rendered geometry.
			const GPlatesViewOperations::RenderedGeometry rendered_geometry =
				GPlatesViewOperations::RenderedGeometryFactory::create_rendered_geometry_on_sphere(
					*section_info_iter->d_subsegment_geometry_unreversed,
					colour,
					GPlatesViewOperations::RenderedLayerParameters::DEFAULT_POINT_SIZE_HINT,
					GPlatesViewOperations::RenderedLayerParameters::DEFAULT_LINE_WIDTH_HINT);

			// Add to layer.
			d_segments_layer_ptr->add_rendered_geometry(rendered_geometry);
		}
	}
}


void
GPlatesGui::TopologyTools::draw_end_points()
{
	d_end_points_layer_ptr->clear_rendered_geometries();

	const GPlatesGui::Colour &end_points_colour = GPlatesGui::Colour::get_grey();

	// Iterate over the sections and draw the start and end point of each segment.
	section_info_seq_type::const_iterator section_info_iter = d_section_info_seq.begin();
	section_info_seq_type::const_iterator section_info_end = d_section_info_seq.end();
	for ( ; section_info_iter != section_info_end; ++section_info_iter)
	{
		if (section_info_iter->d_section_start_point)
		{
			const GPlatesMaths::PointOnSphere &segment_start =
					*section_info_iter->d_section_start_point;

			// Create rendered geometry.
			const GPlatesViewOperations::RenderedGeometry start_point_rendered_geometry =
				GPlatesViewOperations::RenderedGeometryFactory::create_rendered_point_on_sphere(
					segment_start,
					end_points_colour,
					GPlatesViewOperations::GeometryOperationParameters::EXTRA_LARGE_POINT_SIZE_HINT);

			// Add to layer.
			d_end_points_layer_ptr->add_rendered_geometry(start_point_rendered_geometry);
		}

		if (section_info_iter->d_section_end_point)
		{
			const GPlatesMaths::PointOnSphere &segment_end =
					*section_info_iter->d_section_end_point;

			// Create rendered geometry.
			const GPlatesViewOperations::RenderedGeometry end_point_rendered_geometry =
				GPlatesViewOperations::RenderedGeometryFactory::create_rendered_point_on_sphere(
					segment_end,
					end_points_colour,
					GPlatesViewOperations::GeometryOperationParameters::REGULAR_POINT_SIZE_HINT);

			// Add to layer.
			d_end_points_layer_ptr->add_rendered_geometry(end_point_rendered_geometry);
		}
	}
}


void
GPlatesGui::TopologyTools::draw_intersection_points()
{
	d_intersection_points_layer_ptr->clear_rendered_geometries();

	const GPlatesGui::Colour &intersection_points_colour = GPlatesGui::Colour::get_grey();

	// Iterate over the sections and draw the start intersection of each segment.
	// Since the start intersection of one segment is the same as the end intersection
	// of the previous segment we do not need to draw the end intersection points.
	section_info_seq_type::const_iterator section_info_iter = d_section_info_seq.begin();
	section_info_seq_type::const_iterator section_info_end = d_section_info_seq.end();
	for ( ; section_info_iter != section_info_end; ++section_info_iter)
	{
		if (!section_info_iter->d_intersection_point_with_prev)
		{
			continue;
		}

		const GPlatesMaths::PointOnSphere &segment_start_intersection =
				*section_info_iter->d_intersection_point_with_prev;

		// Create rendered geometry.
		const GPlatesViewOperations::RenderedGeometry intersection_point_rendered_geometry =
			GPlatesViewOperations::RenderedGeometryFactory::create_rendered_point_on_sphere(
				segment_start_intersection,
				intersection_points_colour,
				GPlatesViewOperations::RenderedLayerParameters::DEFAULT_POINT_SIZE_HINT);

		// Add to layer.
		d_intersection_points_layer_ptr->add_rendered_geometry(intersection_point_rendered_geometry);
	}
}


void
GPlatesGui::TopologyTools::draw_click_point()
{
	d_click_point_layer_ptr->clear_rendered_geometries();

	// Make sure click point has been set - it should be.
	if (!d_click_point.d_reconstructed_click_point)
	{
		return;
	}

	const GPlatesGui::Colour &colour = GPlatesGui::Colour::get_olive();

	// Create rendered geometry.
	const GPlatesViewOperations::RenderedGeometry rendered_geometry =
		GPlatesViewOperations::RenderedGeometryFactory::create_rendered_point_on_sphere(
			*d_click_point.d_reconstructed_click_point,
			colour,
			GPlatesViewOperations::RenderedLayerParameters::DEFAULT_POINT_SIZE_HINT);

	d_click_point_layer_ptr->add_rendered_geometry(rendered_geometry);
}


void
GPlatesGui::TopologyTools::draw_click_points()
{
<<<<<<< HEAD
	//
	// Double check for empty click_point for this feature 
	//
	if ( ! d_topology_sections_container_ptr->at( d_tmp_index ).d_click_point )
	{	
		qDebug() << "WARNING: ======================================";
		qDebug() << "WARNING: no click point for feature at Topology Section Table index:" << d_tmp_index;
		qDebug() << "WARNING: Unable to process intersections of this feature with neighbors without a click point.";
		qDebug() << "WARNING: If this line intersects others, then";
		qDebug() << "WARNING: remove the feature, and re-insert it from a click on the globe.";
		return;
	}

	// Get the click point ptr for this feature
	// it is set above in create_sections_from_sections_table

	GPlatesMaths::PointOnSphere click_pos = GPlatesMaths::make_point_on_sphere(
		(d_topology_sections_container_ptr->at( d_tmp_index ).d_click_point).get() 
	);

	d_click_point_ptr = &click_pos;


	// This is used below to create the reference property GPlatesPropertyValues::GmlPoint
	// in the present day coords (as stored in the section table )
	const GPlatesMaths::PointOnSphere const_pos(click_pos); 

	// rotate the click_point with the src feature 
	// before the call to compute_intersection()
	
	// Get a feature handle for the id
	// get the plate id for the feature
	static const GPlatesModel::PropertyName plate_id_property_name =
		GPlatesModel::PropertyName::create_gpml("reconstructionPlateId");

	const GPlatesPropertyValues::GpmlPlateId *recon_plate_id;

	// FIXME: this is moved outside the following 'if' statement to stop
	// 'd_click_point_ptr' referencing a local variable inside the 'if' statement
	// - but it is only used when the 'if' statement is 'true'.
	GPlatesMaths::PointOnSphere rotated_point(
			// NOTE: arbitrary unit vector because will either get unused or overwritten
			GPlatesMaths::UnitVector3D(1,0,0));

	if ( GPlatesFeatureVisitors::get_property_value(
			d_topology_sections_container_ptr->at( d_tmp_index ).d_feature_ref, 
			plate_id_property_name, 
			recon_plate_id ) )
	{
		// The feature has a reconstruction plate ID.

		// Get the recon tree from the view state ptr
		GPlatesModel::Reconstruction &recon = d_reconstruct_ptr->get_current_reconstruction();
		GPlatesModel::ReconstructionTree &recon_tree = recon.reconstruction_tree();	

		// get the forward rotation for this plate id
		const GPlatesMaths::FiniteRotation &fwd_rot = 
			recon_tree.get_composed_absolute_rotation( recon_plate_id->value() ).first;

#if 0
// TEST : 
		// get the reverse rotation
		const GPlatesMaths::FiniteRotation rev_rot = GPlatesMaths::get_reverse( fwd_rot );

		// un-reconstruct the point 
		const GPlatesMaths::PointOnSphere rotated_point = 
			GPlatesMaths::operator*( rev_rot, click_pos );
#endif

		// reconstruct the point 
		//
		// NOTE: moved declaration of 'rotated_point' outside this 'if' statement
		// to stop 'd_click_point_ptr' referencing a local variable inside this 'if' statement
		// - but it is only used when the 'if' statement is 'true'.
#if 0
		const GPlatesMaths::PointOnSphere rotated_point = 
			GPlatesMaths::operator*( fwd_rot, click_pos );
#else
		rotated_point = 
			GPlatesMaths::operator*( fwd_rot, click_pos );
#endif


		// reset the d_click_point_ptr to the rotated point
		d_click_point_ptr = &rotated_point;
	}


	// Add in the click point to the list
	d_click_points.push_back( *d_click_point_ptr );

	//
	// Index math to close the loop of boundary sections
	// The current feature, INDEX, will be tested against both PREV and NEXT below
	//
	if ( d_tmp_index == (d_tmp_sections_size - 1) ) 
	{
		d_tmp_next_index = 0;
		d_tmp_prev_index = d_tmp_index - 1;
	}
	else if ( d_tmp_index == 0 )
	{
		d_tmp_next_index = d_tmp_index + 1;
		d_tmp_prev_index = d_tmp_sections_size - 1;
	}
	else
	{
		d_tmp_next_index = d_tmp_index + 1;
		d_tmp_prev_index = d_tmp_index - 1;
	}

	// reset intersection variables
	d_num_intersections_with_prev = 0;
	d_num_intersections_with_next = 0;

	// Get a polyline for this INDEX feature

	// NOTE: the d_tmp_index segment may have had its d_tmp_index_vertex_list reversed, 
	// so use that list of points_on_sphere, rather than the geom from Sections Table.

	// tmp_for_prev_polyline is intersected with the PREV feature 
	GPlatesMaths::PolylineOnSphere::non_null_ptr_to_const_type tmp_for_prev_polyline =
		GPlatesMaths::PolylineOnSphere::create_on_heap( d_tmp_index_vertex_list );

	// 
	// Access the Topology Sections Container for PREV boundary section
	//
	GPlatesModel::FeatureHandle::weak_ref prev_feature_ref;

	// access the topology sections table
	prev_feature_ref = 
		( d_topology_sections_container_ptr->at( d_tmp_prev_index ) ).d_feature_ref;

	if ( prev_feature_ref.is_valid() )
	{
		// Get the RFG for this feature 
		GPlatesModel::ReconstructedFeatureGeometryFinder finder( 
			&d_reconstruct_ptr->get_current_reconstruction());

		finder.find_rfgs_of_feature( prev_feature_ref );

		GPlatesModel::ReconstructedFeatureGeometryFinder::rfg_container_type::const_iterator find_iter;
		find_iter = finder.found_rfgs_begin();

		// Double check RFGs
		if ( find_iter != finder.found_rfgs_end() )
		{
			// Get the geometry on sphere from the RFG
			GPlatesMaths::GeometryOnSphere::non_null_ptr_to_const_type prev_gos_ptr =
				(*find_iter)->geometry();

			if (prev_gos_ptr) 
			{
				d_visit_to_check_type = true;
				prev_gos_ptr->accept_visitor(*this);
				d_visit_to_check_type = false;

				// Only compute intersections for LINE_FEAURE
				if (d_tmp_feature_type == GPlatesGlobal::LINE_FEATURE ) 
				{
					// else process the geom as a LINE
					const GPlatesMaths::PolylineOnSphere *prev_polyline = 
						dynamic_cast<const GPlatesMaths::PolylineOnSphere *>( prev_gos_ptr.get() );

					// check if INDEX and PREV polylines intersect
					compute_intersection(
						tmp_for_prev_polyline.get(),
						prev_polyline,
						GPlatesGui::TopologyTools::INTERSECT_PREV);
				}
			}
			else
			{
				// else no GOS for RFG 
				qDebug() << "ERROR: ===================================================";
				qDebug() << "ERROR: GPlatesGui::TopologyTools::process_intersections():";
				qDebug() << "ERROR: no geometry on sphere ptr for PREV";
				d_num_intersections_with_prev = 0;
				// FIXME: what to do here??!
				
			}
		} 
		else
		{
			// else no RFG found for feature 
			qDebug() << "ERROR: ===================================================";
			qDebug() << "ERROR: GPlatesGui::TopologyTools::process_intersections():";
			qDebug() << "ERROR: no RFG for PREV";
			// FIXME: what to do here??!
			d_num_intersections_with_prev = 0;
		}
	}
	else
	{
		// else prev_feature_ref not valid
		qDebug() << "ERROR: ===================================================";
		qDebug() << "EDDOR: GPlatesGui::TopologyTools::process_intersections():";
		qDebug() << "ERROR: prev_feature_ref not valid!";
		// FIXME: what to do here??!
		d_num_intersections_with_prev = 0;
	}


	//
	// if INDEX and PREV intersect, then create the startIntersection property value
	//
	if ( (d_num_intersections_with_prev != 0) && d_visit_to_create_properties )
	{
		const GPlatesModel::FeatureId prev_fid = prev_feature_ref->feature_id();

		const GPlatesModel::PropertyName prop_name1 =
			GPlatesModel::PropertyName::create_gpml("centerLineOf");

		const GPlatesPropertyValues::TemplateTypeParameterType value_type1 =
			GPlatesPropertyValues::TemplateTypeParameterType::create_gml("LineString" );

		// create the intersectionGeometry property delegate
		GPlatesPropertyValues::GpmlPropertyDelegate::non_null_ptr_type geom_delegte = 
			GPlatesPropertyValues::GpmlPropertyDelegate::create( 
				prev_fid,
				prop_name1,
				value_type1
			);

		// reference_point
		 GPlatesPropertyValues::GmlPoint::non_null_ptr_type ref_point =
			GPlatesPropertyValues::GmlPoint::create( const_pos );

		// reference_point_plate_id
		const GPlatesModel::FeatureId index_fid( prev_fid );

		const GPlatesModel::PropertyName prop_name2 =
			GPlatesModel::PropertyName::create_gpml("reconstructionPlateId");

		const GPlatesPropertyValues::TemplateTypeParameterType value_type2 =
			GPlatesPropertyValues::TemplateTypeParameterType::create_gpml("PlateId" );

		GPlatesPropertyValues::GpmlPropertyDelegate::non_null_ptr_type plate_id_delegate = 
			GPlatesPropertyValues::GpmlPropertyDelegate::create( 
				index_fid,
				prop_name2,
				value_type2
			);
=======
	d_click_points_layer_ptr->clear_rendered_geometries();
>>>>>>> bc2f547e

	const GPlatesGui::Colour &colour = GPlatesGui::Colour::get_black();

	// Iterate over the sections and the reconstructed click points in each section that has one.
	section_info_seq_type::const_iterator section_info_iter = d_section_info_seq.begin();
	section_info_seq_type::const_iterator section_info_end = d_section_info_seq.end();
	for ( ; section_info_iter != section_info_end; ++section_info_iter)
	{
		if (section_info_iter->d_reconstructed_click_point)
		{
			const GPlatesMaths::PointOnSphere &reconstructed_click_point =
					*section_info_iter->d_reconstructed_click_point;

			// Create rendered geometry.
			const GPlatesViewOperations::RenderedGeometry click_point_rendered_geometry =
				GPlatesViewOperations::RenderedGeometryFactory::create_rendered_point_on_sphere(
					reconstructed_click_point,
					colour,
					GPlatesViewOperations::GeometryOperationParameters::EXTRA_LARGE_POINT_SIZE_HINT);

			// Add to layer.
			d_click_points_layer_ptr->add_rendered_geometry(click_point_rendered_geometry);
		}
	}
}


void
GPlatesGui::TopologyTools::update_and_redraw_topology(
		const section_info_seq_type::size_type first_modified_section_index,
		const section_info_seq_type::size_type num_sections)
{
	section_info_seq_type::size_type section_count;
	section_info_seq_type::size_type section_index;

	//
	// First iterate through the modified sections and reconstruct them so that
	// we have up-to-date reconstructed section geometries.
	//

	// We need to reconstruct the modified sections plus the two sections next to the
	// start and end section of the modified range of sections.
	// Actually, for the extra two sections, we really only need to reset the
	// subsegment geometry to the full section geometry in preparation for intersections
	// but it's easier just to reconstruct them which also takes care of that.
	const section_info_seq_type::size_type start_reconstruct_index =
			get_prev_section_index(first_modified_section_index);

	// The most number of reconstructions we can have is the number of sections.
	section_info_seq_type::size_type num_reconstructions = num_sections + 2;
	if (num_reconstructions >= d_section_info_seq.size())
	{
		num_reconstructions = d_section_info_seq.size();
	}

	// Iterate over the sections and reconstruct them.
	for (section_count = 0, section_index = start_reconstruct_index;
		section_count < num_reconstructions;
		++section_count, ++section_index)
	{
		// Test for index wrap around.
		if (section_index == d_section_info_seq.size())
		{
			section_index = 0;
		}

		SectionInfo &section_info = d_section_info_seq[section_index];

		// Clear all data members in the section (except the table row).
		// This prepares the section for reconstruction *and* intersection.
		section_info.reset();

		// Initialise the data members that deal with reconstructions.
		// The remaining will be taken care of if there are intersections
		// with neighbouring sections.
		section_info.reconstruct_section_info_from_table_row(
				d_reconstruct_ptr->get_current_reconstruction());
	}

	//
	// Next iterate through the potential intersections that can affect the
	// modified sections.
	//

	// We need to recalculate the intersections for the two sections next to the
	// start and end section of the modified range of sections.
	// This is because the intersections may have changed and hence the subsegments
	// of these two boundary sections need to be recalculated even though those
	// two sections were not modified.
	// This sounds like it should be '+2' intersections but it's '+3' because
	// 'n' sections have 'n+1' endpoints (and hence potential intersections).
	const section_info_seq_type::size_type start_intersection_index =
			get_prev_section_index(first_modified_section_index);

	// Are we processing all intersections in the topology (polygon).
	bool processing_all_intersections = false;

	// The most number of intersections we can have is the number of sections since
	// the sections form a cycle (polygon).
	section_info_seq_type::size_type num_intersections = num_sections + 3;
	if (num_intersections >= d_section_info_seq.size())
	{
		num_intersections = d_section_info_seq.size();
		processing_all_intersections = true;
	}

	// Iterate over the intersections and process them.
	for (section_count = 0, section_index = start_intersection_index;
		section_count < num_intersections;
		++section_count, ++section_index)
	{
		// Test for index wrap around.
		if (section_index == d_section_info_seq.size())
		{
			section_index = 0;
		}

		// The convention is to process the intersection at the start of a section.
		// We could have chosen the end (would've also been fine) - but we chose the start.
		// This potentially intersects the start of 'section_index' and the end
		// of 'section_index - 1'.

		const section_info_seq_type::size_type prev_section_index =
				get_prev_section_index(section_index);
		const section_info_seq_type::size_type next_section_index = section_index;

		// If we are processing all intersections in the topology then none
		// of the sections have already been clipped and they'll all need to be.
		//
		// If we are *not* processing all intersections in the topology then
		// there will be two sections that hang off the range of intersections
		// that do not need to be clipped - these are the previous section of
		// the first intersection and the next section of the last intersection.
		bool prev_section_already_clipped = false;
		bool next_section_already_clipped = false;
		if (!processing_all_intersections)
		{
			prev_section_already_clipped = (section_count == 0);
			next_section_already_clipped = (section_count == num_intersections - 1);
		}

		process_intersection(
				prev_section_index,
				next_section_index,
				prev_section_already_clipped,
				next_section_already_clipped);
	}

	// Now that we've updated all the topology subsegments we can
	// create the full set of topology vertices for display.
	update_topology_vertices();

	draw_all_layers();

	// Set the num_sections in the TopologyToolsWidget
	d_topology_tools_widget_ptr->display_number_of_sections(
		d_topology_sections_container_ptr->size() );
}


void
GPlatesGui::TopologyTools::process_intersection(
		const section_info_seq_type::size_type first_section_index,
		const section_info_seq_type::size_type second_section_index,
		bool first_section_already_clipped,
		bool second_section_already_clipped)
{
	// Make sure the second section follows the first section.
	GPlatesGlobal::Assert<GPlatesGlobal::AssertionFailureException>(
			second_section_index == get_next_section_index(first_section_index),
			GPLATES_ASSERTION_SOURCE);

	// If there's only one section we don't want to intersect it with itself.
	if (first_section_index == second_section_index)
	{
		return;
	}

	SectionInfo &first_section_info = d_section_info_seq[first_section_index];
	SectionInfo &second_section_info = d_section_info_seq[second_section_index];

	// If either section has no geometry then return since we cannot intersect.
	if (!first_section_info.d_section_geometry_unreversed ||
		!second_section_info.d_section_geometry_unreversed)
	{
		// No need for warning message - one was already provided when the section was added.
		return;
	}

	// If one of the sections has already been intersected (at both ends) then its
	// subsegment geometry is already clipped. The other section still needs to
	// do intersection tests and it needs to test against the full, unclipped
	// section geometry of its opposing section (otherwise it might not detect
	// the intersection - because it just barely touches the already clipped subsegment
	// of the opposing section). Remember that all subsegment geometry starts out as
	// the full, unclipped section geometry and gradually gets cut down by the
	// intersections until it accurately represents the topology polygon boundary.
	GPlatesMaths::GeometryOnSphere::non_null_ptr_to_const_type first_section_geometry =
			first_section_already_clipped
					? *first_section_info.d_section_geometry_unreversed
					: *first_section_info.d_subsegment_geometry_unreversed;
	GPlatesMaths::GeometryOnSphere::non_null_ptr_to_const_type second_section_geometry =
			second_section_already_clipped
					? *second_section_info.d_section_geometry_unreversed
					: *second_section_info.d_subsegment_geometry_unreversed;

	// Attempt to get the two geometries as polylines if they are intersectable -
	// that is if neither geometry is a point or a multi-point.
	boost::optional<
		std::pair<
			GPlatesMaths::PolylineOnSphere::non_null_ptr_to_const_type,
			GPlatesMaths::PolylineOnSphere::non_null_ptr_to_const_type> > polylines_for_intersection =
				GPlatesAppLogic::TopologyInternalUtils::get_polylines_for_intersection(
					first_section_geometry,
					second_section_geometry);

	// If the geometries are not intersectable then just return since we cannot intersect.
	if (!polylines_for_intersection)
	{
		// This is not an error or warning condition - this can happen when
		// one or both of the sections is a point.
		return;
	}

	// If either section has no click point then ignore the intersection and
	// provide a warning to the user.
	if (!first_section_info.d_reconstructed_click_point ||
		!second_section_info.d_reconstructed_click_point)
	{
		if (!first_section_info.d_reconstructed_click_point)
		{
			qDebug() << "WARNING: ======================================";
			qDebug() << "WARNING: no click point for feature at Topology Section Table index:" << first_section_index;
			qDebug() << "WARNING: Unable to process intersections of this feature with neighbors without a click point.";
			qDebug() << "WARNING: If this line intersects others, then";
			qDebug() << "WARNING: use shift-click to give it a new click point.";
		}
		if (!second_section_info.d_reconstructed_click_point)
		{
			qDebug() << "WARNING: ======================================";
			qDebug() << "WARNING: no click point for feature at Topology Section Table index:" << second_section_index;
			qDebug() << "WARNING: Unable to process intersections of this feature with neighbors without a click point.";
			qDebug() << "WARNING: If this line intersects others, then";
			qDebug() << "WARNING: use shift-click to give it a new click point.";
		}

		return;
	}

	// Extract the subsegment polylines.
	const GPlatesMaths::PolylineOnSphere::non_null_ptr_to_const_type &
			first_section_polyline_unreversed = polylines_for_intersection->first;
	const GPlatesMaths::PolylineOnSphere::non_null_ptr_to_const_type &
			second_section_polyline_unreversed = polylines_for_intersection->second;

	// Intersect the first section with the second section and find the intersected
	// segments that are closest to the respective rotated click points.
	boost::tuple<
			boost::optional<GPlatesMaths::PointOnSphere>/*intersection point*/, 
			GPlatesMaths::PolylineOnSphere::non_null_ptr_to_const_type/*first_section_closest_segment*/,
			GPlatesMaths::PolylineOnSphere::non_null_ptr_to_const_type/*second_section_closest_segment*/>
		closest_segments =
			GPlatesAppLogic::TopologyInternalUtils::intersect_topological_sections(
					// Potentially clipped subsegment polyline from first section...
					first_section_polyline_unreversed,
					*first_section_info.d_reconstructed_click_point,
					// Potentially clipped subsegment polyline from second section...
					second_section_polyline_unreversed,
					*second_section_info.d_reconstructed_click_point);

	// If a respective section has already been intersected (at both ends) then we don't
	// need to initialise it. If we were to initialise it then we might overwrite the
	// already clipped subsegment with a partially clipped subsegment (say at one end only)
	// but the other end would never get clipped - which is the main reason for this
	// variable (that is so we can minimise the number of intersection calculations needed
	// when a subset of sections are modified by the user or inserted, removed).
	if (!first_section_already_clipped)
	{
		// Was there an intersection?
		first_section_info.d_intersection_point_with_next = boost::get<0>(closest_segments);
		// Copy the possibly clipped segment back onto itself - this shortens
		// the subsegment for this intersection - another intersection (at the other end
		// of the segment) is possibly needed later on to shorten it some more.
		first_section_info.d_subsegment_geometry_unreversed = boost::get<1>(closest_segments);
	}
	if (!second_section_already_clipped)
	{
		// Was there an intersection?
		second_section_info.d_intersection_point_with_prev = boost::get<0>(closest_segments);
		// Copy the possibly clipped segment back onto itself - this shortens
		// the subsegment for this intersection - another intersection (at the other end
		// of the segment) is possibly needed later on to shorten it some more.
		second_section_info.d_subsegment_geometry_unreversed = boost::get<2>(closest_segments);
	}
}


GPlatesGui::TopologyTools::section_info_seq_type::size_type
GPlatesGui::TopologyTools::get_prev_section_index(
		section_info_seq_type::size_type section_index) const
{
	section_info_seq_type::size_type prev_section_index = section_index;

	if (prev_section_index == 0)
	{
		prev_section_index = d_section_info_seq.size();
	}
	--prev_section_index;

	return prev_section_index;
}


GPlatesGui::TopologyTools::section_info_seq_type::size_type
GPlatesGui::TopologyTools::get_next_section_index(
		section_info_seq_type::size_type section_index) const
{
	section_info_seq_type::size_type next_section_index = section_index;

	++next_section_index;
	if (next_section_index == d_section_info_seq.size())
	{
		next_section_index = 0;
	}

	return next_section_index;
}


void
GPlatesGui::TopologyTools::handle_create_new_feature(
	GPlatesModel::FeatureHandle::weak_ref feature_ref)
{
	// Set the d_topology_feature_ref to the newly created feature 
	d_topology_feature_ref = feature_ref;
}


namespace
{
	/**
	 * Removes the first property named @a property_name from the feature if there currently is one.
	 *
	 * Returns true if property was found and removed.
	 */
	bool
	remove_boundary_property_from_feature(
			const GPlatesModel::FeatureHandle::weak_ref &feature_ref,
			const GPlatesModel::PropertyName &property_name)
	{
		GPlatesModel::FeatureHandle::properties_iterator iter = feature_ref->properties_begin();
		GPlatesModel::FeatureHandle::properties_iterator end = feature_ref->properties_end();
		// loop over properties
		for ( ; iter != end; ++iter) 
		{
			// double check for validity and nullness
			if(! iter.is_valid() ){ continue; }
			if( *iter == NULL )   { continue; }  
			// FIXME: previous edits to the feature leave property pointers NULL

			// passed all checks, make the name and test
			GPlatesModel::PropertyName test_name = (*iter)->property_name();

			if ( test_name == property_name )
			{
				// Delete the old boundary 
				GPlatesModel::DummyTransactionHandle transaction(__FILE__, __LINE__);
				feature_ref->remove_top_level_property(iter, transaction);
				transaction.commit();
				// FIXME: this seems to create NULL pointers in the properties collection
				// see FIXME note above to check for NULL? 
				// Or is this to be expected?
				return true;
			}
		} // loop over properties

		return false;
	}


	/**
	 * Create the boundary property value from the topological sections.
	 */
	GPlatesModel::PropertyValue::non_null_ptr_type
	create_boundary_property(
			const std::vector<GPlatesPropertyValues::GpmlTopologicalSection::non_null_ptr_type> &topological_sections,
			const GPlatesModel::FeatureHandle::weak_ref &topology_feature_ref)
	{
		//
		// Create the "boundary" property for the topology feature.
		//

		// create the TopologicalPolygon
		GPlatesModel::PropertyValue::non_null_ptr_type topo_poly_value =
			GPlatesPropertyValues::GpmlTopologicalPolygon::create(topological_sections);

		static const GPlatesPropertyValues::TemplateTypeParameterType topo_poly_type =
			GPlatesPropertyValues::TemplateTypeParameterType::create_gpml("TopologicalPolygon");

		// Create the ConstantValue
		GPlatesPropertyValues::GpmlConstantValue::non_null_ptr_type constant_value =
			GPlatesPropertyValues::GpmlConstantValue::create(topo_poly_value, topo_poly_type);

		// Get the time period for the feature's validTime prop
		// FIXME: (Assuming a gml:TimePeriod, rather than a gml:TimeInstant!)
		static const GPlatesModel::PropertyName valid_time_property_name =
			GPlatesModel::PropertyName::create_gml("validTime");

		GPlatesPropertyValues::GmlTimePeriod *time_period;

		GPlatesFeatureVisitors::get_property_value(
			topology_feature_ref, valid_time_property_name, time_period);

		GPlatesUtils::non_null_intrusive_ptr<
			GPlatesPropertyValues::GmlTimePeriod, 
			GPlatesUtils::NullIntrusivePointerHandler> ttpp(
				time_period,
				GPlatesUtils::NullIntrusivePointerHandler()
			);

		// Create the TimeWindow
		GPlatesPropertyValues::GpmlTimeWindow tw = GPlatesPropertyValues::GpmlTimeWindow(
				constant_value, 
				ttpp,
				topo_poly_type);

		// Use the time window
		std::vector<GPlatesPropertyValues::GpmlTimeWindow> time_windows;

		time_windows.push_back(tw);

		// Create the PiecewiseAggregation
		return GPlatesPropertyValues::GpmlPiecewiseAggregation::create(time_windows, topo_poly_type);
	}
}


void
GPlatesGui::TopologyTools::convert_topology_to_boundary_feature_property(
		const GPlatesModel::FeatureHandle::weak_ref &feature_ref)
{
	// double check for non existant features
	if ( ! feature_ref.is_valid() ) { return; }

	// We're interested in the "boundary" property.
	static const GPlatesModel::PropertyName boundary_prop_name = 
			GPlatesModel::PropertyName::create_gpml("boundary");

	//
	// Remove the "boundary" property from the topology feature if there currently is one.
	// After this we'll add a new "boundary" property.
	//
	remove_boundary_property_from_feature(feature_ref, boundary_prop_name);

	//
	// Iterate over our sections and create a vector of GpmlTopologicalSection objects.
	//
	std::vector<GPlatesPropertyValues::GpmlTopologicalSection::non_null_ptr_type>
			topological_sections;
	create_topological_sections(topological_sections);

	//
	// Create the boundary property value from the topological sections.
	//
	GPlatesModel::PropertyValue::non_null_ptr_type boundary_property_value =
			create_boundary_property(topological_sections, feature_ref);

	//
	// Add the gpml:boundary property to the topology feature.
	//
	
	GPlatesModel::ModelUtils::append_property_value_to_feature(
		boundary_property_value,
		boundary_prop_name,
		feature_ref);

	// Set the ball rolling again ...
	d_reconstruct_ptr->reconstruct(); 
}


void
GPlatesGui::TopologyTools::create_topological_sections(
		std::vector<GPlatesPropertyValues::GpmlTopologicalSection::non_null_ptr_type> &topological_sections)
{
	//
	// Iterate over our sections and create a vector of GpmlTopologicalSection objects.
	//

	for (section_info_seq_type::size_type section_index = 0;
		section_index < d_section_info_seq.size();
		++section_index)
	{
		const SectionInfo &section_info = d_section_info_seq[section_index];

		// Is there an intersection with the previous section?
		boost::optional<GPlatesModel::FeatureHandle::properties_iterator> prev_intersection;
		if (section_info.d_intersection_point_with_prev)
		{
			// Get the previous section info.
			const SectionInfo &prev_section_info =
					d_section_info_seq[get_prev_section_index(section_index)];

			// Set the previous intersecting geometry.
			prev_intersection = prev_section_info.d_table_row.get_geometry_property();
		}

		// Is there an intersection with the next section?
		boost::optional<GPlatesModel::FeatureHandle::properties_iterator> next_intersection;
		if (section_info.d_intersection_point_with_next)
		{
			// Get the next section info.
			const SectionInfo &next_section_info =
					d_section_info_seq[get_next_section_index(section_index)];

			// Set the next intersecting geometry.
			next_intersection = next_section_info.d_table_row.get_geometry_property();
		}

		// Create the GpmlTopologicalSection property value for the current section.
		boost::optional<GPlatesPropertyValues::GpmlTopologicalSection::non_null_ptr_type>
				topological_section =
						GPlatesAppLogic::TopologyInternalUtils::create_gpml_topological_section(
								section_info.d_table_row.get_geometry_property(),
								section_info.d_table_row.get_reverse(),
								prev_intersection,
								next_intersection,
								section_info.d_table_row.get_present_day_click_point());
		if (!topological_section)
		{
			qDebug() << "ERROR: ======================================";
			qDebug() << "ERROR: TopologyTools::create_topological_sections():";
			qDebug() << "ERROR: failed to create GpmlTopologicalSection!";
			qDebug() << "ERROR: continue to next element in Sections Table";
			qDebug() << "ERROR: ======================================";
			continue;
		}

		// Add the GpmlTopologicalSection pointer to the working vector
		topological_sections.push_back(*topological_section);
	}
}


void
GPlatesGui::TopologyTools::show_numbers()
{
	qDebug() << "############################################################"; 
	qDebug() << "TopologyTools::show_numbers: "; 
	qDebug() << "d_topology_sections_container_ptr->size() = " << d_topology_sections_container_ptr->size(); 

	//
	// Show details about d_feature_focus_ptr
	//
	if ( d_feature_focus_ptr->is_valid() ) 
	{
		qDebug() << "d_feature_focus_ptr = " << GPlatesUtils::make_qstring_from_icu_string( 
			d_feature_focus_ptr->focused_feature()->feature_id().get() );

		static const GPlatesModel::PropertyName name_property_name = 
			GPlatesModel::PropertyName::create_gml("name");

		const GPlatesPropertyValues::XsString *name;
		if ( GPlatesFeatureVisitors::get_property_value(
			d_feature_focus_ptr->focused_feature(), name_property_name, name) )
		{
			qDebug() << "d_feature_focus_ptr name = " << GPlatesUtils::make_qstring(name->value());
		}
		else 
		{
			qDebug() << "d_feature_focus_ptr = INVALID";
		}
	}

	//
	// show details about d_topology_feature_ref
	//
	if ( d_topology_feature_ref.is_valid() ) 
	{
		qDebug() << "d_topology_feature_ref = " << GPlatesUtils::make_qstring_from_icu_string( d_topology_feature_ref->feature_id().get() );
		static const GPlatesModel::PropertyName name_property_name = 
			GPlatesModel::PropertyName::create_gml("name");

		const GPlatesPropertyValues::XsString *name;

		if ( GPlatesFeatureVisitors::get_property_value(
			d_topology_feature_ref, name_property_name, name) )
		{
			qDebug() << "d_topology_feature_ref name = " << GPlatesUtils::make_qstring( name->value() );
		} 
		else 
		{
			qDebug() << "d_topology_feature_ref = INVALID";
		}
	}
	qDebug() << "############################################################"; 

}


void
GPlatesGui::TopologyTools::update_topology_vertices()
{
	// FIXME: Only handles the unbroken line and single-ring cases.

	d_topology_vertices.clear();

	// Iterate over the subsegments and append their points to the sequence
	// of topology vertices.
	section_info_seq_type::const_iterator section_info_iter = d_section_info_seq.begin();
	section_info_seq_type::const_iterator section_info_end = d_section_info_seq.end();
	for ( ; section_info_iter != section_info_end; ++section_info_iter)
	{
		const SectionInfo &section_info = *section_info_iter;

		// If there's no geometry then continue to the next section.
		if (!section_info.d_subsegment_geometry_unreversed)
		{
			continue;
		}

		// Get the vertices from the possibly clipped section geometry
		// and add them to the list of topology vertices.
		GPlatesAppLogic::TopologyInternalUtils::get_geometry_points(
				*section_info.d_subsegment_geometry_unreversed.get(),
				d_topology_vertices,
				section_info.d_table_row.get_reverse());
	}

	// There's no guarantee that adjacent points in the table aren't identical.
	const std::vector<GPlatesMaths::PointOnSphere>::size_type num_topology_points =
			GPlatesMaths::count_distinct_adjacent_points(d_topology_vertices);

	// FIXME: I think... we need some way to add data() to the 'header' QTWIs, so that
	// we can immediately discover which bits are supposed to be polygon exteriors etc.
	// Then the function calculate_label_for_item could do all our 'tagging' of
	// geometry parts, and -this- function wouldn't need to duplicate the logic.
	// FIXME 2: We should have a 'try {  } catch {  }' block to catch any exceptions
	// thrown during the instantiation of the geometries.
	d_topology_geometry_opt_ptr = boost::none;

	GPlatesUtils::GeometryConstruction::GeometryConstructionValidity validity;

	if (num_topology_points == 0) 
	{
		validity = GPlatesUtils::GeometryConstruction::INVALID_INSUFFICIENT_POINTS;
		d_topology_geometry_opt_ptr = boost::none;
	} 
	else if (num_topology_points == 1) 
	{
		d_topology_geometry_opt_ptr = 
			GPlatesUtils::create_point_on_sphere(d_topology_vertices, validity);
	} 
	else if (num_topology_points == 2) 
	{
		d_topology_geometry_opt_ptr = 
			GPlatesUtils::create_polyline_on_sphere(d_topology_vertices, validity);
	} 
	else if (num_topology_points == 3 && d_topology_vertices.front() == d_topology_vertices.back()) 
	{
		d_topology_geometry_opt_ptr = 
			GPlatesUtils::create_polyline_on_sphere(d_topology_vertices, validity);
	} 
	else 
	{
		d_topology_geometry_opt_ptr = 
			GPlatesUtils::create_polygon_on_sphere(d_topology_vertices, validity);
	}
}


bool
GPlatesGui::TopologyTools::should_reverse_section(
		const section_info_seq_type::size_type section_index)
{
	GPlatesGlobal::Assert<GPlatesGlobal::AssertionFailureException>(
			section_index < d_section_info_seq.size(),
			GPLATES_ASSERTION_SOURCE);

	// If there's less than two sections in topology then we have no
	// way to determine if the section should be reversed.
	if (d_section_info_seq.size() < 2)
	{
		return false;
	}

	const SectionInfo &section_info = d_section_info_seq[section_index];

	// Get the previous section.
	const SectionInfo &prev_section_info =
			d_section_info_seq[get_prev_section_index(section_index)];

	// Get the next section.
	const SectionInfo &next_section_info =
			d_section_info_seq[get_next_section_index(section_index)];

	GPlatesMaths::real_t arc_distance = 0;
	GPlatesMaths::real_t reversed_arc_distance = 0;

	if (!section_info.d_subsegment_geometry_unreversed)
	{
		// There are no vertices in the current subsegment so nothing to do.
		return false;
	}

	// Get the start and end points of the current subsegment.
	std::pair<
		GPlatesMaths::PointOnSphere/*start point*/,
		GPlatesMaths::PointOnSphere/*end point*/>
			current_subsegment_geometry_end_points =
				GPlatesAppLogic::TopologyInternalUtils::get_geometry_end_points(
						*section_info.d_subsegment_geometry_unreversed.get(),
						section_info.d_table_row.get_reverse());

	const GPlatesMaths::PointOnSphere &curr_section_head =
			current_subsegment_geometry_end_points.first;
	const GPlatesMaths::PointOnSphere &curr_section_tail =
			current_subsegment_geometry_end_points.second;

	// If there are vertices in the previous section.
	if (prev_section_info.d_subsegment_geometry_unreversed)
	{
		// Get the start and end points of the previous subsegment.
		std::pair<
			GPlatesMaths::PointOnSphere/*start point*/,
			GPlatesMaths::PointOnSphere/*end point*/>
				prev_subsegment_geometry_end_points =
					GPlatesAppLogic::TopologyInternalUtils::get_geometry_end_points(
							*prev_section_info.d_subsegment_geometry_unreversed.get(),
							prev_section_info.d_table_row.get_reverse());
		const GPlatesMaths::PointOnSphere &prev_section_tail =
				prev_subsegment_geometry_end_points.second;

		// Calculate angle between tail of previous section and head of current section.
		arc_distance += acos(dot(
				prev_section_tail.position_vector(),
				curr_section_head.position_vector()));

		// Same but we're reversing the current section's head and tail.
		reversed_arc_distance += acos(dot(
				prev_section_tail.position_vector(),
				curr_section_tail.position_vector()));
	}

	// If there are vertices in the next section.
	if (next_section_info.d_subsegment_geometry_unreversed)
	{
		// Get the start and end points of the previous subsegment.
		std::pair<
			GPlatesMaths::PointOnSphere/*start point*/,
			GPlatesMaths::PointOnSphere/*end point*/>
				next_subsegment_geometry_end_points =
					GPlatesAppLogic::TopologyInternalUtils::get_geometry_end_points(
							*next_section_info.d_subsegment_geometry_unreversed.get(),
							next_section_info.d_table_row.get_reverse());
		const GPlatesMaths::PointOnSphere &next_section_head =
				next_subsegment_geometry_end_points.first;

		// Calculate angle between tail of current section and head of next section.
		arc_distance += acos(dot(
				curr_section_tail.position_vector(),
				next_section_head.position_vector()));

		// Same but we're reversing the current section's head and tail.
		reversed_arc_distance += acos(dot(
				curr_section_head.position_vector(),
				next_section_head.position_vector()));
	}

	// If the distance is smaller when the current section is reversed then we should
	// reverse it.
	// NOTE: if both are zero then GPlatesMath::real_t::operator<() will return false
	// which is what we want.
	return reversed_arc_distance < arc_distance;
}


void
GPlatesGui::TopologyTools::ClickPoint::update_reconstructed_click_point(
		GPlatesModel::ReconstructionTree &reconstruction_tree)
{
	//
	// Compute a new reconstructed click point from the present day click point.
	//

	if (!d_present_day_click_point)
	{
		d_reconstructed_click_point = boost::none;
		return;
	}

	// Get the rotation used to rotate the present-day click point.
	const boost::optional<GPlatesMaths::FiniteRotation> fwd_rot =
			GPlatesAppLogic::TopologyInternalUtils::get_finite_rotation(
					d_clicked_feature_ref,
					reconstruction_tree);
	if (!fwd_rot)
	{
		// NOTE: no rotation so just set the rotated click point to
		// the present day click point.
		// FIXME: Perhaps we should be setting it to boost::none ?
		d_reconstructed_click_point = d_present_day_click_point;
		return;
	}

	// Reconstruct the point. 
	d_reconstructed_click_point = *fwd_rot * *d_present_day_click_point;
}


void
GPlatesGui::TopologyTools::ClickPoint::calc_present_day_click_point(
		GPlatesModel::ReconstructionTree &reconstruction_tree)
{
	//
	// Compute the present day user click point from the reconstructed click point.
	//

	if (!d_reconstructed_click_point)
	{
		d_present_day_click_point = boost::none;
		return;
	}

	// Get the rotation used to rotate the present-day click point.
	const boost::optional<GPlatesMaths::FiniteRotation> fwd_rot =
			GPlatesAppLogic::TopologyInternalUtils::get_finite_rotation(
					d_clicked_feature_ref,
					reconstruction_tree);
	if (!fwd_rot)
	{
		// NOTE: no rotation so just set the present day click point to
		// the rotated click point.
		// FIXME: Perhaps we should be setting it to boost::none ?
		d_present_day_click_point = d_reconstructed_click_point;
		return;
	}

	// Get the reverse rotation.
	const GPlatesMaths::FiniteRotation rev_rot = GPlatesMaths::get_reverse(*fwd_rot);

	// Un-reconstruct the point. 
	d_present_day_click_point = rev_rot * *d_reconstructed_click_point;
}


void
GPlatesGui::TopologyTools::SectionInfo::reconstruct_section_info_from_table_row(
		GPlatesModel::Reconstruction &reconstruction)
{
	// Find the RFG, in the current Reconstruction, for the current topological section.
	boost::optional<GPlatesModel::ReconstructedFeatureGeometry::non_null_ptr_type> section_rfg =
			GPlatesAppLogic::TopologyInternalUtils::find_reconstructed_feature_geometry(
					d_table_row.get_geometry_property(),
					&reconstruction);

	if (!section_rfg)
	{
		qDebug() << "ERROR: ======================================";
		qDebug() << "ERROR: reconstruct_section_info_from_table_row():";
		qDebug() << "ERROR: No RFG found for feature_id =";
		qDebug() <<
			GPlatesUtils::make_qstring_from_icu_string( d_table_row.get_feature_id().get() );
		qDebug() << "ERROR: Unable to obtain feature (and its geometry, or vertices)";
		qDebug() << "ERROR: ======================================";

		// FIXME: what else to do?
		return;
	}

	// Get the geometry on sphere from the RFG.
	const GPlatesMaths::GeometryOnSphere::non_null_ptr_to_const_type section_geometry_unreversed =
			(*section_rfg)->geometry();

	// The section geometry is always the whole unclipped section geometry.
	// This shouldn't change when we do neighbouring section intersection processing.
	d_section_geometry_unreversed = section_geometry_unreversed;

	// Also initially set the subsegment geometry to the whole unclipped section geometry.
	// This might get shorter if it gets clipped/intersected when we do neighbouring
	// section intersection processing.
	d_subsegment_geometry_unreversed = section_geometry_unreversed;

	// Get the start and end points of the current section's geometry.
	std::pair<
		GPlatesMaths::PointOnSphere/*start point*/,
		GPlatesMaths::PointOnSphere/*end point*/>
			section_geometry_end_points =
				GPlatesAppLogic::TopologyInternalUtils::get_geometry_end_points(
						*section_geometry_unreversed,
						d_table_row.get_reverse());

	// Set the section start and end points.
	d_section_start_point = section_geometry_end_points.first;
	d_section_end_point = section_geometry_end_points.second;

	// Reconstruct the click point if there is one.
	// Otherwise just use the present day click point.
	d_reconstructed_click_point = d_table_row.get_present_day_click_point();
	if (d_table_row.get_present_day_click_point())
	{
		// Get the rotation used to rotate this section's reference point.
		// NOTE: we use the section itself as the reference feature rather than the
		// feature stored in the GpmlTopologicalIntersection.
		const boost::optional<GPlatesMaths::FiniteRotation> fwd_rot =
				GPlatesAppLogic::TopologyInternalUtils::get_finite_rotation(
						d_table_row.get_feature_ref(),
						reconstruction.reconstruction_tree());

		if (fwd_rot)
		{
			d_reconstructed_click_point =
					*fwd_rot * *d_table_row.get_present_day_click_point();
		}
	}
}


void
GPlatesGui::TopologyTools::SectionInfo::reset()
{
	d_section_geometry_unreversed = boost::none;
	d_subsegment_geometry_unreversed = boost::none;
	d_section_start_point = boost::none;
	d_section_end_point = boost::none;
	d_reconstructed_click_point = boost::none;
	d_intersection_point_with_prev = boost::none;
	d_intersection_point_with_next = boost::none;
}<|MERGE_RESOLUTION|>--- conflicted
+++ resolved
@@ -1097,248 +1097,7 @@
 {
 	if ( ! d_topology_feature_ref.is_valid() )
 	{
-<<<<<<< HEAD
-		// no topology feature ref exisits
-		return;
-	}
-
-	// else, a d_topology_feature_ref exists, simple append the boundary
-	append_boundary_to_feature( d_topology_feature_ref );
-
-	// deacticate the TopologyToolsWidget; NOTE: will call our deactivate();
-	d_topology_tools_widget_ptr->deactivate();
-}
-
-
-// ===========================================================================================
-//
-// Visitors for basic geometry types
-//
-void
-GPlatesGui::TopologyTools::visit_multi_point_on_sphere(
-	GPlatesMaths::MultiPointOnSphere::non_null_ptr_to_const_type multi_point_on_sphere)
-{
-	// set type only
-	if (d_visit_to_check_type){
-		d_tmp_feature_type = GPlatesGlobal::MULTIPOINT_FEATURE;
-		return;
-	}
-
-	// set the global flag for intersection processing 
-	d_tmp_process_intersections = false;
-
-	// simply append the points to the working list
-	GPlatesMaths::MultiPointOnSphere::const_iterator itr;
-	GPlatesMaths::MultiPointOnSphere::const_iterator beg = multi_point_on_sphere->begin();
-	GPlatesMaths::MultiPointOnSphere::const_iterator end = multi_point_on_sphere->end();
-	for ( itr = beg ; itr != end ; ++itr)
-	{
-		d_tmp_index_vertex_list.push_back( *itr );
-	}
-
-	// return early if properties are not needed
-	if (! d_visit_to_create_properties) { return; }
-
-	// FIXME:
-	// loop again and create a set of sourceGeometry property delegates 
-}
-
-void
-GPlatesGui::TopologyTools::visit_point_on_sphere(
-		GPlatesMaths::PointOnSphere::non_null_ptr_to_const_type point_on_sphere)
-{ 
-	// set type only
-	if (d_visit_to_check_type) {
-		d_tmp_feature_type = GPlatesGlobal::POINT_FEATURE;
-		d_tmp_property_name = "position";
-		d_tmp_value_type = "Point";
-		return;
-	}
-
-	// get end points only
-	if (d_visit_to_get_focus_end_points) 
-	{
-		// single points just go in head list
-		d_feature_focus_head_points.push_back( *point_on_sphere );
-		return;
-	}
-
-	// set the global flag for intersection processing 
-	d_tmp_process_intersections = false;
-
-	// simply append the point to the working list
-	d_tmp_index_vertex_list.push_back( *point_on_sphere );
-
-
-	// return early if properties are not needed
-	if (! d_visit_to_create_properties) { return; }
-
-
-	// set the d_tmp vars to create a sourceGeometry property delegate 
-	d_tmp_property_name = "position";
-	d_tmp_value_type = "Point";
-
-	const GPlatesModel::FeatureId fid(d_tmp_index_fid);
-
-	const GPlatesModel::PropertyName prop_name =
-		GPlatesModel::PropertyName::create_gpml( d_tmp_property_name);
-
-	const GPlatesPropertyValues::TemplateTypeParameterType value_type =
-		GPlatesPropertyValues::TemplateTypeParameterType::create_gml( d_tmp_value_type );
-
-	GPlatesPropertyValues::GpmlPropertyDelegate::non_null_ptr_type pd_ptr = 
-		GPlatesPropertyValues::GpmlPropertyDelegate::create( 
-			fid,
-			prop_name,
-			value_type
-		);
-			
-	// create a GpmlTopologicalPoint from the delegate
-	GPlatesPropertyValues::GpmlTopologicalPoint::non_null_ptr_type gtp_ptr =
-		GPlatesPropertyValues::GpmlTopologicalPoint::create(
-			pd_ptr);
-
-	// Update the Topology Sections Container
-
-	// get the current row
-	GPlatesGui::TopologySectionsContainer::TableRow row =
-		d_topology_sections_container_ptr->at( d_tmp_index );
-
-	// update the section pointer
-	row.d_section_ptr = gtp_ptr;
-
-	// update the row
-	connect_to_topology_sections_container_signals( false );
-	d_topology_sections_container_ptr->update_at( d_tmp_index, row );
-	connect_to_topology_sections_container_signals( true );
-}
-
-void
-GPlatesGui::TopologyTools::visit_polygon_on_sphere(
-		GPlatesMaths::PolygonOnSphere::non_null_ptr_to_const_type polygon_on_sphere)
-{
-	// set type only
-	if (d_visit_to_check_type) {
-		d_tmp_feature_type = GPlatesGlobal::POLYGON_FEATURE;
-		d_tmp_property_name = "outlineOf";
-		d_tmp_value_type = "LinearRing";
-		return;
-	}
-
-	// get end points only
-	if (d_visit_to_get_focus_end_points) 
-	{
-		d_feature_focus_head_points.push_back( *(polygon_on_sphere->vertex_begin()) );
-		d_feature_focus_tail_points.push_back( *(--polygon_on_sphere->vertex_end()) );
-		return;
-	}
-
-	// set the global flag for intersection processing 
-	d_tmp_process_intersections = true;
-
-	// Write out each point of the polygon.
-	GPlatesMaths::PolygonOnSphere::vertex_const_iterator iter = 
-		polygon_on_sphere->vertex_begin();
-
-	GPlatesMaths::PolygonOnSphere::vertex_const_iterator end = 
-		polygon_on_sphere->vertex_end();
-
-	// create a list of this polygon's vertices
-	std::vector<GPlatesMaths::PointOnSphere> polygon_vertices;
-	polygon_vertices.clear();
-	
-	for ( ; iter != end; ++iter) 
-	{
-		polygon_vertices.push_back( *iter );
-	}
-
-	// check for reverse flag
-	if (d_tmp_index_use_reverse) 
-	{
-		d_tmp_index_vertex_list.insert( d_tmp_index_vertex_list.end(), 
-			polygon_vertices.rbegin(), polygon_vertices.rend() );
-
-		// set the head and tail end_points
-		d_head_end_points.push_back( *(--polygon_on_sphere->vertex_end()) );
-		d_tail_end_points.push_back( *(polygon_on_sphere->vertex_begin()) );
-	}
-	else 
-	{
-		d_tmp_index_vertex_list.insert( d_tmp_index_vertex_list.end(), 
-			polygon_vertices.begin(), polygon_vertices.end() );
-
-		// set the head and tail end_points
-		d_head_end_points.push_back( *(polygon_on_sphere->vertex_begin()) );
-		d_tail_end_points.push_back( *(--polygon_on_sphere->vertex_end()) );
-	}
-
-	// return early if properties are not needed
-	if (! d_visit_to_create_properties) { return; }
-
-
-	// Set the d_tmp vars to create a sourceGeometry property delegate 
-	d_tmp_property_name = "outlineOf";
-	d_tmp_value_type = "LinearRing";
-
-	const GPlatesModel::FeatureId fid(d_tmp_index_fid);
-
-	const GPlatesModel::PropertyName prop_name =
-		GPlatesModel::PropertyName::create_gpml(d_tmp_property_name);
-
-	const GPlatesPropertyValues::TemplateTypeParameterType value_type =
-		GPlatesPropertyValues::TemplateTypeParameterType::create_gml( d_tmp_value_type );
-
-	GPlatesPropertyValues::GpmlPropertyDelegate::non_null_ptr_type pd_ptr = 
-		GPlatesPropertyValues::GpmlPropertyDelegate::create( 
-			fid,
-			prop_name,
-			value_type
-		);
-
-	// create a GpmlTopologicalLineSection from the delegate
-	GPlatesPropertyValues::GpmlTopologicalLineSection::non_null_ptr_type gtls_ptr =
-		GPlatesPropertyValues::GpmlTopologicalLineSection::create(
-			pd_ptr,
-			boost::none,
-			boost::none,
-			d_tmp_index_use_reverse);
-
-	// Update the Topology Sections Container
-
-	// get the current row
-	GPlatesGui::TopologySectionsContainer::TableRow row =
-		d_topology_sections_container_ptr->at( d_tmp_index );
-
-	// update the section pointer
-	row.d_section_ptr = gtls_ptr;
-
-	// update the row
-	connect_to_topology_sections_container_signals( false );
-	d_topology_sections_container_ptr->update_at( d_tmp_index, row );
-	connect_to_topology_sections_container_signals( true );
-}
-
-void
-GPlatesGui::TopologyTools::visit_polyline_on_sphere(
-	GPlatesMaths::PolylineOnSphere::non_null_ptr_to_const_type polyline_on_sphere)
-{  
-
-	// set type only
-	if (d_visit_to_check_type) {
-		d_tmp_feature_type = GPlatesGlobal::LINE_FEATURE;
-		d_tmp_property_name = "centerLineOf";
-		d_tmp_value_type = "LineString";
-		return;
-	}
-
-	// get end points only
-	if (d_visit_to_get_focus_end_points) 
-	{
-		d_feature_focus_head_points.push_back( *(polyline_on_sphere->vertex_begin()) );
-		d_feature_focus_tail_points.push_back( *(--polyline_on_sphere->vertex_end()) );
-=======
 		// no topology feature ref exists
->>>>>>> bc2f547e
 		return;
 	}
 
@@ -1716,253 +1475,7 @@
 void
 GPlatesGui::TopologyTools::draw_click_points()
 {
-<<<<<<< HEAD
-	//
-	// Double check for empty click_point for this feature 
-	//
-	if ( ! d_topology_sections_container_ptr->at( d_tmp_index ).d_click_point )
-	{	
-		qDebug() << "WARNING: ======================================";
-		qDebug() << "WARNING: no click point for feature at Topology Section Table index:" << d_tmp_index;
-		qDebug() << "WARNING: Unable to process intersections of this feature with neighbors without a click point.";
-		qDebug() << "WARNING: If this line intersects others, then";
-		qDebug() << "WARNING: remove the feature, and re-insert it from a click on the globe.";
-		return;
-	}
-
-	// Get the click point ptr for this feature
-	// it is set above in create_sections_from_sections_table
-
-	GPlatesMaths::PointOnSphere click_pos = GPlatesMaths::make_point_on_sphere(
-		(d_topology_sections_container_ptr->at( d_tmp_index ).d_click_point).get() 
-	);
-
-	d_click_point_ptr = &click_pos;
-
-
-	// This is used below to create the reference property GPlatesPropertyValues::GmlPoint
-	// in the present day coords (as stored in the section table )
-	const GPlatesMaths::PointOnSphere const_pos(click_pos); 
-
-	// rotate the click_point with the src feature 
-	// before the call to compute_intersection()
-	
-	// Get a feature handle for the id
-	// get the plate id for the feature
-	static const GPlatesModel::PropertyName plate_id_property_name =
-		GPlatesModel::PropertyName::create_gpml("reconstructionPlateId");
-
-	const GPlatesPropertyValues::GpmlPlateId *recon_plate_id;
-
-	// FIXME: this is moved outside the following 'if' statement to stop
-	// 'd_click_point_ptr' referencing a local variable inside the 'if' statement
-	// - but it is only used when the 'if' statement is 'true'.
-	GPlatesMaths::PointOnSphere rotated_point(
-			// NOTE: arbitrary unit vector because will either get unused or overwritten
-			GPlatesMaths::UnitVector3D(1,0,0));
-
-	if ( GPlatesFeatureVisitors::get_property_value(
-			d_topology_sections_container_ptr->at( d_tmp_index ).d_feature_ref, 
-			plate_id_property_name, 
-			recon_plate_id ) )
-	{
-		// The feature has a reconstruction plate ID.
-
-		// Get the recon tree from the view state ptr
-		GPlatesModel::Reconstruction &recon = d_reconstruct_ptr->get_current_reconstruction();
-		GPlatesModel::ReconstructionTree &recon_tree = recon.reconstruction_tree();	
-
-		// get the forward rotation for this plate id
-		const GPlatesMaths::FiniteRotation &fwd_rot = 
-			recon_tree.get_composed_absolute_rotation( recon_plate_id->value() ).first;
-
-#if 0
-// TEST : 
-		// get the reverse rotation
-		const GPlatesMaths::FiniteRotation rev_rot = GPlatesMaths::get_reverse( fwd_rot );
-
-		// un-reconstruct the point 
-		const GPlatesMaths::PointOnSphere rotated_point = 
-			GPlatesMaths::operator*( rev_rot, click_pos );
-#endif
-
-		// reconstruct the point 
-		//
-		// NOTE: moved declaration of 'rotated_point' outside this 'if' statement
-		// to stop 'd_click_point_ptr' referencing a local variable inside this 'if' statement
-		// - but it is only used when the 'if' statement is 'true'.
-#if 0
-		const GPlatesMaths::PointOnSphere rotated_point = 
-			GPlatesMaths::operator*( fwd_rot, click_pos );
-#else
-		rotated_point = 
-			GPlatesMaths::operator*( fwd_rot, click_pos );
-#endif
-
-
-		// reset the d_click_point_ptr to the rotated point
-		d_click_point_ptr = &rotated_point;
-	}
-
-
-	// Add in the click point to the list
-	d_click_points.push_back( *d_click_point_ptr );
-
-	//
-	// Index math to close the loop of boundary sections
-	// The current feature, INDEX, will be tested against both PREV and NEXT below
-	//
-	if ( d_tmp_index == (d_tmp_sections_size - 1) ) 
-	{
-		d_tmp_next_index = 0;
-		d_tmp_prev_index = d_tmp_index - 1;
-	}
-	else if ( d_tmp_index == 0 )
-	{
-		d_tmp_next_index = d_tmp_index + 1;
-		d_tmp_prev_index = d_tmp_sections_size - 1;
-	}
-	else
-	{
-		d_tmp_next_index = d_tmp_index + 1;
-		d_tmp_prev_index = d_tmp_index - 1;
-	}
-
-	// reset intersection variables
-	d_num_intersections_with_prev = 0;
-	d_num_intersections_with_next = 0;
-
-	// Get a polyline for this INDEX feature
-
-	// NOTE: the d_tmp_index segment may have had its d_tmp_index_vertex_list reversed, 
-	// so use that list of points_on_sphere, rather than the geom from Sections Table.
-
-	// tmp_for_prev_polyline is intersected with the PREV feature 
-	GPlatesMaths::PolylineOnSphere::non_null_ptr_to_const_type tmp_for_prev_polyline =
-		GPlatesMaths::PolylineOnSphere::create_on_heap( d_tmp_index_vertex_list );
-
-	// 
-	// Access the Topology Sections Container for PREV boundary section
-	//
-	GPlatesModel::FeatureHandle::weak_ref prev_feature_ref;
-
-	// access the topology sections table
-	prev_feature_ref = 
-		( d_topology_sections_container_ptr->at( d_tmp_prev_index ) ).d_feature_ref;
-
-	if ( prev_feature_ref.is_valid() )
-	{
-		// Get the RFG for this feature 
-		GPlatesModel::ReconstructedFeatureGeometryFinder finder( 
-			&d_reconstruct_ptr->get_current_reconstruction());
-
-		finder.find_rfgs_of_feature( prev_feature_ref );
-
-		GPlatesModel::ReconstructedFeatureGeometryFinder::rfg_container_type::const_iterator find_iter;
-		find_iter = finder.found_rfgs_begin();
-
-		// Double check RFGs
-		if ( find_iter != finder.found_rfgs_end() )
-		{
-			// Get the geometry on sphere from the RFG
-			GPlatesMaths::GeometryOnSphere::non_null_ptr_to_const_type prev_gos_ptr =
-				(*find_iter)->geometry();
-
-			if (prev_gos_ptr) 
-			{
-				d_visit_to_check_type = true;
-				prev_gos_ptr->accept_visitor(*this);
-				d_visit_to_check_type = false;
-
-				// Only compute intersections for LINE_FEAURE
-				if (d_tmp_feature_type == GPlatesGlobal::LINE_FEATURE ) 
-				{
-					// else process the geom as a LINE
-					const GPlatesMaths::PolylineOnSphere *prev_polyline = 
-						dynamic_cast<const GPlatesMaths::PolylineOnSphere *>( prev_gos_ptr.get() );
-
-					// check if INDEX and PREV polylines intersect
-					compute_intersection(
-						tmp_for_prev_polyline.get(),
-						prev_polyline,
-						GPlatesGui::TopologyTools::INTERSECT_PREV);
-				}
-			}
-			else
-			{
-				// else no GOS for RFG 
-				qDebug() << "ERROR: ===================================================";
-				qDebug() << "ERROR: GPlatesGui::TopologyTools::process_intersections():";
-				qDebug() << "ERROR: no geometry on sphere ptr for PREV";
-				d_num_intersections_with_prev = 0;
-				// FIXME: what to do here??!
-				
-			}
-		} 
-		else
-		{
-			// else no RFG found for feature 
-			qDebug() << "ERROR: ===================================================";
-			qDebug() << "ERROR: GPlatesGui::TopologyTools::process_intersections():";
-			qDebug() << "ERROR: no RFG for PREV";
-			// FIXME: what to do here??!
-			d_num_intersections_with_prev = 0;
-		}
-	}
-	else
-	{
-		// else prev_feature_ref not valid
-		qDebug() << "ERROR: ===================================================";
-		qDebug() << "EDDOR: GPlatesGui::TopologyTools::process_intersections():";
-		qDebug() << "ERROR: prev_feature_ref not valid!";
-		// FIXME: what to do here??!
-		d_num_intersections_with_prev = 0;
-	}
-
-
-	//
-	// if INDEX and PREV intersect, then create the startIntersection property value
-	//
-	if ( (d_num_intersections_with_prev != 0) && d_visit_to_create_properties )
-	{
-		const GPlatesModel::FeatureId prev_fid = prev_feature_ref->feature_id();
-
-		const GPlatesModel::PropertyName prop_name1 =
-			GPlatesModel::PropertyName::create_gpml("centerLineOf");
-
-		const GPlatesPropertyValues::TemplateTypeParameterType value_type1 =
-			GPlatesPropertyValues::TemplateTypeParameterType::create_gml("LineString" );
-
-		// create the intersectionGeometry property delegate
-		GPlatesPropertyValues::GpmlPropertyDelegate::non_null_ptr_type geom_delegte = 
-			GPlatesPropertyValues::GpmlPropertyDelegate::create( 
-				prev_fid,
-				prop_name1,
-				value_type1
-			);
-
-		// reference_point
-		 GPlatesPropertyValues::GmlPoint::non_null_ptr_type ref_point =
-			GPlatesPropertyValues::GmlPoint::create( const_pos );
-
-		// reference_point_plate_id
-		const GPlatesModel::FeatureId index_fid( prev_fid );
-
-		const GPlatesModel::PropertyName prop_name2 =
-			GPlatesModel::PropertyName::create_gpml("reconstructionPlateId");
-
-		const GPlatesPropertyValues::TemplateTypeParameterType value_type2 =
-			GPlatesPropertyValues::TemplateTypeParameterType::create_gpml("PlateId" );
-
-		GPlatesPropertyValues::GpmlPropertyDelegate::non_null_ptr_type plate_id_delegate = 
-			GPlatesPropertyValues::GpmlPropertyDelegate::create( 
-				index_fid,
-				prop_name2,
-				value_type2
-			);
-=======
 	d_click_points_layer_ptr->clear_rendered_geometries();
->>>>>>> bc2f547e
 
 	const GPlatesGui::Colour &colour = GPlatesGui::Colour::get_black();
 
